--- conflicted
+++ resolved
@@ -95,11 +95,7 @@
      * @param connection Connection identifying the cluster
      * @throws IOException
      */
-<<<<<<< HEAD
-    public ClientScanner(final Configuration conf, final Scan scan,
-        final TableName tableName, HConnection connection) throws IOException {
-=======
-  public ClientScanner(final Configuration conf, final Scan scan, final byte[] tableName,
+  public ClientScanner(final Configuration conf, final Scan scan, final TableName tableName,
       HConnection connection) throws IOException {
     this(conf, scan, tableName, connection, new RpcRetryingCallerFactory(conf));
   }
@@ -113,9 +109,8 @@
    * @param connection Connection identifying the cluster
    * @throws IOException
    */
-  public ClientScanner(final Configuration conf, final Scan scan, final byte[] tableName,
+  public ClientScanner(final Configuration conf, final Scan scan, final TableName tableName,
       HConnection connection, RpcRetryingCallerFactory rpcFactory) throws IOException {
->>>>>>> cf825654
       if (LOG.isTraceEnabled()) {
         LOG.trace("Scan table=" + tableName
             + ", startRow=" + Bytes.toStringBinary(scan.getStartRow()));
