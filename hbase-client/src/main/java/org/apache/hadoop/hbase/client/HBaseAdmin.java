--- conflicted
+++ resolved
@@ -44,13 +44,10 @@
 import org.apache.hadoop.hbase.HRegionInfo;
 import org.apache.hadoop.hbase.HRegionLocation;
 import org.apache.hadoop.hbase.HTableDescriptor;
-<<<<<<< HEAD
 import org.apache.hadoop.hbase.NamespaceDescriptor;
-=======
 import org.apache.hadoop.hbase.MasterNotRunningException;
 import org.apache.hadoop.hbase.NotServingRegionException;
 import org.apache.hadoop.hbase.RegionException;
->>>>>>> fb8e3d0f
 import org.apache.hadoop.hbase.ServerName;
 import org.apache.hadoop.hbase.TableExistsException;
 import org.apache.hadoop.hbase.TableNotEnabledException;
@@ -90,11 +87,8 @@
 import org.apache.hadoop.hbase.protobuf.generated.ClientProtos.ScanResponse;
 import org.apache.hadoop.hbase.protobuf.generated.HBaseProtos;
 import org.apache.hadoop.hbase.protobuf.generated.HBaseProtos.SnapshotDescription;
-<<<<<<< HEAD
 import org.apache.hadoop.hbase.protobuf.generated.HBaseProtos.TableSchema;
 import org.apache.hadoop.hbase.protobuf.generated.MasterAdminProtos;
-=======
->>>>>>> fb8e3d0f
 import org.apache.hadoop.hbase.protobuf.generated.MasterAdminProtos.AddColumnRequest;
 import org.apache.hadoop.hbase.protobuf.generated.MasterAdminProtos.AssignRegionRequest;
 import org.apache.hadoop.hbase.protobuf.generated.MasterAdminProtos.CreateTableRequest;
@@ -464,11 +458,7 @@
             return true;
           }
         };
-<<<<<<< HEAD
-        MetaScanner.metaScan(conf, visitor, desc.getTableName());
-=======
-        MetaScanner.metaScan(conf, connection, visitor, desc.getName());
->>>>>>> fb8e3d0f
+        MetaScanner.metaScan(conf, connection, visitor, desc.getTableName());
         if (actualRegCount.get() != numRegs) {
           if (tries == this.numRetries * this.retryLongerMultiplier - 1) {
             throw new RegionOfflineException("Only " + actualRegCount.get() +
@@ -768,12 +758,8 @@
    */
   public void enableTableAsync(final TableName tableName)
   throws IOException {
-<<<<<<< HEAD
-    execute(new MasterAdminCallable<Void>() {
-=======
-    HTableDescriptor.isLegalTableName(tableName);
+    TableName.isLegalFullyQualifiedTableName(tableName.getName());
     executeCallable(new MasterAdminCallable<Void>(getConnection()) {
->>>>>>> fb8e3d0f
       @Override
       public Void call() throws ServiceException {
         LOG.info("Started enable of " + tableName.getNameAsString());
@@ -843,14 +829,9 @@
    * @see #isTableEnabled(byte[])
    * @since 0.90.0
    */
-<<<<<<< HEAD
   public void disableTableAsync(final TableName tableName) throws IOException {
-    execute(new MasterAdminCallable<Void>() {
-=======
-  public void disableTableAsync(final byte [] tableName) throws IOException {
-    HTableDescriptor.isLegalTableName(tableName);
+    TableName.isLegalFullyQualifiedTableName(tableName.getName());
     executeCallable(new MasterAdminCallable<Void>(getConnection()) {
->>>>>>> fb8e3d0f
       @Override
       public Void call() throws ServiceException {
         LOG.info("Started disable of " + tableName.getNameAsString());
@@ -1061,12 +1042,8 @@
    */
   public Pair<Integer, Integer> getAlterStatus(final TableName tableName)
   throws IOException {
-<<<<<<< HEAD
-    return execute(new MasterMonitorCallable<Pair<Integer, Integer>>() {
-=======
-    HTableDescriptor.isLegalTableName(tableName);
+    TableName.isLegalFullyQualifiedTableName(tableName.getName());
     return executeCallable(new MasterMonitorCallable<Pair<Integer, Integer>>(getConnection()) {
->>>>>>> fb8e3d0f
       @Override
       public Pair<Integer, Integer> call() throws ServiceException {
         GetSchemaAlterStatusRequest req = RequestConverter
@@ -2062,7 +2039,7 @@
    * @throws IOException
    */
   public void createNamespace(final NamespaceDescriptor descriptor) throws IOException {
-    execute(new MasterAdminCallable<Void>() {
+    executeCallable(new MasterAdminCallable<Void>(getConnection()) {
       @Override
       public Void call() throws Exception {
         masterAdmin.createNamespace(null,
@@ -2080,7 +2057,7 @@
    * @throws IOException
    */
   public void modifyNamespace(final NamespaceDescriptor descriptor) throws IOException {
-    execute(new MasterAdminCallable<Void>() {
+    executeCallable(new MasterAdminCallable<Void>(getConnection()) {
       @Override
       public Void call() throws Exception {
         masterAdmin.modifyNamespace(null,
@@ -2098,7 +2075,7 @@
    * @throws IOException
    */
   public void deleteNamespace(final String name) throws IOException {
-    execute(new MasterAdminCallable<Void>() {
+    executeCallable(new MasterAdminCallable<Void>(getConnection()) {
       @Override
       public Void call() throws Exception {
         masterAdmin.deleteNamespace(null,
@@ -2117,7 +2094,7 @@
    */
   public NamespaceDescriptor getNamespaceDescriptor(final String name) throws IOException {
     return
-        execute(new MasterAdminCallable<NamespaceDescriptor>() {
+        executeCallable(new MasterAdminCallable<NamespaceDescriptor>(getConnection()) {
           @Override
           public NamespaceDescriptor call() throws Exception {
             return ProtobufUtil.toNamespaceDescriptor(
@@ -2135,7 +2112,7 @@
    */
   public List<NamespaceDescriptor> listNamespaceDescriptors() throws IOException {
     return
-        execute(new MasterAdminCallable<List<NamespaceDescriptor>>() {
+        executeCallable(new MasterAdminCallable<List<NamespaceDescriptor>>(getConnection()) {
           @Override
           public List<NamespaceDescriptor> call() throws Exception {
             List<HBaseProtos.NamespaceDescriptor> list =
@@ -2159,7 +2136,7 @@
    */
   public List<HTableDescriptor> getTableDescriptorsByNamespace(final String name) throws IOException {
     return
-        execute(new MasterAdminCallable<List<HTableDescriptor>>() {
+        executeCallable(new MasterAdminCallable<List<HTableDescriptor>>(getConnection()) {
           @Override
           public List<HTableDescriptor> call() throws Exception {
             List<TableSchema> list =
@@ -2926,7 +2903,7 @@
   }
 
   /**
-   * @see {@link #execute(MasterAdminCallable<V>)}
+   * @see {@link #executeCallable(org.apache.hadoop.hbase.client.HBaseAdmin.MasterCallable)}
    */
   abstract static class MasterAdminCallable<V> extends MasterCallable<V> {
     protected MasterAdminKeepAliveConnection masterAdmin;
@@ -2948,7 +2925,7 @@
   }
 
   /**
-   * @see {@link #execute(MasterMonitorCallable<V>)}
+   * @see {@link #executeCallable(org.apache.hadoop.hbase.client.HBaseAdmin.MasterCallable)}
    */
   abstract static class MasterMonitorCallable<V> extends MasterCallable<V> {
     protected MasterMonitorKeepAliveConnection masterMonitor;
