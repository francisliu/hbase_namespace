/*
 * Licensed to the Apache Software Foundation (ASF) under one
 * or more contributor license agreements.  See the NOTICE file
 * distributed with this work for additional information
 * regarding copyright ownership.  The ASF licenses this file
 * to you under the Apache License, Version 2.0 (the
 * "License"); you may not use this file except in compliance
 * with the License.  You may obtain a copy of the License at
 *
 * http://www.apache.org/licenses/LICENSE-2.0
 *
 * Unless required by applicable law or agreed to in writing, software
 * distributed under the License is distributed on an "AS IS" BASIS,
 * WITHOUT WARRANTIES OR CONDITIONS OF ANY KIND, either express or implied.
 * See the License for the specific language governing permissions and
 * limitations under the License.
 */

package org.apache.hadoop.hbase.ipc;

import java.io.IOException;

import org.apache.commons.logging.Log;
import org.apache.commons.logging.LogFactory;
import org.apache.hadoop.classification.InterfaceAudience;
import org.apache.hadoop.hbase.TableName;
import org.apache.hadoop.hbase.client.HConnection;
import org.apache.hadoop.hbase.client.RegionServerCallable;
import org.apache.hadoop.hbase.client.RpcRetryingCallerFactory;
import org.apache.hadoop.hbase.protobuf.ProtobufUtil;
import org.apache.hadoop.hbase.protobuf.generated.ClientProtos;
import org.apache.hadoop.hbase.protobuf.generated.ClientProtos.CoprocessorServiceResponse;
import org.apache.hadoop.hbase.util.Bytes;

import com.google.protobuf.ByteString;
import com.google.protobuf.Descriptors;
import com.google.protobuf.Message;

/**
 * Provides clients with an RPC connection to call coprocessor endpoint {@link com.google.protobuf.Service}s
 * against a given table region.  An instance of this class may be obtained
 * by calling {@link org.apache.hadoop.hbase.client.HTable#coprocessorService(byte[])},
 * but should normally only be used in creating a new {@link com.google.protobuf.Service} stub to call the endpoint
 * methods.
 * @see org.apache.hadoop.hbase.client.HTable#coprocessorService(byte[])
 */
@InterfaceAudience.Private
public class RegionCoprocessorRpcChannel extends CoprocessorRpcChannel{
  private static Log LOG = LogFactory.getLog(RegionCoprocessorRpcChannel.class);

  private final HConnection connection;
  private final TableName table;
  private final byte[] row;
  private byte[] lastRegion;

<<<<<<< HEAD
  public RegionCoprocessorRpcChannel(HConnection conn, TableName table, byte[] row) {
=======
  private RpcRetryingCallerFactory rpcFactory;

  public RegionCoprocessorRpcChannel(HConnection conn, byte[] table, byte[] row) {
>>>>>>> cf825654
    this.connection = conn;
    this.table = table;
    this.row = row;
    this.rpcFactory = RpcRetryingCallerFactory.instantiate(conn.getConfiguration());
  }

  @Override
  protected Message callExecService(Descriptors.MethodDescriptor method,
                                  Message request, Message responsePrototype)
      throws IOException {
    if (LOG.isTraceEnabled()) {
      LOG.trace("Call: "+method.getName()+", "+request.toString());
    }

    if (row == null) {
      throw new IllegalArgumentException("Missing row property for remote region location");
    }

    final ClientProtos.CoprocessorServiceCall call =
        ClientProtos.CoprocessorServiceCall.newBuilder()
            .setRow(ByteString.copyFrom(row))
            .setServiceName(method.getService().getFullName())
            .setMethodName(method.getName())
            .setRequest(request.toByteString()).build();
    RegionServerCallable<CoprocessorServiceResponse> callable =
        new RegionServerCallable<CoprocessorServiceResponse>(connection, table, row) {
          public CoprocessorServiceResponse call() throws Exception {
            byte[] regionName = getLocation().getRegionInfo().getRegionName();
            return ProtobufUtil.execService(getStub(), call, regionName);
          }
        };
    CoprocessorServiceResponse result = rpcFactory.<CoprocessorServiceResponse> newCaller()
        .callWithRetries(callable);
    Message response = null;
    if (result.getValue().hasValue()) {
      response = responsePrototype.newBuilderForType()
          .mergeFrom(result.getValue().getValue()).build();
    } else {
      response = responsePrototype.getDefaultInstanceForType();
    }
    lastRegion = result.getRegion().getValue().toByteArray();
    if (LOG.isTraceEnabled()) {
      LOG.trace("Result is region=" + Bytes.toStringBinary(lastRegion) + ", value=" + response);
    }
    return response;
  }

  public byte[] getLastRegion() {
    return lastRegion;
  }
}<|MERGE_RESOLUTION|>--- conflicted
+++ resolved
@@ -53,13 +53,9 @@
   private final byte[] row;
   private byte[] lastRegion;
 
-<<<<<<< HEAD
-  public RegionCoprocessorRpcChannel(HConnection conn, TableName table, byte[] row) {
-=======
   private RpcRetryingCallerFactory rpcFactory;
 
-  public RegionCoprocessorRpcChannel(HConnection conn, byte[] table, byte[] row) {
->>>>>>> cf825654
+  public RegionCoprocessorRpcChannel(HConnection conn, TableName table, byte[] row) {
     this.connection = conn;
     this.table = table;
     this.row = row;
