--- conflicted
+++ resolved
@@ -51,9 +51,5 @@
    * @return an interface for accessing the given table
    * @throws IOException
    */
-<<<<<<< HEAD
-  public HTableInterface getTable(TableName tableName) throws IOException;
-=======
-  HTableInterface getTable(byte[] tableName) throws IOException;
->>>>>>> fb8e3d0f
+  HTableInterface getTable(TableName tableName) throws IOException;
 }