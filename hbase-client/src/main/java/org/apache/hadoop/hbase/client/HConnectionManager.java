/**
 *
 * Licensed to the Apache Software Foundation (ASF) under one
 * or more contributor license agreements.  See the NOTICE file
 * distributed with this work for additional information
 * regarding copyright ownership.  The ASF licenses this file
 * to you under the Apache License, Version 2.0 (the
 * "License"); you may not use this file except in compliance
 * with the License.  You may obtain a copy of the License at
 *
 *     http://www.apache.org/licenses/LICENSE-2.0
 *
 * Unless required by applicable law or agreed to in writing, software
 * distributed under the License is distributed on an "AS IS" BASIS,
 * WITHOUT WARRANTIES OR CONDITIONS OF ANY KIND, either express or implied.
 * See the License for the specific language governing permissions and
 * limitations under the License.
 */
package org.apache.hadoop.hbase.client;

import java.io.Closeable;
import java.io.IOException;
import java.lang.reflect.Constructor;
import java.lang.reflect.UndeclaredThrowableException;
import java.net.SocketException;
import java.util.ArrayList;
import java.util.HashMap;
import java.util.HashSet;
import java.util.LinkedHashMap;
import java.util.List;
import java.util.Map;
import java.util.Map.Entry;
import java.util.NavigableMap;
import java.util.Set;
import java.util.concurrent.ConcurrentHashMap;
import java.util.concurrent.ConcurrentMap;
import java.util.concurrent.CopyOnWriteArraySet;
import java.util.concurrent.ExecutorService;
import java.util.concurrent.atomic.AtomicBoolean;
import java.util.concurrent.atomic.AtomicInteger;

import org.apache.commons.logging.Log;
import org.apache.commons.logging.LogFactory;
import org.apache.hadoop.classification.InterfaceAudience;
import org.apache.hadoop.classification.InterfaceStability;
import org.apache.hadoop.conf.Configuration;
import org.apache.hadoop.hbase.Chore;
<<<<<<< HEAD
import org.apache.hadoop.hbase.TableName;
=======
import org.apache.hadoop.hbase.DoNotRetryIOException;
>>>>>>> fb8e3d0f
import org.apache.hadoop.hbase.HBaseConfiguration;
import org.apache.hadoop.hbase.HConstants;
import org.apache.hadoop.hbase.HRegionInfo;
import org.apache.hadoop.hbase.HRegionLocation;
import org.apache.hadoop.hbase.HTableDescriptor;
import org.apache.hadoop.hbase.KeyValue;
import org.apache.hadoop.hbase.MasterNotRunningException;
import org.apache.hadoop.hbase.ServerName;
import org.apache.hadoop.hbase.Stoppable;
import org.apache.hadoop.hbase.TableNotFoundException;
import org.apache.hadoop.hbase.ZooKeeperConnectionException;
import org.apache.hadoop.hbase.client.MetaScanner.MetaScannerVisitor;
import org.apache.hadoop.hbase.client.MetaScanner.MetaScannerVisitorBase;
import org.apache.hadoop.hbase.client.coprocessor.Batch;
import org.apache.hadoop.hbase.exceptions.RegionMovedException;
import org.apache.hadoop.hbase.exceptions.RegionOpeningException;
import org.apache.hadoop.hbase.ipc.RpcClient;
import org.apache.hadoop.hbase.protobuf.ProtobufUtil;
import org.apache.hadoop.hbase.protobuf.RequestConverter;
import org.apache.hadoop.hbase.protobuf.generated.AdminProtos.AdminService;
import org.apache.hadoop.hbase.protobuf.generated.ClientProtos.ClientService;
import org.apache.hadoop.hbase.protobuf.generated.ClientProtos.CoprocessorServiceRequest;
import org.apache.hadoop.hbase.protobuf.generated.ClientProtos.CoprocessorServiceResponse;
import org.apache.hadoop.hbase.protobuf.generated.MasterAdminProtos;
import org.apache.hadoop.hbase.protobuf.generated.MasterAdminProtos.AddColumnRequest;
import org.apache.hadoop.hbase.protobuf.generated.MasterAdminProtos.AddColumnResponse;
import org.apache.hadoop.hbase.protobuf.generated.MasterAdminProtos.AssignRegionRequest;
import org.apache.hadoop.hbase.protobuf.generated.MasterAdminProtos.AssignRegionResponse;
import org.apache.hadoop.hbase.protobuf.generated.MasterAdminProtos.BalanceRequest;
import org.apache.hadoop.hbase.protobuf.generated.MasterAdminProtos.BalanceResponse;
import org.apache.hadoop.hbase.protobuf.generated.MasterAdminProtos.CatalogScanRequest;
import org.apache.hadoop.hbase.protobuf.generated.MasterAdminProtos.CatalogScanResponse;
import org.apache.hadoop.hbase.protobuf.generated.MasterAdminProtos.CreateTableRequest;
import org.apache.hadoop.hbase.protobuf.generated.MasterAdminProtos.CreateTableResponse;
import org.apache.hadoop.hbase.protobuf.generated.MasterAdminProtos.DeleteColumnRequest;
import org.apache.hadoop.hbase.protobuf.generated.MasterAdminProtos.DeleteColumnResponse;
import org.apache.hadoop.hbase.protobuf.generated.MasterAdminProtos.DeleteSnapshotRequest;
import org.apache.hadoop.hbase.protobuf.generated.MasterAdminProtos.DeleteSnapshotResponse;
import org.apache.hadoop.hbase.protobuf.generated.MasterAdminProtos.DeleteTableRequest;
import org.apache.hadoop.hbase.protobuf.generated.MasterAdminProtos.DeleteTableResponse;
import org.apache.hadoop.hbase.protobuf.generated.MasterAdminProtos.DisableTableRequest;
import org.apache.hadoop.hbase.protobuf.generated.MasterAdminProtos.DisableTableResponse;
import org.apache.hadoop.hbase.protobuf.generated.MasterAdminProtos.DispatchMergingRegionsRequest;
import org.apache.hadoop.hbase.protobuf.generated.MasterAdminProtos.DispatchMergingRegionsResponse;
import org.apache.hadoop.hbase.protobuf.generated.MasterAdminProtos.EnableCatalogJanitorRequest;
import org.apache.hadoop.hbase.protobuf.generated.MasterAdminProtos.EnableCatalogJanitorResponse;
import org.apache.hadoop.hbase.protobuf.generated.MasterAdminProtos.EnableTableRequest;
import org.apache.hadoop.hbase.protobuf.generated.MasterAdminProtos.EnableTableResponse;
import org.apache.hadoop.hbase.protobuf.generated.MasterAdminProtos.IsCatalogJanitorEnabledRequest;
import org.apache.hadoop.hbase.protobuf.generated.MasterAdminProtos.IsCatalogJanitorEnabledResponse;
import org.apache.hadoop.hbase.protobuf.generated.MasterAdminProtos.IsRestoreSnapshotDoneRequest;
import org.apache.hadoop.hbase.protobuf.generated.MasterAdminProtos.IsRestoreSnapshotDoneResponse;
import org.apache.hadoop.hbase.protobuf.generated.MasterAdminProtos.IsSnapshotDoneRequest;
import org.apache.hadoop.hbase.protobuf.generated.MasterAdminProtos.IsSnapshotDoneResponse;
import org.apache.hadoop.hbase.protobuf.generated.MasterAdminProtos.ListSnapshotRequest;
import org.apache.hadoop.hbase.protobuf.generated.MasterAdminProtos.ListSnapshotResponse;
import org.apache.hadoop.hbase.protobuf.generated.MasterAdminProtos.MasterAdminService;
import org.apache.hadoop.hbase.protobuf.generated.MasterAdminProtos.ModifyColumnRequest;
import org.apache.hadoop.hbase.protobuf.generated.MasterAdminProtos.ModifyColumnResponse;
import org.apache.hadoop.hbase.protobuf.generated.MasterAdminProtos.ModifyTableRequest;
import org.apache.hadoop.hbase.protobuf.generated.MasterAdminProtos.ModifyTableResponse;
import org.apache.hadoop.hbase.protobuf.generated.MasterAdminProtos.MoveRegionRequest;
import org.apache.hadoop.hbase.protobuf.generated.MasterAdminProtos.MoveRegionResponse;
import org.apache.hadoop.hbase.protobuf.generated.MasterAdminProtos.OfflineRegionRequest;
import org.apache.hadoop.hbase.protobuf.generated.MasterAdminProtos.OfflineRegionResponse;
import org.apache.hadoop.hbase.protobuf.generated.MasterAdminProtos.RestoreSnapshotRequest;
import org.apache.hadoop.hbase.protobuf.generated.MasterAdminProtos.RestoreSnapshotResponse;
import org.apache.hadoop.hbase.protobuf.generated.MasterAdminProtos.SetBalancerRunningRequest;
import org.apache.hadoop.hbase.protobuf.generated.MasterAdminProtos.SetBalancerRunningResponse;
import org.apache.hadoop.hbase.protobuf.generated.MasterAdminProtos.ShutdownRequest;
import org.apache.hadoop.hbase.protobuf.generated.MasterAdminProtos.ShutdownResponse;
import org.apache.hadoop.hbase.protobuf.generated.MasterAdminProtos.StopMasterRequest;
import org.apache.hadoop.hbase.protobuf.generated.MasterAdminProtos.StopMasterResponse;
import org.apache.hadoop.hbase.protobuf.generated.MasterAdminProtos.TakeSnapshotRequest;
import org.apache.hadoop.hbase.protobuf.generated.MasterAdminProtos.TakeSnapshotResponse;
import org.apache.hadoop.hbase.protobuf.generated.MasterAdminProtos.UnassignRegionRequest;
import org.apache.hadoop.hbase.protobuf.generated.MasterAdminProtos.UnassignRegionResponse;
import org.apache.hadoop.hbase.protobuf.generated.MasterMonitorProtos.GetClusterStatusRequest;
import org.apache.hadoop.hbase.protobuf.generated.MasterMonitorProtos.GetClusterStatusResponse;
import org.apache.hadoop.hbase.protobuf.generated.MasterMonitorProtos.GetSchemaAlterStatusRequest;
import org.apache.hadoop.hbase.protobuf.generated.MasterMonitorProtos.GetSchemaAlterStatusResponse;
import org.apache.hadoop.hbase.protobuf.generated.MasterMonitorProtos.GetTableDescriptorsRequest;
import org.apache.hadoop.hbase.protobuf.generated.MasterMonitorProtos.GetTableDescriptorsResponse;
import org.apache.hadoop.hbase.protobuf.generated.MasterMonitorProtos.MasterMonitorService;
import org.apache.hadoop.hbase.protobuf.generated.MasterProtos;
import org.apache.hadoop.hbase.protobuf.generated.MasterProtos.IsMasterRunningRequest;
import org.apache.hadoop.hbase.protobuf.generated.MasterProtos.IsMasterRunningResponse;
import org.apache.hadoop.hbase.regionserver.RegionServerStoppedException;
import org.apache.hadoop.hbase.security.User;
import org.apache.hadoop.hbase.util.Bytes;
import org.apache.hadoop.hbase.util.EnvironmentEdgeManager;
import org.apache.hadoop.hbase.util.SoftValueSortedMap;
import org.apache.hadoop.hbase.zookeeper.MasterAddressTracker;
import org.apache.hadoop.hbase.zookeeper.ZKUtil;
import org.apache.hadoop.hbase.zookeeper.ZooKeeperWatcher;
import org.apache.hadoop.ipc.RemoteException;
import org.apache.zookeeper.KeeperException;

import com.google.protobuf.BlockingRpcChannel;
import com.google.protobuf.RpcController;
import com.google.protobuf.ServiceException;

/**
 * A non-instantiable class that manages {@link HConnection}s.
 * This class has a static Map of {@link HConnection} instances keyed by
 * {@link Configuration}; all invocations of {@link #getConnection(Configuration)}
 * that pass the same {@link Configuration} instance will be returned the same
 * {@link  HConnection} instance (Adding properties to a Configuration
 * instance does not change its object identity; for more on how this is done see
 * {@link HConnectionKey}).  Sharing {@link HConnection}
 * instances is usually what you want; all clients of the {@link HConnection}
 * instances share the HConnections' cache of Region locations rather than each
 * having to discover for itself the location of meta, etc.  It makes
 * sense for the likes of the pool of HTables class {@link HTablePool}, for
 * instance (If concerned that a single {@link HConnection} is insufficient
 * for sharing amongst clients in say an heavily-multithreaded environment,
 * in practise its not proven to be an issue.  Besides, {@link HConnection} is
 * implemented atop Hadoop RPC and as of this writing, Hadoop RPC does a
 * connection per cluster-member, exclusively).
 *
 * <p>But sharing connections makes clean up of {@link HConnection} instances a little awkward.
 * Currently, clients cleanup by calling {@link #deleteConnection(Configuration)}. This will
 * shutdown the zookeeper connection the HConnection was using and clean up all
 * HConnection resources as well as stopping proxies to servers out on the
 * cluster. Not running the cleanup will not end the world; it'll
 * just stall the closeup some and spew some zookeeper connection failed
 * messages into the log.  Running the cleanup on a {@link HConnection} that is
 * subsequently used by another will cause breakage so be careful running
 * cleanup.
 * <p>To create a {@link HConnection} that is not shared by others, you can
 * create a new {@link Configuration} instance, pass this new instance to
 * {@link #getConnection(Configuration)}, and then when done, close it up by
 * doing something like the following:
 * <pre>
 * {@code
 * Configuration newConfig = new Configuration(originalConf);
 * HConnection connection = HConnectionManager.getConnection(newConfig);
 * // Use the connection to your hearts' delight and then when done...
 * HConnectionManager.deleteConnection(newConfig, true);
 * }
 * </pre>
 * <p>Cleanup used to be done inside in a shutdown hook.  On startup we'd
 * register a shutdown hook that called {@link #deleteAllConnections()}
 * on its way out but the order in which shutdown hooks run is not defined so
 * were problematic for clients of HConnection that wanted to register their
 * own shutdown hooks so we removed ours though this shifts the onus for
 * cleanup to the client.
 */
@SuppressWarnings("serial")
@InterfaceAudience.Public
@InterfaceStability.Evolving
public class HConnectionManager {
  static final Log LOG = LogFactory.getLog(HConnectionManager.class);

  public static final String RETRIES_BY_SERVER_KEY = "hbase.client.retries.by.server";

  // An LRU Map of HConnectionKey -> HConnection (TableServer).  All
  // access must be synchronized.  This map is not private because tests
  // need to be able to tinker with it.
  static final Map<HConnectionKey, HConnectionImplementation> CONNECTION_INSTANCES;

  public static final int MAX_CACHED_CONNECTION_INSTANCES;

  static {
    // We set instances to one more than the value specified for {@link
    // HConstants#ZOOKEEPER_MAX_CLIENT_CNXNS}. By default, the zk default max
    // connections to the ensemble from the one client is 30, so in that case we
    // should run into zk issues before the LRU hit this value of 31.
    MAX_CACHED_CONNECTION_INSTANCES = HBaseConfiguration.create().getInt(
      HConstants.ZOOKEEPER_MAX_CLIENT_CNXNS, HConstants.DEFAULT_ZOOKEPER_MAX_CLIENT_CNXNS) + 1;
    CONNECTION_INSTANCES = new LinkedHashMap<HConnectionKey, HConnectionImplementation>(
        (int) (MAX_CACHED_CONNECTION_INSTANCES / 0.75F) + 1, 0.75F, true) {
      @Override
      protected boolean removeEldestEntry(
          Map.Entry<HConnectionKey, HConnectionImplementation> eldest) {
         return size() > MAX_CACHED_CONNECTION_INSTANCES;
       }
    };
  }

  /*
   * Non-instantiable.
   */
  private HConnectionManager() {
    super();
  }

  /**
   * Get the connection that goes with the passed <code>conf</code> configuration instance.
   * If no current connection exists, method creates a new connection and keys it using
   * connection-specific properties from the passed {@link Configuration}; see
   * {@link HConnectionKey}.
   * @param conf configuration
   * @return HConnection object for <code>conf</code>
   * @throws ZooKeeperConnectionException
   */
  @SuppressWarnings("resource")
  public static HConnection getConnection(final Configuration conf)
  throws IOException {
    HConnectionKey connectionKey = new HConnectionKey(conf);
    synchronized (CONNECTION_INSTANCES) {
      HConnectionImplementation connection = CONNECTION_INSTANCES.get(connectionKey);
      if (connection == null) {
        connection = (HConnectionImplementation)createConnection(conf, true);
        CONNECTION_INSTANCES.put(connectionKey, connection);
      } else if (connection.isClosed()) {
        HConnectionManager.deleteConnection(connectionKey, true);
        connection = (HConnectionImplementation)createConnection(conf, true);
        CONNECTION_INSTANCES.put(connectionKey, connection);
      }
      connection.incCount();
      return connection;
    }
  }

  /**
   * Create a new HConnection instance using the passed <code>conf</code> instance.
   * <p>Note: This bypasses the usual HConnection life cycle management done by
   * {@link #getConnection(Configuration)}. Use this with caution, the caller is responsible for
   * calling {@link HConnection#close()} on the returned connection instance.
   * @param conf configuration
   * @return HConnection object for <code>conf</code>
   * @throws ZooKeeperConnectionException
   */
  public static HConnection createConnection(Configuration conf)
  throws IOException {
    return createConnection(conf, false);
  }

  static HConnection createConnection(final Configuration conf, final boolean managed)
  throws IOException {
    String className = conf.get("hbase.client.connection.impl",
      HConnectionManager.HConnectionImplementation.class.getName());
    Class<?> clazz = null;
    try {
      clazz = Class.forName(className);
    } catch (ClassNotFoundException e) {
      throw new IOException(e);
    }
    try {
      // Default HCM#HCI is not accessible; make it so before invoking.
      Constructor<?> constructor =
        clazz.getDeclaredConstructor(Configuration.class, boolean.class);
      constructor.setAccessible(true);
      return (HConnection) constructor.newInstance(conf, managed);
    } catch (Exception e) {
      throw new IOException(e);
    }
  }

  /**
   * Delete connection information for the instance specified by passed configuration.
   * If there are no more references to the designated connection connection, this method will
   * then close connection to the zookeeper ensemble and let go of all associated resources.
   *
   * @param conf configuration whose identity is used to find {@link HConnection} instance.
   */
  public static void deleteConnection(Configuration conf) {
    deleteConnection(new HConnectionKey(conf), false);
  }

  /**
   * Cleanup a known stale connection.
   * This will then close connection to the zookeeper ensemble and let go of all resources.
   *
   * @param connection
   */
  public static void deleteStaleConnection(HConnection connection) {
    deleteConnection(connection, true);
  }

  /**
   * Delete information for all connections.
   */
  public static void deleteAllConnections() {
    synchronized (CONNECTION_INSTANCES) {
      Set<HConnectionKey> connectionKeys = new HashSet<HConnectionKey>();
      connectionKeys.addAll(CONNECTION_INSTANCES.keySet());
      for (HConnectionKey connectionKey : connectionKeys) {
        deleteConnection(connectionKey, false);
      }
      CONNECTION_INSTANCES.clear();
    }
  }

  private static void deleteConnection(HConnection connection, boolean staleConnection) {
    synchronized (CONNECTION_INSTANCES) {
      for (Entry<HConnectionKey, HConnectionImplementation> e: CONNECTION_INSTANCES.entrySet()) {
        if (e.getValue() == connection) {
          deleteConnection(e.getKey(), staleConnection);
          break;
        }
      }
    }
  }

  private static void deleteConnection(HConnectionKey connectionKey, boolean staleConnection) {
    synchronized (CONNECTION_INSTANCES) {
      HConnectionImplementation connection = CONNECTION_INSTANCES.get(connectionKey);
      if (connection != null) {
        connection.decCount();
        if (connection.isZeroReference() || staleConnection) {
          CONNECTION_INSTANCES.remove(connectionKey);
          connection.internalClose();
        }
      } else {
        LOG.error("Connection not found in the list, can't delete it "+
          "(connection key=" + connectionKey + "). May be the key was modified?");
      }
    }
  }

  /**
   * It is provided for unit test cases which verify the behavior of region
   * location cache prefetch.
   * @return Number of cached regions for the table.
   * @throws ZooKeeperConnectionException
   */
  static int getCachedRegionCount(Configuration conf, final TableName tableName)
  throws IOException {
    return execute(new HConnectable<Integer>(conf) {
      @Override
      public Integer connect(HConnection connection) {
        return ((HConnectionImplementation)connection).getNumberOfCachedRegionLocations(tableName);
      }
    });
  }

  /**
   * It's provided for unit test cases which verify the behavior of region
   * location cache prefetch.
   * @return true if the region where the table and row reside is cached.
   * @throws ZooKeeperConnectionException
   */
  static boolean isRegionCached(Configuration conf,
                                final TableName tableName,
                                final byte[] row)
  throws IOException {
    return execute(new HConnectable<Boolean>(conf) {
      @Override
      public Boolean connect(HConnection connection) {
        return ((HConnectionImplementation) connection).isRegionCached(tableName, row);
      }
    });
  }

  /**
   * This convenience method invokes the given {@link HConnectable#connect}
   * implementation using a {@link HConnection} instance that lasts just for the
   * duration of the invocation.
   *
   * @param <T> the return type of the connect method
   * @param connectable the {@link HConnectable} instance
   * @return the value returned by the connect method
   * @throws IOException
   */
  public static <T> T execute(HConnectable<T> connectable) throws IOException {
    if (connectable == null || connectable.conf == null) {
      return null;
    }
    Configuration conf = connectable.conf;
    HConnection connection = HConnectionManager.getConnection(conf);
    boolean connectSucceeded = false;
    try {
      T returnValue = connectable.connect(connection);
      connectSucceeded = true;
      return returnValue;
    } finally {
      try {
        connection.close();
      } catch (Exception e) {
        if (connectSucceeded) {
          throw new IOException("The connection to " + connection
              + " could not be deleted.", e);
        }
      }
    }
  }

  /** Encapsulates connection to zookeeper and regionservers.*/
  @edu.umd.cs.findbugs.annotations.SuppressWarnings(
      value="AT_OPERATION_SEQUENCE_ON_CONCURRENT_ABSTRACTION",
      justification="Access to the conncurrent hash map is under a lock so should be fine.")
  static class HConnectionImplementation implements HConnection, Closeable {
    static final Log LOG = LogFactory.getLog(HConnectionImplementation.class);
    private final long pause;
    private final int numTries;
    final int rpcTimeout;
    private final int prefetchRegionLimit;

    private volatile boolean closed;
    private volatile boolean aborted;

    // package protected for the tests
    ClusterStatusListener clusterStatusListener;

    private final Object userRegionLock = new Object();

    // We have a single lock for master & zk to prevent deadlocks. Having
    //  one lock for ZK and one lock for master is not possible:
    //  When creating a connection to master, we need a connection to ZK to get
    //  its address. But another thread could have taken the ZK lock, and could
    //  be waiting for the master lock => deadlock.
    private final Object masterAndZKLock = new Object();

    private long keepZooKeeperWatcherAliveUntil = Long.MAX_VALUE;
    private final DelayedClosing delayedClosing =
      DelayedClosing.createAndStart(this);


    private final Configuration conf;

    // Client rpc instance.
    private RpcClient rpcClient;

    /**
     * Map of table to table {@link HRegionLocation}s.  The table key is made
     * by doing a {@link Bytes#mapKey(byte[])} of the table's name.
     */
    private final Map<TableName, SoftValueSortedMap<byte[], HRegionLocation>>
        cachedRegionLocations =
      new HashMap<TableName, SoftValueSortedMap<byte[], HRegionLocation>>();

    // The presence of a server in the map implies it's likely that there is an
    // entry in cachedRegionLocations that map to this server; but the absence
    // of a server in this map guarentees that there is no entry in cache that
    // maps to the absent server.
    // The access to this attribute must be protected by a lock on cachedRegionLocations
    private final Set<ServerName> cachedServers = new HashSet<ServerName>();

    // region cache prefetch is enabled by default. this set contains all
    // tables whose region cache prefetch are disabled.
    private final Set<Integer> regionCachePrefetchDisabledTables =
      new CopyOnWriteArraySet<Integer>();

    private int refCount;

    // indicates whether this connection's life cycle is managed (by us)
    private boolean managed;

    /**
     * Cluster registry of basic info such as clusterid and meta region location.
     */
     Registry registry;

    /**
     * constructor
     * @param conf Configuration object
     * @param managed If true, does not do full shutdown on close; i.e. cleanup of connection
     * to zk and shutdown of all services; we just close down the resources this connection was
     * responsible for and decrement usage counters.  It is up to the caller to do the full
     * cleanup.  It is set when we want have connection sharing going on -- reuse of zk connection,
     * and cached region locations, established regionserver connections, etc.  When connections
     * are shared, we have reference counting going on and will only do full cleanup when no more
     * users of an HConnectionImplementation instance.
     */
    HConnectionImplementation(Configuration conf, boolean managed) throws IOException {
      this(conf);
      this.managed = managed;
      this.registry = setupRegistry();
      retrieveClusterId();

      this.rpcClient = new RpcClient(this.conf, this.clusterId);

      // Do we publish the status?
      Class<? extends ClusterStatusListener.Listener> listenerClass =
          conf.getClass(ClusterStatusListener.STATUS_LISTENER_CLASS,
              ClusterStatusListener.DEFAULT_STATUS_LISTENER_CLASS,
              ClusterStatusListener.Listener.class);

      if (listenerClass != null) {
        clusterStatusListener = new ClusterStatusListener(
            new ClusterStatusListener.DeadServerHandler() {
              @Override
              public void newDead(ServerName sn) {
                clearCaches(sn);
                rpcClient.cancelConnections(sn.getHostname(), sn.getPort(),
                    new SocketException(sn.getServerName() + " is dead: closing its connection."));
              }
            }, conf, listenerClass);
      }
    }


    /**
     * For tests.
     */
    protected HConnectionImplementation(Configuration conf) {
      this.conf = conf;
      this.closed = false;
      this.pause = conf.getLong(HConstants.HBASE_CLIENT_PAUSE,
          HConstants.DEFAULT_HBASE_CLIENT_PAUSE);
      this.numTries = conf.getInt(HConstants.HBASE_CLIENT_RETRIES_NUMBER,
          HConstants.DEFAULT_HBASE_CLIENT_RETRIES_NUMBER);
      this.rpcTimeout = conf.getInt(
          HConstants.HBASE_RPC_TIMEOUT_KEY,
          HConstants.DEFAULT_HBASE_RPC_TIMEOUT);
      this.prefetchRegionLimit = conf.getInt(
          HConstants.HBASE_CLIENT_PREFETCH_LIMIT,
          HConstants.DEFAULT_HBASE_CLIENT_PREFETCH_LIMIT);
    }
 
    /**
     * @return The cluster registry implementation to use.
     * @throws IOException
     */
    private Registry setupRegistry() throws IOException {
      String registryClass = this.conf.get("hbase.client.registry.impl",
        ZooKeeperRegistry.class.getName());
      Registry registry = null;
      try {
        registry = (Registry)Class.forName(registryClass).newInstance();
      } catch (Throwable t) {
        throw new IOException(t);
      }
      registry.init(this);
      return registry;
    }

    /**
     * For tests only.
     * @param rpcClient Client we should use instead.
     * @return Previous rpcClient
     */
    RpcClient setRpcClient(final RpcClient rpcClient) {
      RpcClient oldRpcClient = this.rpcClient;
      this.rpcClient = rpcClient;
      return oldRpcClient;
    }

    /**
     * An identifier that will remain the same for a given connection.
     * @return
     */
    public String toString(){
      return "hconnection-0x" + Integer.toHexString(hashCode());
    }

    protected String clusterId = null;

    void retrieveClusterId() {
      if (clusterId != null) return;
      this.clusterId = this.registry.getClusterId();
      if (clusterId == null) {
        clusterId = HConstants.CLUSTER_ID_DEFAULT;
        LOG.debug("clusterid came back null, using default " + clusterId);
      }
    }

    @Override
    public Configuration getConfiguration() {
      return this.conf;
    }

    private void checkIfBaseNodeAvailable(ZooKeeperWatcher zkw)
      throws MasterNotRunningException {
      String errorMsg;
      try {
        if (ZKUtil.checkExists(zkw, zkw.baseZNode) == -1) {
          errorMsg = "The node " + zkw.baseZNode+" is not in ZooKeeper. "
            + "It should have been written by the master. "
            + "Check the value configured in 'zookeeper.znode.parent'. "
            + "There could be a mismatch with the one configured in the master.";
          LOG.error(errorMsg);
          throw new MasterNotRunningException(errorMsg);
        }
      } catch (KeeperException e) {
        errorMsg = "Can't get connection to ZooKeeper: " + e.getMessage();
        LOG.error(errorMsg);
        throw new MasterNotRunningException(errorMsg, e);
      }
    }

    /**
     * @return true if the master is running, throws an exception otherwise
     * @throws MasterNotRunningException - if the master is not running
     * @throws ZooKeeperConnectionException
     */
    @Override
    public boolean isMasterRunning()
    throws MasterNotRunningException, ZooKeeperConnectionException {
      // When getting the master connection, we check it's running,
      // so if there is no exception, it means we've been able to get a
      // connection on a running master
      MasterMonitorKeepAliveConnection m = getKeepAliveMasterMonitorService();
      try {
        m.close();
      } catch (IOException e) {
        throw new MasterNotRunningException("Failed close", e);
      }
      return true;
    }

    @Override
    public HRegionLocation getRegionLocation(final TableName tableName,
        final byte [] row, boolean reload)
    throws IOException {
      return reload? relocateRegion(tableName, row): locateRegion(tableName, row);
    }

    @Override
    public boolean isTableEnabled(TableName tableName) throws IOException {
      return this.registry.isTableOnlineState(tableName, true);
    }

    @Override
    public boolean isTableDisabled(TableName tableName) throws IOException {
      return this.registry.isTableOnlineState(tableName, false);
    }

    @Override
    public boolean isTableAvailable(final TableName tableName) throws IOException {
      final AtomicBoolean available = new AtomicBoolean(true);
      final AtomicInteger regionCount = new AtomicInteger(0);
      MetaScannerVisitor visitor = new MetaScannerVisitorBase() {
        @Override
        public boolean processRow(Result row) throws IOException {
          HRegionInfo info = MetaScanner.getHRegionInfo(row);
          if (info != null) {
            if (tableName.equals(info.getTableName())) {
              ServerName server = HRegionInfo.getServerName(row);
              if (server == null) {
                available.set(false);
                return false;
              }
              regionCount.incrementAndGet();
            } else if (tableName.compareTo(
                info.getTableName()) < 0) {
              // Return if we are done with the current table
              return false;
            }
          }
          return true;
        }
      };
      MetaScanner.metaScan(conf, this, visitor, tableName);
      return available.get() && (regionCount.get() > 0);
    }

    @Override
    public boolean isTableAvailable(final TableName tableName, final byte[][] splitKeys)
        throws IOException {
      final AtomicBoolean available = new AtomicBoolean(true);
      final AtomicInteger regionCount = new AtomicInteger(0);
      MetaScannerVisitor visitor = new MetaScannerVisitorBase() {
        @Override
        public boolean processRow(Result row) throws IOException {
          HRegionInfo info = MetaScanner.getHRegionInfo(row);
          if (info != null) {
            if (tableName.equals(info.getTableName())) {
              ServerName server = HRegionInfo.getServerName(row);
              if (server == null) {
                available.set(false);
                return false;
              }
              if (!Bytes.equals(info.getStartKey(), HConstants.EMPTY_BYTE_ARRAY)) {
                for (byte[] splitKey : splitKeys) {
                  // Just check if the splitkey is available
                  if (Bytes.equals(info.getStartKey(), splitKey)) {
                    regionCount.incrementAndGet();
                    break;
                  }
                }
              } else {
                // Always empty start row should be counted
                regionCount.incrementAndGet();
              }
            } else if (tableName.compareTo(info.getTableName()) < 0) {
              // Return if we are done with the current table
              return false;
            }
          }
          return true;
        }
      };
      MetaScanner.metaScan(conf, this, visitor, tableName);
      // +1 needs to be added so that the empty start row is also taken into account
      return available.get() && (regionCount.get() == splitKeys.length + 1);
    }

    @Override
    public HRegionLocation locateRegion(final byte[] regionName) throws IOException {
      return locateRegion(HRegionInfo.getTableName(regionName),
          HRegionInfo.getStartKey(regionName), false, true);
    }

    @Override
    public boolean isDeadServer(ServerName sn) {
      if (clusterStatusListener == null) {
        return false;
      } else {
        return clusterStatusListener.isDeadServer(sn);
      }
    }

    @Override
    public List<HRegionLocation> locateRegions(final TableName tableName)
    throws IOException {
      return locateRegions (tableName, false, true);
    }

    @Override
<<<<<<< HEAD
    public List<HRegionLocation> locateRegions(final TableName tableName,
        final boolean useCache, final boolean offlined) throws IOException {
      NavigableMap<HRegionInfo, ServerName> regions = MetaScanner.allTableRegions(conf, tableName,
        offlined);
=======
    public List<HRegionLocation> locateRegions(final byte[] tableName, final boolean useCache,
        final boolean offlined) throws IOException {
      NavigableMap<HRegionInfo, ServerName> regions = MetaScanner.allTableRegions(conf, this,
          tableName, offlined);
>>>>>>> fb8e3d0f
      final List<HRegionLocation> locations = new ArrayList<HRegionLocation>();
      for (HRegionInfo regionInfo : regions.keySet()) {
        locations.add(locateRegion(tableName, regionInfo.getStartKey(), useCache, true));
      }
      return locations;
    }

    @Override
    public HRegionLocation locateRegion(final TableName tableName,
        final byte [] row)
    throws IOException{
      return locateRegion(tableName, row, true, true);
    }

    @Override
    public HRegionLocation relocateRegion(final TableName tableName,
        final byte [] row)
    throws IOException{
      // Since this is an explicit request not to use any caching, finding
      // disabled tables should not be desirable.  This will ensure that an exception is thrown when
      // the first time a disabled table is interacted with.
      if (isTableDisabled(tableName)) {
        throw new DoNotRetryIOException(tableName.getNameAsString() + " is disabled.");
      }

      return locateRegion(tableName, row, false, true);
    }

    private HRegionLocation locateRegion(final TableName tableName,
      final byte [] row, boolean useCache, boolean retry)
    throws IOException {
      if (this.closed) throw new IOException(toString() + " closed");
      if (tableName== null || tableName.getName().length == 0) {
        throw new IllegalArgumentException(
            "table name cannot be null or zero length");
      }

      if (tableName.equals(HConstants.META_TABLE_NAME)) {
        return this.registry.getMetaRegionLocation();
      } else {
        // Region not in the cache - have to go to the meta RS
        return locateRegionInMeta(HConstants.META_TABLE_NAME, tableName, row,
          useCache, userRegionLock, retry);
      }
    }

    /*
     * Search .META. for the HRegionLocation info that contains the table and
     * row we're seeking. It will prefetch certain number of regions info and
     * save them to the global region cache.
     */
    private void prefetchRegionCache(final TableName tableName,
        final byte[] row) {
      // Implement a new visitor for MetaScanner, and use it to walk through
      // the .META.
      MetaScannerVisitor visitor = new MetaScannerVisitorBase() {
        public boolean processRow(Result result) throws IOException {
          try {
            HRegionInfo regionInfo = MetaScanner.getHRegionInfo(result);
            if (regionInfo == null) {
              return true;
            }

            // possible we got a region of a different table...
            if (!regionInfo.getTableName().equals(tableName)) {
              return false; // stop scanning
            }
            if (regionInfo.isOffline()) {
              // don't cache offline regions
              return true;
            }

            ServerName serverName = HRegionInfo.getServerName(result);
            if (serverName == null) {
              return true; // don't cache it
            }
            // instantiate the location
            long seqNum = HRegionInfo.getSeqNumDuringOpen(result);
            HRegionLocation loc = new HRegionLocation(regionInfo, serverName, seqNum);
            // cache this meta entry
            cacheLocation(tableName, null, loc);
            return true;
          } catch (RuntimeException e) {
            throw new IOException(e);
          }
        }
      };
      try {
        // pre-fetch certain number of regions info at region cache.
        MetaScanner.metaScan(conf, this, visitor, tableName, row,
            this.prefetchRegionLimit, HConstants.META_TABLE_NAME);
      } catch (IOException e) {
        LOG.warn("Encountered problems when prefetch META table: ", e);
      }
    }

    /*
      * Search the .META. table for the HRegionLocation
      * info that contains the table and row we're seeking.
      */
    private HRegionLocation locateRegionInMeta(final TableName parentTable,
      final TableName tableName, final byte [] row, boolean useCache,
      Object regionLockObject, boolean retry)
    throws IOException {
      HRegionLocation location;
      // If we are supposed to be using the cache, look in the cache to see if
      // we already have the region.
      if (useCache) {
        location = getCachedLocation(tableName, row);
        if (location != null) {
          return location;
        }
      }
      int localNumRetries = retry ? numTries : 1;
      // build the key of the meta region we should be looking for.
      // the extra 9's on the end are necessary to allow "exact" matches
      // without knowing the precise region names.
      byte [] metaKey = HRegionInfo.createRegionName(tableName, row,
        HConstants.NINES, false);
      for (int tries = 0; true; tries++) {
        if (tries >= localNumRetries) {
          throw new NoServerForRegionException("Unable to find region for "
            + Bytes.toStringBinary(row) + " after " + numTries + " tries.");
        }

        HRegionLocation metaLocation = null;
        try {
          // locate the meta region
          metaLocation = locateRegion(parentTable, metaKey, true, false);
          // If null still, go around again.
          if (metaLocation == null) continue;
          ClientService.BlockingInterface service = getClient(metaLocation.getServerName());

          Result regionInfoRow;
          // This block guards against two threads trying to load the meta
          // region at the same time. The first will load the meta region and
          // the second will use the value that the first one found.
          synchronized (regionLockObject) {
            // Check the cache again for a hit in case some other thread made the
            // same query while we were waiting on the lock. 
            if (useCache) {
              location = getCachedLocation(tableName, row);
              if (location != null) {
                return location;
              }
              // If the parent table is META, we may want to pre-fetch some
              // region info into the global region cache for this table.
              if (parentTable.equals(HConstants.META_TABLE_NAME)
                  && (getRegionCachePrefetch(tableName))) {
                prefetchRegionCache(tableName, row);
              }
              location = getCachedLocation(tableName, row);
              if (location != null) {
                return location;
              }
            } else {
              // If we are not supposed to be using the cache, delete any existing cached location
              // so it won't interfere.
              forceDeleteCachedLocation(tableName, row);
            }
            // Query the meta region for the location of the meta region
            regionInfoRow = ProtobufUtil.getRowOrBefore(service,
              metaLocation.getRegionInfo().getRegionName(), metaKey,
              HConstants.CATALOG_FAMILY);
          }
          if (regionInfoRow == null) {
            throw new TableNotFoundException(tableName);
          }

          // convert the row result into the HRegionLocation we need!
          HRegionInfo regionInfo = MetaScanner.getHRegionInfo(regionInfoRow);
          if (regionInfo == null) {
            throw new IOException("HRegionInfo was null or empty in " +
              parentTable.getNameAsString() + ", row=" + regionInfoRow);
          }

          // possible we got a region of a different table...
          if (!regionInfo.getTableName().equals(tableName)) {
            throw new TableNotFoundException(
                  "Table '" + tableName.getNameAsString() + "' was not found, got: " +
                  regionInfo.getTableName().getNameAsString() + ".");
          }
          if (regionInfo.isSplit()) {
            throw new RegionOfflineException("the only available region for" +
              " the required row is a split parent," +
              " the daughters should be online soon: " +
              regionInfo.getRegionNameAsString());
          }
          if (regionInfo.isOffline()) {
            throw new RegionOfflineException("the region is offline, could" +
              " be caused by a disable table call: " +
              regionInfo.getRegionNameAsString());
          }

          ServerName serverName = HRegionInfo.getServerName(regionInfoRow);
          if (serverName == null) {
            throw new NoServerForRegionException("No server address listed " +
              "in " + parentTable.getNameAsString() + " for region " +
              regionInfo.getRegionNameAsString() + " containing row " +
              Bytes.toStringBinary(row));
          }

          if (isDeadServer(serverName)){
            throw new RegionServerStoppedException(".META. says the region "+
                regionInfo.getRegionNameAsString()+" is managed by the server " + serverName +
                ", but it is dead.");
          }

          // Instantiate the location
          location = new HRegionLocation(regionInfo, serverName,
            HRegionInfo.getSeqNumDuringOpen(regionInfoRow));
          cacheLocation(tableName, null, location);
          return location;
        } catch (TableNotFoundException e) {
          // if we got this error, probably means the table just plain doesn't
          // exist. rethrow the error immediately. this should always be coming
          // from the HTable constructor.
          throw e;
        } catch (IOException e) {
          if (e instanceof RemoteException) {
            e = ((RemoteException)e).unwrapRemoteException();
          }
          if (tries < numTries - 1) {
            if (LOG.isDebugEnabled()) {
              LOG.debug("locateRegionInMeta parentTable=" +
                parentTable.getNameAsString() + ", metaLocation=" +
                ((metaLocation == null)? "null": "{" + metaLocation + "}") +
                ", attempt=" + tries + " of " +
                this.numTries + " failed; retrying after sleep of " +
                ConnectionUtils.getPauseTime(this.pause, tries) + " because: " + e.getMessage());
            }
          } else {
            throw e;
          }
          // Only relocate the parent region if necessary
          if(!(e instanceof RegionOfflineException ||
              e instanceof NoServerForRegionException)) {
            relocateRegion(parentTable, metaKey);
          }
        }
        try{
          Thread.sleep(ConnectionUtils.getPauseTime(this.pause, tries));
        } catch (InterruptedException e) {
          Thread.currentThread().interrupt();
          throw new IOException("Giving up trying to location region in " +
            "meta: thread is interrupted.");
        }
      }
    }

    /*
     * Search the cache for a location that fits our table and row key.
     * Return null if no suitable region is located. TODO: synchronization note
     *
     * <p>TODO: This method during writing consumes 15% of CPU doing lookup
     * into the Soft Reference SortedMap.  Improve.
     *
     * @param tableName
     * @param row
     * @return Null or region location found in cache.
     */
    HRegionLocation getCachedLocation(final TableName tableName,
        final byte [] row) {
      SoftValueSortedMap<byte[], HRegionLocation> tableLocations =
        getTableLocations(tableName);

      // start to examine the cache. we can only do cache actions
      // if there's something in the cache for this table.
      if (tableLocations.isEmpty()) {
        return null;
      }

      HRegionLocation possibleRegion = tableLocations.get(row);
      if (possibleRegion != null) {
        return possibleRegion;
      }

      possibleRegion = tableLocations.lowerValueByKey(row);
      if (possibleRegion == null) {
        return null;
      }

      // make sure that the end key is greater than the row we're looking
      // for, otherwise the row actually belongs in the next region, not
      // this one. the exception case is when the endkey is
      // HConstants.EMPTY_END_ROW, signifying that the region we're
      // checking is actually the last region in the table.
      byte[] endKey = possibleRegion.getRegionInfo().getEndKey();
      if (Bytes.equals(endKey, HConstants.EMPTY_END_ROW) ||
          KeyValue.getRowComparator(tableName).compareRows(
              endKey, 0, endKey.length, row, 0, row.length) > 0) {
        return possibleRegion;
      }

      // Passed all the way through, so we got nothing - complete cache miss
      return null;
    }

    /**
     * Delete a cached location, no matter what it is. Called when we were told to not use cache.
     * @param tableName tableName
     * @param row
     */
    void forceDeleteCachedLocation(final TableName tableName, final byte [] row) {
      HRegionLocation rl = null;
      synchronized (this.cachedRegionLocations) {
        Map<byte[], HRegionLocation> tableLocations = getTableLocations(tableName);
        // start to examine the cache. we can only do cache actions
        // if there's something in the cache for this table.
        if (!tableLocations.isEmpty()) {
          rl = getCachedLocation(tableName, row);
          if (rl != null) {
            tableLocations.remove(rl.getRegionInfo().getStartKey());
          }
        }
      }
      if ((rl != null) && LOG.isDebugEnabled()) {
        LOG.debug("Removed " + rl.getHostname() + ":" + rl.getPort()
          + " as a location of " + rl.getRegionInfo().getRegionNameAsString() +
          " for tableName=" + tableName.getNameAsString() + " from cache");
      }
    }

    /*
     * Delete all cached entries of a table that maps to a specific location.
     */
    @Override
    public void clearCaches(final ServerName serverName){
      boolean deletedSomething = false;
      synchronized (this.cachedRegionLocations) {
        if (!cachedServers.contains(serverName)) {
          return;
        }
        for (Map<byte[], HRegionLocation> tableLocations :
            cachedRegionLocations.values()) {
          for (Entry<byte[], HRegionLocation> e : tableLocations.entrySet()) {
            HRegionLocation value = e.getValue();
            if (value != null
                && serverName.equals(value.getServerName())) {
              tableLocations.remove(e.getKey());
              deletedSomething = true;
            }
          }
        }
        cachedServers.remove(serverName);
      }
      if (deletedSomething && LOG.isDebugEnabled()) {
        LOG.debug("Removed all cached region locations that map to " + serverName);
      }
    }

    /*
     * @param tableName
     * @return Map of cached locations for passed <code>tableName</code>
     */
    private SoftValueSortedMap<byte[], HRegionLocation> getTableLocations(
        final TableName tableName) {
      // find the map of cached locations for this table
      SoftValueSortedMap<byte[], HRegionLocation> result;
      synchronized (this.cachedRegionLocations) {
        result = this.cachedRegionLocations.get(tableName);
        // if tableLocations for this table isn't built yet, make one
        if (result == null) {
          result = new SoftValueSortedMap<byte[], HRegionLocation>(Bytes.BYTES_COMPARATOR);
          this.cachedRegionLocations.put(tableName, result);
        }
      }
      return result;
    }

    @Override
    public void clearRegionCache() {
      synchronized(this.cachedRegionLocations) {
        this.cachedRegionLocations.clear();
        this.cachedServers.clear();
      }
    }

    @Override
    public void clearRegionCache(final TableName tableName) {
      synchronized (this.cachedRegionLocations) {
        this.cachedRegionLocations.remove(tableName);
      }
    }

    /**
     * Put a newly discovered HRegionLocation into the cache.
     * @param tableName The table name.
     * @param source the source of the new location, if it's not coming from meta
     * @param location the new location
     */
    private void cacheLocation(final TableName tableName, final HRegionLocation source,
        final HRegionLocation location) {
      boolean isFromMeta = (source == null);
      byte [] startKey = location.getRegionInfo().getStartKey();
      Map<byte[], HRegionLocation> tableLocations =
        getTableLocations(tableName);
      boolean isNewCacheEntry = false;
      boolean isStaleUpdate = false;
      HRegionLocation oldLocation = null;
      synchronized (this.cachedRegionLocations) {
        cachedServers.add(location.getServerName());
        oldLocation = tableLocations.get(startKey);
        isNewCacheEntry = (oldLocation == null);
        // If the server in cache sends us a redirect, assume it's always valid.
        if (!isNewCacheEntry && !oldLocation.equals(source)) {
          long newLocationSeqNum = location.getSeqNum();
          // Meta record is stale - some (probably the same) server has closed the region
          // with later seqNum and told us about the new location.
          boolean isStaleMetaRecord = isFromMeta && (oldLocation.getSeqNum() > newLocationSeqNum);
          // Same as above for redirect. However, in this case, if the number is equal to previous
          // record, the most common case is that first the region was closed with seqNum, and then
          // opened with the same seqNum; hence we will ignore the redirect.
          // There are so many corner cases with various combinations of opens and closes that
          // an additional counter on top of seqNum would be necessary to handle them all.
          boolean isStaleRedirect = !isFromMeta && (oldLocation.getSeqNum() >= newLocationSeqNum);
          isStaleUpdate = (isStaleMetaRecord || isStaleRedirect);
        }
        if (!isStaleUpdate) {
          tableLocations.put(startKey, location);
        }
      }
      if (isNewCacheEntry) {
        if (LOG.isTraceEnabled()) {
          LOG.trace("Cached location for " +
            location.getRegionInfo().getRegionNameAsString() +
            " is " + location.getHostnamePort());
        }
      } else if (isStaleUpdate && !location.equals(oldLocation)) {
        if (LOG.isTraceEnabled()) {
          LOG.trace("Ignoring stale location update for "
            + location.getRegionInfo().getRegionNameAsString() + ": "
            + location.getHostnamePort() + " at " + location.getSeqNum() + "; local "
            + oldLocation.getHostnamePort() + " at " + oldLocation.getSeqNum());
        }
      }
    }

    // Map keyed by service name + regionserver to service stub implementation
    private final ConcurrentHashMap<String, Object> stubs =
      new ConcurrentHashMap<String, Object>();
    // Map of locks used creating service stubs per regionserver.
    private final ConcurrentHashMap<String, String> connectionLock =
      new ConcurrentHashMap<String, String>();

    /**
     * Maintains current state of MasterService instance.
     */
    static abstract class MasterServiceState {
      HConnection connection;
      int userCount;
      long keepAliveUntil = Long.MAX_VALUE;

      MasterServiceState (final HConnection connection) {
        super();
        this.connection = connection;
      }

      abstract Object getStub();
      abstract void clearStub();
      abstract boolean isMasterRunning() throws ServiceException;
    }

    /**
     * State of the MasterAdminService connection/setup.
     */
    static class MasterAdminServiceState extends MasterServiceState {
      MasterAdminService.BlockingInterface stub;
      MasterAdminServiceState(final HConnection connection) {
        super(connection);
      }

      @Override
      public String toString() {
        return "MasterAdminService";
      }

      @Override
      Object getStub() {
        return this.stub;
      }

      @Override
      void clearStub() {
        this.stub = null;
      }

      @Override
      boolean isMasterRunning() throws ServiceException {
        MasterProtos.IsMasterRunningResponse response =
          this.stub.isMasterRunning(null, RequestConverter.buildIsMasterRunningRequest());
        return response != null? response.getIsMasterRunning(): false;
      }
    }

    /**
     * State of the MasterMonitorService connection/setup.
     */
    static class MasterMonitorServiceState extends MasterServiceState {
      MasterMonitorService.BlockingInterface stub;
      MasterMonitorServiceState(final HConnection connection) {
        super(connection);
      }

      @Override
      public String toString() {
        return "MasterMonitorService";
      }

      @Override
      Object getStub() {
        return this.stub;
      }

      @Override
      void clearStub() {
        this.stub = null;
      }

      @Override
      boolean isMasterRunning() throws ServiceException {
        MasterProtos.IsMasterRunningResponse response =
          this.stub.isMasterRunning(null, RequestConverter.buildIsMasterRunningRequest());
        return response != null? response.getIsMasterRunning(): false;
      }
    }

    /**
     * Makes a client-side stub for master services. Sub-class to specialize.
     * Depends on hosting class so not static.  Exists so we avoid duplicating a bunch of code
     * when setting up the MasterMonitorService and MasterAdminService.
     */
    abstract class StubMaker {
      /**
       * Returns the name of the service stub being created.
       */
      protected abstract String getServiceName();

      /**
       * Make stub and cache it internal so can be used later doing the isMasterRunning call.
       * @param channel
       */
      protected abstract Object makeStub(final BlockingRpcChannel channel);

      /**
       * Once setup, check it works by doing isMasterRunning check.
       * @throws ServiceException
       */
      protected abstract void isMasterRunning() throws ServiceException;

      /**
       * Create a stub. Try once only.  It is not typed because there is no common type to
       * protobuf services nor their interfaces.  Let the caller do appropriate casting.
       * @return A stub for master services.
       * @throws IOException
       * @throws KeeperException
       * @throws ServiceException
       */
      private Object makeStubNoRetries() throws IOException, KeeperException, ServiceException {
        ZooKeeperKeepAliveConnection zkw;
        try {
          zkw = getKeepAliveZooKeeperWatcher();
        } catch (IOException e) {
          throw new ZooKeeperConnectionException("Can't connect to ZooKeeper", e);
        }
        try {
          checkIfBaseNodeAvailable(zkw);
          ServerName sn = MasterAddressTracker.getMasterAddress(zkw);
          if (sn == null) {
            String msg = "ZooKeeper available but no active master location found";
            LOG.info(msg);
            throw new MasterNotRunningException(msg);
          }
          if (isDeadServer(sn)) {
            throw new MasterNotRunningException(sn + " is dead.");
          }
          // Use the security info interface name as our stub key
          String key = getStubKey(getServiceName(), sn.getHostAndPort());
          connectionLock.putIfAbsent(key, key);
          Object stub = null;
          synchronized (connectionLock.get(key)) {
            stub = stubs.get(key);
            if (stub == null) {
              BlockingRpcChannel channel = rpcClient.createBlockingRpcChannel(sn,
                  User.getCurrent(), rpcTimeout);
              stub = makeStub(channel);
              isMasterRunning();
              stubs.put(key, stub);
            }
          }
          return stub;
        } finally {
          zkw.close();
        }
      }

      /**
       * Create a stub against the master.  Retry if necessary.
       * @return A stub to do <code>intf</code> against the master
       * @throws MasterNotRunningException
       */
      @edu.umd.cs.findbugs.annotations.SuppressWarnings (value="SWL_SLEEP_WITH_LOCK_HELD")
      Object makeStub() throws MasterNotRunningException {
        // The lock must be at the beginning to prevent multiple master creations
        //  (and leaks) in a multithread context
        synchronized (masterAndZKLock) {
          Exception exceptionCaught = null;
          Object stub = null;
          int tries = 0;
          while (!closed && stub == null) {
            tries++;
            try {
              stub = makeStubNoRetries();
            } catch (IOException e) {
              exceptionCaught = e;
            } catch (KeeperException e) {
              exceptionCaught = e;
            } catch (ServiceException e) {
              exceptionCaught = e;
            }

            if (exceptionCaught != null)
              // It failed. If it's not the last try, we're going to wait a little
              if (tries < numTries) {
                // tries at this point is 1 or more; decrement to start from 0.
                long pauseTime = ConnectionUtils.getPauseTime(pause, tries - 1);
                LOG.info("getMaster attempt " + tries + " of " + numTries +
                    " failed; retrying after sleep of " + pauseTime + ", exception=" +
                  exceptionCaught);

                try {
                  Thread.sleep(pauseTime);
                } catch (InterruptedException e) {
                  Thread.currentThread().interrupt();
                  throw new RuntimeException(
                      "Thread was interrupted while trying to connect to master.", e);
                }
              } else {
                // Enough tries, we stop now
                LOG.info("getMaster attempt " + tries + " of " + numTries +
                    " failed; no more retrying.", exceptionCaught);
                throw new MasterNotRunningException(exceptionCaught);
              }
          }

          if (stub == null) {
            // implies this.closed true
            throw new MasterNotRunningException("Connection was closed while trying to get master");
          }
          return stub;
        }
      }
    }

    /**
     * Class to make a MasterMonitorService stub.
     */
    class MasterMonitorServiceStubMaker extends StubMaker {
      private MasterMonitorService.BlockingInterface stub;
      @Override
      protected String getServiceName() {
        return MasterMonitorService.getDescriptor().getName();
      }

      @Override
      @edu.umd.cs.findbugs.annotations.SuppressWarnings("SWL_SLEEP_WITH_LOCK_HELD")
      MasterMonitorService.BlockingInterface makeStub() throws MasterNotRunningException {
        return (MasterMonitorService.BlockingInterface)super.makeStub();
      }

      @Override
      protected Object makeStub(BlockingRpcChannel channel) {
        this.stub = MasterMonitorService.newBlockingStub(channel);
        return this.stub;
      }

      @Override
      protected void isMasterRunning() throws ServiceException {
        this.stub.isMasterRunning(null, RequestConverter.buildIsMasterRunningRequest());
      }
    }

    /**
     * Class to make a MasterAdminService stub.
     */
    class MasterAdminServiceStubMaker extends StubMaker {
      private MasterAdminService.BlockingInterface stub;

      @Override
      protected String getServiceName() {
        return MasterAdminService.getDescriptor().getName();
      }

      @Override
      @edu.umd.cs.findbugs.annotations.SuppressWarnings("SWL_SLEEP_WITH_LOCK_HELD")
      MasterAdminService.BlockingInterface makeStub() throws MasterNotRunningException {
        return (MasterAdminService.BlockingInterface)super.makeStub();
      }

      @Override
      protected Object makeStub(BlockingRpcChannel channel) {
        this.stub = MasterAdminService.newBlockingStub(channel);
        return this.stub;
      }

      @Override
      protected void isMasterRunning() throws ServiceException {
        this.stub.isMasterRunning(null, RequestConverter.buildIsMasterRunningRequest());
      }
    };

    @Override
    public AdminService.BlockingInterface getAdmin(final ServerName serverName)
        throws IOException {
      return getAdmin(serverName, false);
    }

    @Override
    // Nothing is done w/ the 'master' parameter.  It is ignored.
    public AdminService.BlockingInterface getAdmin(final ServerName serverName,
      final boolean master)
    throws IOException {
      if (isDeadServer(serverName)) {
        throw new RegionServerStoppedException(serverName + " is dead.");
      }
      String key = getStubKey(AdminService.BlockingInterface.class.getName(),
        serverName.getHostAndPort());
      this.connectionLock.putIfAbsent(key, key);
      AdminService.BlockingInterface stub = null;
      synchronized (this.connectionLock.get(key)) {
        stub = (AdminService.BlockingInterface)this.stubs.get(key);
        if (stub == null) {
          BlockingRpcChannel channel = this.rpcClient.createBlockingRpcChannel(serverName,
            User.getCurrent(), this.rpcTimeout);
          stub = AdminService.newBlockingStub(channel);
          this.stubs.put(key, stub);
        }
      }
      return stub;
    }

    @Override
    public ClientService.BlockingInterface getClient(final ServerName sn)
    throws IOException {
      if (isDeadServer(sn)) {
        throw new RegionServerStoppedException(sn + " is dead.");
      }
      String key = getStubKey(ClientService.BlockingInterface.class.getName(), sn.getHostAndPort());
      this.connectionLock.putIfAbsent(key, key);
      ClientService.BlockingInterface stub = null;
      synchronized (this.connectionLock.get(key)) {
        stub = (ClientService.BlockingInterface)this.stubs.get(key);
        if (stub == null) {
          BlockingRpcChannel channel = this.rpcClient.createBlockingRpcChannel(sn,
            User.getCurrent(), this.rpcTimeout);
          stub = ClientService.newBlockingStub(channel);
          // In old days, after getting stub/proxy, we'd make a call.  We are not doing that here.
          // Just fail on first actual call rather than in here on setup.
          this.stubs.put(key, stub);
        }
      }
      return stub;
    }

    static String getStubKey(final String serviceName, final String rsHostnamePort) {
      return serviceName + "@" + rsHostnamePort;
    }

    private ZooKeeperKeepAliveConnection keepAliveZookeeper;
    private int keepAliveZookeeperUserCount;
    private boolean canCloseZKW = true;

    // keepAlive time, in ms. No reason to make it configurable.
    private static final long keepAlive = 5 * 60 * 1000;

    /**
     * Retrieve a shared ZooKeeperWatcher. You must close it it once you've have finished with it.
     * @return The shared instance. Never returns null.
     */
    ZooKeeperKeepAliveConnection getKeepAliveZooKeeperWatcher()
      throws IOException {
      synchronized (masterAndZKLock) {
        if (keepAliveZookeeper == null) {
          if (this.closed) {
            throw new IOException(toString() + " closed");
          }
          // We don't check that our link to ZooKeeper is still valid
          // But there is a retry mechanism in the ZooKeeperWatcher itself
          keepAliveZookeeper = new ZooKeeperKeepAliveConnection(conf, this.toString(), this);
        }
        keepAliveZookeeperUserCount++;
        keepZooKeeperWatcherAliveUntil = Long.MAX_VALUE;
        return keepAliveZookeeper;
      }
    }

    void releaseZooKeeperWatcher(final ZooKeeperWatcher zkw) {
      if (zkw == null){
        return;
      }
      synchronized (masterAndZKLock) {
        --keepAliveZookeeperUserCount;
        if (keepAliveZookeeperUserCount <= 0 ){
          keepZooKeeperWatcherAliveUntil = System.currentTimeMillis() + keepAlive;
        }
      }
    }

    /**
     * Creates a Chore thread to check the connections to master & zookeeper
     *  and close them when they reach their closing time (
     *  {@link MasterServiceState#keepAliveUntil} and
     *  {@link #keepZooKeeperWatcherAliveUntil}). Keep alive time is
     *  managed by the release functions and the variable {@link #keepAlive}
     */
    private static class DelayedClosing extends Chore implements Stoppable {
      private HConnectionImplementation hci;
      Stoppable stoppable;

      private DelayedClosing(
        HConnectionImplementation hci, Stoppable stoppable){
        super(
          "ZooKeeperWatcher and Master delayed closing for connection "+hci,
          60*1000, // We check every minutes
          stoppable);
        this.hci = hci;
        this.stoppable = stoppable;
      }

      static DelayedClosing createAndStart(HConnectionImplementation hci){
        Stoppable stoppable = new Stoppable() {
              private volatile boolean isStopped = false;
              @Override public void stop(String why) { isStopped = true;}
              @Override public boolean isStopped() {return isStopped;}
            };

        return new DelayedClosing(hci, stoppable);
      }

      protected void closeMasterProtocol(MasterServiceState protocolState) {
        if (System.currentTimeMillis() > protocolState.keepAliveUntil) {
          hci.closeMasterService(protocolState);
          protocolState.keepAliveUntil = Long.MAX_VALUE;
        }
      }

      @Override
      protected void chore() {
        synchronized (hci.masterAndZKLock) {
          if (hci.canCloseZKW) {
            if (System.currentTimeMillis() >
              hci.keepZooKeeperWatcherAliveUntil) {

              hci.closeZooKeeperWatcher();
              hci.keepZooKeeperWatcherAliveUntil = Long.MAX_VALUE;
            }
          }
          closeMasterProtocol(hci.adminMasterServiceState);
          closeMasterProtocol(hci.monitorMasterServiceState);
        }
      }

      @Override
      public void stop(String why) {
        stoppable.stop(why);
      }

      @Override
      public boolean isStopped() {
        return stoppable.isStopped();
      }
    }

    private void closeZooKeeperWatcher() {
      synchronized (masterAndZKLock) {
        if (keepAliveZookeeper != null) {
          LOG.info("Closing zookeeper sessionid=0x" +
            Long.toHexString(
              keepAliveZookeeper.getRecoverableZooKeeper().getSessionId()));
          keepAliveZookeeper.internalClose();
          keepAliveZookeeper = null;
        }
        keepAliveZookeeperUserCount = 0;
      }
    }

    final MasterAdminServiceState adminMasterServiceState = new MasterAdminServiceState(this);
    final MasterMonitorServiceState monitorMasterServiceState =
      new MasterMonitorServiceState(this);

    @Override
    public MasterAdminService.BlockingInterface getMasterAdmin() throws MasterNotRunningException {
      return getKeepAliveMasterAdminService();
    }

    @Override
    public MasterMonitorService.BlockingInterface getMasterMonitor()
    throws MasterNotRunningException {
      return getKeepAliveMasterMonitorService();
    }

    private void resetMasterServiceState(final MasterServiceState mss) {
      mss.userCount++;
      mss.keepAliveUntil = Long.MAX_VALUE;
    }

    @Override
    public MasterAdminKeepAliveConnection getKeepAliveMasterAdminService()
    throws MasterNotRunningException {
      synchronized (masterAndZKLock) {
        if (!isKeepAliveMasterConnectedAndRunning(this.adminMasterServiceState)) {
          MasterAdminServiceStubMaker stubMaker = new MasterAdminServiceStubMaker();
          this.adminMasterServiceState.stub = stubMaker.makeStub();
        }
        resetMasterServiceState(this.adminMasterServiceState);
      }
      // Ugly delegation just so we can add in a Close method.
      final MasterAdminService.BlockingInterface stub = this.adminMasterServiceState.stub;
      return new MasterAdminKeepAliveConnection() {
        MasterAdminServiceState mss = adminMasterServiceState;
        @Override
        public AddColumnResponse addColumn(RpcController controller,
            AddColumnRequest request) throws ServiceException {
          return stub.addColumn(controller, request);
        }

        @Override
        public DeleteColumnResponse deleteColumn(RpcController controller,
            DeleteColumnRequest request) throws ServiceException {
          return stub.deleteColumn(controller, request);
        }

        @Override
        public ModifyColumnResponse modifyColumn(RpcController controller,
            ModifyColumnRequest request) throws ServiceException {
          return stub.modifyColumn(controller, request);
        }

        @Override
        public MoveRegionResponse moveRegion(RpcController controller,
            MoveRegionRequest request) throws ServiceException {
          return stub.moveRegion(controller, request);
        }

        @Override
        public DispatchMergingRegionsResponse dispatchMergingRegions(
            RpcController controller, DispatchMergingRegionsRequest request)
            throws ServiceException {
          return stub.dispatchMergingRegions(controller, request);
        }

        @Override
        public AssignRegionResponse assignRegion(RpcController controller,
            AssignRegionRequest request) throws ServiceException {
          return stub.assignRegion(controller, request);
        }

        @Override
        public UnassignRegionResponse unassignRegion(RpcController controller,
            UnassignRegionRequest request) throws ServiceException {
          return stub.unassignRegion(controller, request);
        }

        @Override
        public OfflineRegionResponse offlineRegion(RpcController controller,
            OfflineRegionRequest request) throws ServiceException {
          return stub.offlineRegion(controller, request);
        }

        @Override
        public DeleteTableResponse deleteTable(RpcController controller,
            DeleteTableRequest request) throws ServiceException {
          return stub.deleteTable(controller, request);
        }

        @Override
        public EnableTableResponse enableTable(RpcController controller,
            EnableTableRequest request) throws ServiceException {
          return stub.enableTable(controller, request);
        }

        @Override
        public DisableTableResponse disableTable(RpcController controller,
            DisableTableRequest request) throws ServiceException {
          return stub.disableTable(controller, request);
        }

        @Override
        public ModifyTableResponse modifyTable(RpcController controller,
            ModifyTableRequest request) throws ServiceException {
          return stub.modifyTable(controller, request);
        }

        @Override
        public CreateTableResponse createTable(RpcController controller,
            CreateTableRequest request) throws ServiceException {
          return stub.createTable(controller, request);
        }

        @Override
        public ShutdownResponse shutdown(RpcController controller,
            ShutdownRequest request) throws ServiceException {
          return stub.shutdown(controller, request);
        }

        @Override
        public StopMasterResponse stopMaster(RpcController controller,
            StopMasterRequest request) throws ServiceException {
          return stub.stopMaster(controller, request);
        }

        @Override
        public BalanceResponse balance(RpcController controller,
            BalanceRequest request) throws ServiceException {
          return stub.balance(controller, request);
        }

        @Override
        public SetBalancerRunningResponse setBalancerRunning(
            RpcController controller, SetBalancerRunningRequest request)
            throws ServiceException {
          return stub.setBalancerRunning(controller, request);
        }

        @Override
        public CatalogScanResponse runCatalogScan(RpcController controller,
            CatalogScanRequest request) throws ServiceException {
          return stub.runCatalogScan(controller, request);
        }

        @Override
        public EnableCatalogJanitorResponse enableCatalogJanitor(
            RpcController controller, EnableCatalogJanitorRequest request)
            throws ServiceException {
          return stub.enableCatalogJanitor(controller, request);
        }

        @Override
        public IsCatalogJanitorEnabledResponse isCatalogJanitorEnabled(
            RpcController controller, IsCatalogJanitorEnabledRequest request)
            throws ServiceException {
          return stub.isCatalogJanitorEnabled(controller, request);
        }

        @Override
        public CoprocessorServiceResponse execMasterService(
            RpcController controller, CoprocessorServiceRequest request)
            throws ServiceException {
          return stub.execMasterService(controller, request);
        }

        @Override
        public TakeSnapshotResponse snapshot(RpcController controller,
            TakeSnapshotRequest request) throws ServiceException {
          return stub.snapshot(controller, request);
        }

        @Override
        public ListSnapshotResponse getCompletedSnapshots(
            RpcController controller, ListSnapshotRequest request)
            throws ServiceException {
          return stub.getCompletedSnapshots(controller, request);
        }

        @Override
        public DeleteSnapshotResponse deleteSnapshot(RpcController controller,
            DeleteSnapshotRequest request) throws ServiceException {
          return stub.deleteSnapshot(controller, request);
        }

        @Override
        public IsSnapshotDoneResponse isSnapshotDone(RpcController controller,
            IsSnapshotDoneRequest request) throws ServiceException {
          return stub.isSnapshotDone(controller, request);
        }

        @Override
        public RestoreSnapshotResponse restoreSnapshot(
            RpcController controller, RestoreSnapshotRequest request)
            throws ServiceException {
          return stub.restoreSnapshot(controller, request);
        }

        @Override
        public IsRestoreSnapshotDoneResponse isRestoreSnapshotDone(
            RpcController controller, IsRestoreSnapshotDoneRequest request)
            throws ServiceException {
          return stub.isRestoreSnapshotDone(controller, request);
        }

        @Override
        public IsMasterRunningResponse isMasterRunning(
            RpcController controller, IsMasterRunningRequest request)
            throws ServiceException {
          return stub.isMasterRunning(controller, request);
        }

        @Override
        public MasterAdminProtos.ModifyNamespaceResponse modifyNamespace(RpcController controller, MasterAdminProtos.ModifyNamespaceRequest request) throws ServiceException {
          return stub.modifyNamespace(controller, request);
        }

        @Override
        public MasterAdminProtos.CreateNamespaceResponse createNamespace(RpcController controller, MasterAdminProtos.CreateNamespaceRequest request) throws ServiceException {
          return stub.createNamespace(controller, request);
        }

        @Override
        public MasterAdminProtos.DeleteNamespaceResponse deleteNamespace(RpcController controller, MasterAdminProtos.DeleteNamespaceRequest request) throws ServiceException {
          return stub.deleteNamespace(controller, request);
        }

        @Override
        public MasterAdminProtos.GetNamespaceDescriptorResponse getNamespaceDescriptor(RpcController controller, MasterAdminProtos.GetNamespaceDescriptorRequest request) throws ServiceException {
          return stub.getNamespaceDescriptor(controller, request);
        }

        @Override
        public MasterAdminProtos.ListNamespaceDescriptorsResponse listNamespaceDescriptors(RpcController controller, MasterAdminProtos.ListNamespaceDescriptorsRequest request) throws ServiceException {
          return stub.listNamespaceDescriptors(controller, request);
        }

        @Override
        public MasterAdminProtos.GetTableDescriptorsByNamespaceResponse getTableDescriptorsByNamespace(RpcController controller, MasterAdminProtos.GetTableDescriptorsByNamespaceRequest request) throws ServiceException {
          return stub.getTableDescriptorsByNamespace(controller, request);
        }

        @Override
        public void close() {
          release(this.mss);
        }
      };
    }

    private static void release(MasterServiceState mss) {
      if (mss != null && mss.connection != null) {
        ((HConnectionImplementation)mss.connection).releaseMaster(mss);
      }
    }

    @Override
    public MasterMonitorKeepAliveConnection getKeepAliveMasterMonitorService()
    throws MasterNotRunningException {
      synchronized (masterAndZKLock) {
        if (!isKeepAliveMasterConnectedAndRunning(this.monitorMasterServiceState)) {
          MasterMonitorServiceStubMaker stubMaker = new MasterMonitorServiceStubMaker();
          this.monitorMasterServiceState.stub = stubMaker.makeStub();
        }
        resetMasterServiceState(this.monitorMasterServiceState);
      }
      // Ugly delegation just so can implement close
      final MasterMonitorService.BlockingInterface stub = this.monitorMasterServiceState.stub;
      return new MasterMonitorKeepAliveConnection() {
        final MasterMonitorServiceState mss = monitorMasterServiceState;
        @Override
        public GetSchemaAlterStatusResponse getSchemaAlterStatus(
            RpcController controller, GetSchemaAlterStatusRequest request)
            throws ServiceException {
          return stub.getSchemaAlterStatus(controller, request);
        }

        @Override
        public GetTableDescriptorsResponse getTableDescriptors(
            RpcController controller, GetTableDescriptorsRequest request)
            throws ServiceException {
          return stub.getTableDescriptors(controller, request);
        }

        @Override
        public GetClusterStatusResponse getClusterStatus(
            RpcController controller, GetClusterStatusRequest request)
            throws ServiceException {
          return stub.getClusterStatus(controller, request);
        }

        @Override
        public IsMasterRunningResponse isMasterRunning(
            RpcController controller, IsMasterRunningRequest request)
            throws ServiceException {
          return stub.isMasterRunning(controller, request);
        }

        @Override
        public void close() throws IOException {
          release(this.mss);
        }
      };
    }

    private boolean isKeepAliveMasterConnectedAndRunning(MasterServiceState mss) {
      if (mss.getStub() == null){
        return false;
      }
      try {
        return mss.isMasterRunning();
      } catch (UndeclaredThrowableException e) {
        // It's somehow messy, but we can receive exceptions such as
        //  java.net.ConnectException but they're not declared. So we catch it...
        LOG.info("Master connection is not running anymore", e.getUndeclaredThrowable());
        return false;
      } catch (ServiceException se) {
        LOG.warn("Checking master connection", se);
        return false;
      }
    }

    void releaseMaster(MasterServiceState mss) {
      if (mss.getStub() == null) return;
      synchronized (masterAndZKLock) {
        --mss.userCount;
        if (mss.userCount <= 0) {
          mss.keepAliveUntil = System.currentTimeMillis() + keepAlive;
        }
      }
    }

    private void closeMasterService(MasterServiceState mss) {
      if (mss.getStub() != null) {
        LOG.info("Closing master protocol: " + mss);
        mss.clearStub();
      }
      mss.userCount = 0;
    }

    /**
     * Immediate close of the shared master. Can be by the delayed close or when closing the
     * connection itself.
     */
    private void closeMaster() {
      synchronized (masterAndZKLock) {
        closeMasterService(adminMasterServiceState);
        closeMasterService(monitorMasterServiceState);
      }
    }

    void updateCachedLocation(HRegionInfo hri, HRegionLocation source,
                              ServerName serverName, long seqNum) {
      HRegionLocation newHrl = new HRegionLocation(hri, serverName, seqNum);
      synchronized (this.cachedRegionLocations) {
        cacheLocation(hri.getTableName(), source, newHrl);
      }
    }

   /**
    * Deletes the cached location of the region if necessary, based on some error from source.
    * @param hri The region in question.
    * @param source The source of the error that prompts us to invalidate cache.
    */
    void deleteCachedLocation(HRegionInfo hri, HRegionLocation source) {
      boolean isStaleDelete = false;
      HRegionLocation oldLocation;
      synchronized (this.cachedRegionLocations) {
        Map<byte[], HRegionLocation> tableLocations =
          getTableLocations(hri.getTableName());
        oldLocation = tableLocations.get(hri.getStartKey());
        if (oldLocation != null) {
           // Do not delete the cache entry if it's not for the same server that gave us the error.
          isStaleDelete = (source != null) && !oldLocation.equals(source);
          if (!isStaleDelete) {
            tableLocations.remove(hri.getStartKey());
          }
        }
      }
    }

    @Override
    public void deleteCachedRegionLocation(final HRegionLocation location) {
      if (location == null) {
        return;
      }
      synchronized (this.cachedRegionLocations) {
        TableName tableName = location.getRegionInfo().getTableName();
        Map<byte[], HRegionLocation> tableLocations =
            getTableLocations(tableName);
        if (!tableLocations.isEmpty()) {
          // Delete if there's something in the cache for this region.
          HRegionLocation removedLocation =
          tableLocations.remove(location.getRegionInfo().getStartKey());
          if (LOG.isDebugEnabled() && removedLocation != null) {
            LOG.debug("Removed " +
                location.getRegionInfo().getRegionNameAsString() +
                " for tableName=" + tableName.getNameAsString() +
                " from cache");
          }
        }
      }
    }

    /**
     * Update the location with the new value (if the exception is a RegionMovedException)
     * or delete it from the cache.
     * @param exception an object (to simplify user code) on which we will try to find a nested
     *                  or wrapped or both RegionMovedException
     * @param source server that is the source of the location update.
     */
    @Override
    public void updateCachedLocations(final TableName tableName, byte[] rowkey,
      final Object exception, final HRegionLocation source) {
      if (rowkey == null || tableName == null) {
        LOG.warn("Coding error, see method javadoc. row=" + (rowkey == null ? "null" : rowkey) +
            ", tableName=" + (tableName == null ? "null" : tableName));
        return;
      }

      // Is it something we have already updated?
      final HRegionLocation oldLocation = getCachedLocation(tableName, rowkey);
      if (oldLocation == null) {
        // There is no such location in the cache => it's been removed already => nothing to do
        return;
      }

      HRegionInfo regionInfo = oldLocation.getRegionInfo();
      final RegionMovedException rme = RegionMovedException.find(exception);
      if (rme != null) {
        if (LOG.isTraceEnabled()){
          LOG.trace("Region " + regionInfo.getRegionNameAsString() + " moved to " +
            rme.getHostname() + ":" + rme.getPort() + " according to " + source.getHostnamePort());
        }
        updateCachedLocation(
            regionInfo, source, rme.getServerName(), rme.getLocationSeqNum());
      } else if (RegionOpeningException.find(exception) != null) {
        if (LOG.isTraceEnabled()) {
          LOG.trace("Region " + regionInfo.getRegionNameAsString() + " is being opened on "
              + source.getHostnamePort() + "; not deleting the cache entry");
        }
      } else {
        deleteCachedLocation(regionInfo, source);
      }
    }

    @Override
    @Deprecated
    public void processBatch(List<? extends Row> list,
        final TableName tableName,
        ExecutorService pool,
        Object[] results) throws IOException, InterruptedException {
      // This belongs in HTable!!! Not in here.  St.Ack

      // results must be the same size as list
      if (results.length != list.size()) {
        throw new IllegalArgumentException(
          "argument results must be the same size as argument list");
      }
      processBatchCallback(list, tableName, pool, results, null);
    }

    /**
     * Send the queries in parallel on the different region servers. Retries on failures.
     * If the method returns it means that there is no error, and the 'results' array will
     * contain no exception. On error, an exception is thrown, and the 'results' array will
     * contain results and exceptions.
     * @deprecated since 0.96 - Use {@link HTable#processBatchCallback} instead
     */
    @Override
    @Deprecated
    public <R> void processBatchCallback(
      List<? extends Row> list,
      TableName tableName,
      ExecutorService pool,
      Object[] results,
      Batch.Callback<R> callback)
      throws IOException, InterruptedException {

      // To fulfill the original contract, we have a special callback. This callback
      //  will set the results in the Object array.
      ObjectResultFiller<R> cb = new ObjectResultFiller<R>(results, callback);
      AsyncProcess<?> asyncProcess = createAsyncProcess(tableName, pool, cb, conf);

      // We're doing a submit all. This way, the originalIndex will match the initial list.
      asyncProcess.submitAll(list);
      asyncProcess.waitUntilDone();

      if (asyncProcess.hasError()) {
        throw asyncProcess.getErrors();
      }
    }

    // For tests.
    protected <R> AsyncProcess createAsyncProcess(TableName tableName,
        ExecutorService pool,
        AsyncProcess.AsyncProcessCallback<R> callback,
        Configuration conf) {
      return new AsyncProcess<R>(this, tableName, pool, callback, conf);
    }


    /**
     * Fill the result array for the interfaces using it.
     */
    private static class ObjectResultFiller<Res>
        implements AsyncProcess.AsyncProcessCallback<Res> {

      private final Object[] results;
      private Batch.Callback<Res> callback;

      ObjectResultFiller(Object[] results, Batch.Callback<Res> callback) {
        this.results = results;
        this.callback = callback;
      }

      @Override
      public void success(int pos, byte[] region, Row row, Res result) {
        assert pos < results.length;
        results[pos] = result;
        if (callback != null) {
          callback.update(region, row.getRow(), result);
        }
      }

      @Override
      public boolean failure(int pos, byte[] region, Row row, Throwable t) {
        assert pos < results.length;
        results[pos] = t;
        //Batch.Callback<Res> was not called on failure in 0.94. We keep this.
        return true; // we want to have this failure in the failures list.
      }

      @Override
      public boolean retriableFailure(int originalIndex, Row row, byte[] region,
                                      Throwable exception) {
        return true; // we retry
      }
    }

    /*
     * Return the number of cached region for a table. It will only be called
     * from a unit test.
     */
    int getNumberOfCachedRegionLocations(final TableName tableName) {
      synchronized (this.cachedRegionLocations) {
        Map<byte[], HRegionLocation> tableLocs = this.cachedRegionLocations.get(tableName);
        if (tableLocs == null) {
          return 0;
        }
        return tableLocs.values().size();
      }
    }

    /**
     * Check the region cache to see whether a region is cached yet or not.
     * Called by unit tests.
     * @param tableName tableName
     * @param row row
     * @return Region cached or not.
     */
    boolean isRegionCached(TableName tableName, final byte[] row) {
      HRegionLocation location = getCachedLocation(tableName, row);
      return location != null;
    }

    @Override
    public void setRegionCachePrefetch(final TableName tableName,
        final boolean enable) {
      if (!enable) {
        regionCachePrefetchDisabledTables.add(Bytes.mapKey(tableName.getName()));
      }
      else {
        regionCachePrefetchDisabledTables.remove(Bytes.mapKey(tableName.getName()));
      }
    }

    @Override
    public boolean getRegionCachePrefetch(TableName tableName) {
      return !regionCachePrefetchDisabledTables.contains(Bytes.mapKey(tableName.getName()));
    }

    @Override
    public void abort(final String msg, Throwable t) {
      if (t instanceof KeeperException.SessionExpiredException
        && keepAliveZookeeper != null) {
        synchronized (masterAndZKLock) {
          if (keepAliveZookeeper != null) {
            LOG.warn("This client just lost it's session with ZooKeeper," +
              " closing it." +
              " It will be recreated next time someone needs it", t);
            closeZooKeeperWatcher();
          }
        }
      } else {
        if (t != null) {
          LOG.fatal(msg, t);
        } else {
          LOG.fatal(msg);
        }
        this.aborted = true;
        close();
        this.closed = true;
      }
    }

    @Override
    public boolean isClosed() {
      return this.closed;
    }

    @Override
    public boolean isAborted(){
      return this.aborted;
    }

    @Override
    public int getCurrentNrHRS() throws IOException {
      return this.registry.getCurrentNrHRS();
    }

    /**
     * Increment this client's reference count.
     */
    void incCount() {
      ++refCount;
    }

    /**
     * Decrement this client's reference count.
     */
    void decCount() {
      if (refCount > 0) {
        --refCount;
      }
    }

    /**
     * Return if this client has no reference
     *
     * @return true if this client has no reference; false otherwise
     */
    boolean isZeroReference() {
      return refCount == 0;
    }

    void internalClose() {
      if (this.closed) {
        return;
      }
      delayedClosing.stop("Closing connection");
      closeMaster();
      this.closed = true;
      closeZooKeeperWatcher();
      this.stubs.clear();
      if (clusterStatusListener != null) {
        clusterStatusListener.close();
      }
    }

    @Override
    public void close() {
      if (managed) {
        if (aborted) {
          HConnectionManager.deleteStaleConnection(this);
        } else {
          HConnectionManager.deleteConnection(this, false);
        }
      } else {
        internalClose();
      }
    }

    /**
     * Close the connection for good, regardless of what the current value of
     * {@link #refCount} is. Ideally, {@link #refCount} should be zero at this
     * point, which would be the case if all of its consumers close the
     * connection. However, on the off chance that someone is unable to close
     * the connection, perhaps because it bailed out prematurely, the method
     * below will ensure that this {@link HConnection} instance is cleaned up.
     * Caveat: The JVM may take an unknown amount of time to call finalize on an
     * unreachable object, so our hope is that every consumer cleans up after
     * itself, like any good citizen.
     */
    @Override
    protected void finalize() throws Throwable {
      super.finalize();
      // Pretend as if we are about to release the last remaining reference
      refCount = 1;
      close();
    }

    @Override
    public HTableDescriptor[] listTables() throws IOException {
      MasterMonitorKeepAliveConnection master = getKeepAliveMasterMonitorService();
      try {
        GetTableDescriptorsRequest req =
          RequestConverter.buildGetTableDescriptorsRequest((List<TableName>)null);
        return ProtobufUtil.getHTableDescriptorArray(master.getTableDescriptors(null, req));
      } catch (ServiceException se) {
        throw ProtobufUtil.getRemoteException(se);
      } finally {
        master.close();
      }
    }

    @Override
    public HTableDescriptor[] getHTableDescriptors(
        List<TableName> tableNames) throws IOException {
      if (tableNames == null || tableNames.isEmpty()) return new HTableDescriptor[0];
      MasterMonitorKeepAliveConnection master = getKeepAliveMasterMonitorService();
      try {
        GetTableDescriptorsRequest req =
          RequestConverter.buildGetTableDescriptorsRequest(tableNames);
        return ProtobufUtil.getHTableDescriptorArray(master.getTableDescriptors(null, req));
      } catch (ServiceException se) {
        throw ProtobufUtil.getRemoteException(se);
      } finally {
        master.close();
      }
    }

    /**
     * Connects to the master to get the table descriptor.
     * @param tableName table name
     * @return
     * @throws IOException if the connection to master fails or if the table
     *  is not found.
     */
    @Override
    public HTableDescriptor getHTableDescriptor(final TableName tableName)
    throws IOException {
      if (tableName == null) return null;
      if (tableName.equals(HConstants.META_TABLE_NAME)) {
        return HTableDescriptor.META_TABLEDESC;
      }
      MasterMonitorKeepAliveConnection master = getKeepAliveMasterMonitorService();
      GetTableDescriptorsResponse htds;
      try {
        GetTableDescriptorsRequest req =
          RequestConverter.buildGetTableDescriptorsRequest(tableName);
        htds = master.getTableDescriptors(null, req);
      } catch (ServiceException se) {
        throw ProtobufUtil.getRemoteException(se);
      } finally {
        master.close();
      }
      if (!htds.getTableSchemaList().isEmpty()) {
        return HTableDescriptor.convert(htds.getTableSchemaList().get(0));
      }
      throw new TableNotFoundException(tableName.getNameAsString());
    }
  }

  /**
   * The record of errors for servers.
   */
  static class ServerErrorTracker {
    // We need a concurrent map here, as we could have multiple threads updating it in parallel.
    private final ConcurrentMap<HRegionLocation, ServerErrors> errorsByServer =
        new ConcurrentHashMap<HRegionLocation, ServerErrors>();
    private long canRetryUntil = 0;

    public ServerErrorTracker(long timeout) {
      LOG.trace("Server tracker timeout is " + timeout + "ms");
      this.canRetryUntil = EnvironmentEdgeManager.currentTimeMillis() + timeout;
    }

    boolean canRetryMore() {
      return EnvironmentEdgeManager.currentTimeMillis() < this.canRetryUntil;
    }

    /**
     * Calculates the back-off time for a retrying request to a particular server.
     *
     * @param server    The server in question.
     * @param basePause The default hci pause.
     * @return The time to wait before sending next request.
     */
    long calculateBackoffTime(HRegionLocation server, long basePause) {
      long result = 0;
      ServerErrors errorStats = errorsByServer.get(server);
      if (errorStats != null) {
        result = ConnectionUtils.getPauseTime(basePause, errorStats.retries);
        // Adjust by the time we already waited since last talking to this server.
        long now = EnvironmentEdgeManager.currentTimeMillis();
        long timeSinceLastError = now - errorStats.getLastErrorTime();
        if (timeSinceLastError > 0) {
          result = Math.max(0, result - timeSinceLastError);
        }
        // Finally, see if the backoff time overshoots the timeout.
        if (result > 0 && (now + result > this.canRetryUntil)) {
          result = Math.max(0, this.canRetryUntil - now);
        }
      }
      return result;
    }

    /**
     * Reports that there was an error on the server to do whatever bean-counting necessary.
     *
     * @param server The server in question.
     */
    void reportServerError(HRegionLocation server) {
      ServerErrors errors = errorsByServer.get(server);
      if (errors != null) {
        errors.addError();
      } else {
        errorsByServer.put(server, new ServerErrors());
      }
    }

    /**
     * The record of errors for a server.
     */
    private static class ServerErrors {
      public long lastErrorTime;
      public int retries;

      public ServerErrors() {
        this.lastErrorTime = EnvironmentEdgeManager.currentTimeMillis();
        this.retries = 0;
      }

      public void addError() {
        this.lastErrorTime = EnvironmentEdgeManager.currentTimeMillis();
        ++this.retries;
      }

      public long getLastErrorTime() {
        return this.lastErrorTime;
      }
    }
  }

  /**
   * Set the number of retries to use serverside when trying to communicate
   * with another server over {@link HConnection}.  Used updating catalog
   * tables, etc.  Call this method before we create any Connections.
   * @param c The Configuration instance to set the retries into.
   * @param log Used to log what we set in here.
   */
  public static void setServerSideHConnectionRetries(final Configuration c, final String sn,
      final Log log) {
    int hcRetries = c.getInt(HConstants.HBASE_CLIENT_RETRIES_NUMBER,
      HConstants.DEFAULT_HBASE_CLIENT_RETRIES_NUMBER);
    // Go big.  Multiply by 10.  If we can't get to meta after this many retries
    // then something seriously wrong.
    int serversideMultiplier = c.getInt("hbase.client.serverside.retries.multiplier", 10);
    int retries = hcRetries * serversideMultiplier;
    c.setInt(HConstants.HBASE_CLIENT_RETRIES_NUMBER, retries);
    log.debug(sn + " HConnection server-to-server retries=" + retries);
  }
}<|MERGE_RESOLUTION|>--- conflicted
+++ resolved
@@ -45,11 +45,8 @@
 import org.apache.hadoop.classification.InterfaceStability;
 import org.apache.hadoop.conf.Configuration;
 import org.apache.hadoop.hbase.Chore;
-<<<<<<< HEAD
 import org.apache.hadoop.hbase.TableName;
-=======
 import org.apache.hadoop.hbase.DoNotRetryIOException;
->>>>>>> fb8e3d0f
 import org.apache.hadoop.hbase.HBaseConfiguration;
 import org.apache.hadoop.hbase.HConstants;
 import org.apache.hadoop.hbase.HRegionInfo;
@@ -752,17 +749,10 @@
     }
 
     @Override
-<<<<<<< HEAD
     public List<HRegionLocation> locateRegions(final TableName tableName,
         final boolean useCache, final boolean offlined) throws IOException {
-      NavigableMap<HRegionInfo, ServerName> regions = MetaScanner.allTableRegions(conf, tableName,
-        offlined);
-=======
-    public List<HRegionLocation> locateRegions(final byte[] tableName, final boolean useCache,
-        final boolean offlined) throws IOException {
       NavigableMap<HRegionInfo, ServerName> regions = MetaScanner.allTableRegions(conf, this,
           tableName, offlined);
->>>>>>> fb8e3d0f
       final List<HRegionLocation> locations = new ArrayList<HRegionLocation>();
       for (HRegionInfo regionInfo : regions.keySet()) {
         locations.add(locateRegion(tableName, regionInfo.getStartKey(), useCache, true));
