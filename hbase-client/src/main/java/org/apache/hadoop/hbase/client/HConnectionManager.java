--- conflicted
+++ resolved
@@ -70,10 +70,7 @@
 import org.apache.hadoop.hbase.protobuf.generated.ClientProtos.ClientService;
 import org.apache.hadoop.hbase.protobuf.generated.ClientProtos.CoprocessorServiceRequest;
 import org.apache.hadoop.hbase.protobuf.generated.ClientProtos.CoprocessorServiceResponse;
-<<<<<<< HEAD
 import org.apache.hadoop.hbase.protobuf.generated.MasterAdminProtos;
-=======
->>>>>>> cf825654
 import org.apache.hadoop.hbase.protobuf.generated.MasterAdminProtos.AddColumnRequest;
 import org.apache.hadoop.hbase.protobuf.generated.MasterAdminProtos.AddColumnResponse;
 import org.apache.hadoop.hbase.protobuf.generated.MasterAdminProtos.AssignRegionRequest;
@@ -2134,18 +2131,10 @@
     }
 
     // For tests.
-<<<<<<< HEAD
-    protected <R> AsyncProcess createAsyncProcess(TableName tableName,
-        ExecutorService pool,
-        AsyncProcess.AsyncProcessCallback<R> callback,
-        Configuration conf) {
-      return new AsyncProcess<R>(this, tableName, pool, callback, conf);
-=======
-    protected <R> AsyncProcess createAsyncProcess(byte[] tableName, ExecutorService pool,
+    protected <R> AsyncProcess createAsyncProcess(TableName tableName, ExecutorService pool,
            AsyncProcess.AsyncProcessCallback<R> callback, Configuration conf) {
       return new AsyncProcess<R>(this, tableName, pool, callback, conf,
           RpcRetryingCallerFactory.instantiate(conf));
->>>>>>> cf825654
     }
 
 
