--- conflicted
+++ resolved
@@ -298,11 +298,7 @@
     this.endKey = endKey == null? HConstants.EMPTY_END_ROW: endKey.clone();
     this.startKey = startKey == null?
       HConstants.EMPTY_START_ROW: startKey.clone();
-<<<<<<< HEAD
-    this.recovering = false;
-=======
-    this.tableName = tableName.clone();
->>>>>>> 0dce9993
+    this.tableName = tableName;
     setHashCode();
   }
 
