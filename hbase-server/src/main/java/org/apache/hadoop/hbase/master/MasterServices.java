/**
 *
 * Licensed to the Apache Software Foundation (ASF) under one
 * or more contributor license agreements.  See the NOTICE file
 * distributed with this work for additional information
 * regarding copyright ownership.  The ASF licenses this file
 * to you under the Apache License, Version 2.0 (the
 * "License"); you may not use this file except in compliance
 * with the License.  You may obtain a copy of the License at
 *
 *     http://www.apache.org/licenses/LICENSE-2.0
 *
 * Unless required by applicable law or agreed to in writing, software
 * distributed under the License is distributed on an "AS IS" BASIS,
 * WITHOUT WARRANTIES OR CONDITIONS OF ANY KIND, either express or implied.
 * See the License for the specific language governing permissions and
 * limitations under the License.
 */
package org.apache.hadoop.hbase.master;

import java.io.IOException;
import java.util.List;

import org.apache.hadoop.classification.InterfaceAudience;
import org.apache.hadoop.hbase.TableName;
import org.apache.hadoop.hbase.HColumnDescriptor;
import org.apache.hadoop.hbase.HRegionInfo;
import org.apache.hadoop.hbase.HTableDescriptor;
import org.apache.hadoop.hbase.NamespaceDescriptor;
import org.apache.hadoop.hbase.Server;
import org.apache.hadoop.hbase.TableDescriptors;
import org.apache.hadoop.hbase.TableNotDisabledException;
import org.apache.hadoop.hbase.TableNotFoundException;
import org.apache.hadoop.hbase.executor.ExecutorService;

import com.google.protobuf.Service;

/**
 * Services Master supplies
 */
@InterfaceAudience.Private
public interface MasterServices extends Server {
  /**
   * @return Master's instance of the {@link AssignmentManager}
   */
  AssignmentManager getAssignmentManager();

  /**
   * @return Master's filesystem {@link MasterFileSystem} utility class.
   */
  MasterFileSystem getMasterFileSystem();

  /**
   * @return Master's {@link ServerManager} instance.
   */
  ServerManager getServerManager();

  /**
   * @return Master's instance of {@link ExecutorService}
   */
  ExecutorService getExecutorService();

  /**
   * @return Master's instance of {@link TableLockManager}
   */
  TableLockManager getTableLockManager();

  /**
   * @return Master's instance of {@link MasterCoprocessorHost}
   */
  MasterCoprocessorHost getCoprocessorHost();

  /**
   * Check table is modifiable; i.e. exists and is offline.
   * @param tableName Name of table to check.
   * @throws TableNotDisabledException
   * @throws TableNotFoundException
   * @throws IOException
   */
  // We actually throw the exceptions mentioned in the
<<<<<<< HEAD
  public void checkTableModifiable(final TableName tableName)
=======
  void checkTableModifiable(final byte[] tableName)
>>>>>>> fb8e3d0f
      throws IOException, TableNotFoundException, TableNotDisabledException;

  /**
   * Create a table using the given table definition.
   * @param desc The table definition
   * @param splitKeys Starting row keys for the initial table regions.  If null
   *     a single region is created.
   */
  void createTable(HTableDescriptor desc, byte[][] splitKeys)
      throws IOException;

  /**
   * Delete a table
   * @param tableName The table name
   * @throws IOException
   */
<<<<<<< HEAD
  public void deleteTable(final TableName tableName) throws IOException;
=======
  void deleteTable(final byte[] tableName) throws IOException;
>>>>>>> fb8e3d0f

  /**
   * Modify the descriptor of an existing table
   * @param tableName The table name
   * @param descriptor The updated table descriptor
   * @throws IOException
   */
<<<<<<< HEAD
  public void modifyTable(final TableName tableName, final HTableDescriptor descriptor)
=======
  void modifyTable(final byte[] tableName, final HTableDescriptor descriptor)
>>>>>>> fb8e3d0f
      throws IOException;

  /**
   * Enable an existing table
   * @param tableName The table name
   * @throws IOException
   */
<<<<<<< HEAD
  public void enableTable(final TableName tableName) throws IOException;
=======
  void enableTable(final byte[] tableName) throws IOException;
>>>>>>> fb8e3d0f

  /**
   * Disable an existing table
   * @param tableName The table name
   * @throws IOException
   */
<<<<<<< HEAD
  public void disableTable(final TableName tableName) throws IOException;
=======
  void disableTable(final byte[] tableName) throws IOException;
>>>>>>> fb8e3d0f

  /**
   * Add a new column to an existing table
   * @param tableName The table name
   * @param column The column definition
   * @throws IOException
   */
<<<<<<< HEAD
  public void addColumn(final TableName tableName, final HColumnDescriptor column)
=======
  void addColumn(final byte[] tableName, final HColumnDescriptor column)
>>>>>>> fb8e3d0f
      throws IOException;

  /**
   * Modify the column descriptor of an existing column in an existing table
   * @param tableName The table name
   * @param descriptor The updated column definition
   * @throws IOException
   */
<<<<<<< HEAD
  public void modifyColumn(TableName tableName, HColumnDescriptor descriptor)
=======
  void modifyColumn(byte[] tableName, HColumnDescriptor descriptor)
>>>>>>> fb8e3d0f
      throws IOException;

  /**
   * Delete a column from an existing table
   * @param tableName The table name
   * @param columnName The column name
   * @throws IOException
   */
<<<<<<< HEAD
  public void deleteColumn(final TableName tableName, final byte[] columnName)
=======
  void deleteColumn(final byte[] tableName, final byte[] columnName)
>>>>>>> fb8e3d0f
      throws IOException;

  /**
   * @return Return table descriptors implementation.
   */
  TableDescriptors getTableDescriptors();

  /**
   * @return true if master enables ServerShutdownHandler;
   */
  boolean isServerShutdownHandlerEnabled();

  /**
   * Registers a new protocol buffer {@link Service} subclass as a master coprocessor endpoint.
   *
   * <p>
   * Only a single instance may be registered for a given {@link Service} subclass (the
   * instances are keyed on {@link com.google.protobuf.Descriptors.ServiceDescriptor#getFullName()}.
   * After the first registration, subsequent calls with the same service name will fail with
   * a return value of {@code false}.
   * </p>
   * @param instance the {@code Service} subclass instance to expose as a coprocessor endpoint
   * @return {@code true} if the registration was successful, {@code false}
   * otherwise
   */
  boolean registerService(Service instance);

  /**
   * Merge two regions. The real implementation is on the regionserver, master
   * just move the regions together and send MERGE RPC to regionserver
   * @param region_a region to merge
   * @param region_b region to merge
   * @param forcible true if do a compulsory merge, otherwise we will only merge
   *          two adjacent regions
   * @throws IOException
   */
  void dispatchMergingRegions(
    final HRegionInfo region_a, final HRegionInfo region_b, final boolean forcible
  ) throws IOException;

  /**
   * @return true if master is initialized
   */
  boolean isInitialized();

  /**
   * Create a new namespace
   * @param descriptor descriptor which describes the new namespace
   * @throws IOException
   */
  public void createNamespace(NamespaceDescriptor descriptor) throws IOException;

  /**
   * Modify an existing namespace
   * @param descriptor descriptor which updates the existing namespace
   * @throws IOException
   */
  public void modifyNamespace(NamespaceDescriptor descriptor) throws IOException;

  /**
   * Delete an existing namespace. Only empty namespaces (no tables) can be removed.
   * @param name namespace name
   * @throws IOException
   */
  public void deleteNamespace(String name) throws IOException;

  /**
   * Get a namespace descriptor by name
   * @param name name of namespace descriptor
   * @return
   * @throws IOException
   */
  public NamespaceDescriptor getNamespaceDescriptor(String name) throws IOException;

  /**
   * List available namespace descriptors
   * @return
   * @throws IOException
   */
  public List<NamespaceDescriptor> listNamespaceDescriptors() throws IOException;

  /**
   * Get list of table descriptors by namespace
   * @param name namespace name
   * @return
   * @throws IOException
   */
  public List<HTableDescriptor> getTableDescriptorsByNamespace(String name) throws IOException;
}<|MERGE_RESOLUTION|>--- conflicted
+++ resolved
@@ -78,11 +78,7 @@
    * @throws IOException
    */
   // We actually throw the exceptions mentioned in the
-<<<<<<< HEAD
-  public void checkTableModifiable(final TableName tableName)
-=======
-  void checkTableModifiable(final byte[] tableName)
->>>>>>> fb8e3d0f
+  void checkTableModifiable(final TableName tableName)
       throws IOException, TableNotFoundException, TableNotDisabledException;
 
   /**
@@ -99,11 +95,7 @@
    * @param tableName The table name
    * @throws IOException
    */
-<<<<<<< HEAD
-  public void deleteTable(final TableName tableName) throws IOException;
-=======
-  void deleteTable(final byte[] tableName) throws IOException;
->>>>>>> fb8e3d0f
+  void deleteTable(final TableName tableName) throws IOException;
 
   /**
    * Modify the descriptor of an existing table
@@ -111,11 +103,7 @@
    * @param descriptor The updated table descriptor
    * @throws IOException
    */
-<<<<<<< HEAD
-  public void modifyTable(final TableName tableName, final HTableDescriptor descriptor)
-=======
-  void modifyTable(final byte[] tableName, final HTableDescriptor descriptor)
->>>>>>> fb8e3d0f
+  void modifyTable(final TableName tableName, final HTableDescriptor descriptor)
       throws IOException;
 
   /**
@@ -123,22 +111,15 @@
    * @param tableName The table name
    * @throws IOException
    */
-<<<<<<< HEAD
-  public void enableTable(final TableName tableName) throws IOException;
-=======
-  void enableTable(final byte[] tableName) throws IOException;
->>>>>>> fb8e3d0f
+  void enableTable(final TableName tableName) throws IOException;
 
   /**
    * Disable an existing table
    * @param tableName The table name
    * @throws IOException
    */
-<<<<<<< HEAD
-  public void disableTable(final TableName tableName) throws IOException;
-=======
-  void disableTable(final byte[] tableName) throws IOException;
->>>>>>> fb8e3d0f
+  void disableTable(final TableName tableName) throws IOException;
+
 
   /**
    * Add a new column to an existing table
@@ -146,11 +127,7 @@
    * @param column The column definition
    * @throws IOException
    */
-<<<<<<< HEAD
-  public void addColumn(final TableName tableName, final HColumnDescriptor column)
-=======
-  void addColumn(final byte[] tableName, final HColumnDescriptor column)
->>>>>>> fb8e3d0f
+  void addColumn(final TableName tableName, final HColumnDescriptor column)
       throws IOException;
 
   /**
@@ -159,11 +136,7 @@
    * @param descriptor The updated column definition
    * @throws IOException
    */
-<<<<<<< HEAD
-  public void modifyColumn(TableName tableName, HColumnDescriptor descriptor)
-=======
-  void modifyColumn(byte[] tableName, HColumnDescriptor descriptor)
->>>>>>> fb8e3d0f
+  void modifyColumn(TableName tableName, HColumnDescriptor descriptor)
       throws IOException;
 
   /**
@@ -172,11 +145,7 @@
    * @param columnName The column name
    * @throws IOException
    */
-<<<<<<< HEAD
-  public void deleteColumn(final TableName tableName, final byte[] columnName)
-=======
-  void deleteColumn(final byte[] tableName, final byte[] columnName)
->>>>>>> fb8e3d0f
+  void deleteColumn(final TableName tableName, final byte[] columnName)
       throws IOException;
 
   /**
