--- conflicted
+++ resolved
@@ -154,7 +154,7 @@
       throw new NullPointerException("info2 is null using key " + meta);
     }
     HTableDescriptor htd = FSTableDescriptors.getTableDescriptorFromFs(FileSystem.get(getConf()),
-      this.rootdir, Bytes.toString(this.tableName));
+      this.rootdir, this.tableName);
     HRegion merged = merge(htd, meta, info1, info2);
 
     LOG.info("Adding " + merged.getRegionInfo() + " to " +
@@ -245,12 +245,7 @@
       usage();
       return -1;
     }
-<<<<<<< HEAD
-    tableName = TableName.valueOf(Bytes.toBytes(remainingArgs[0]));
-    isMetaTable = tableName.compareTo(TableName.META_TABLE_NAME) == 0;
-=======
-    tableName = Bytes.toBytes(remainingArgs[0]);
->>>>>>> 0dce9993
+    tableName = TableName.valueOf(remainingArgs[0]);
 
     region1 = Bytes.toBytesBinary(remainingArgs[1]);
     region2 = Bytes.toBytesBinary(remainingArgs[2]);
