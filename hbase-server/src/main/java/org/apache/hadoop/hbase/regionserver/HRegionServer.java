/**
 *
 * Licensed to the Apache Software Foundation (ASF) under one
 * or more contributor license agreements.  See the NOTICE file
 * distributed with this work for additional information
 * regarding copyright ownership.  The ASF licenses this file
 * to you under the Apache License, Version 2.0 (the
 * "License"); you may not use this file except in compliance
 * with the License.  You may obtain a copy of the License at
 *
 *     http://www.apache.org/licenses/LICENSE-2.0
 *
 * Unless required by applicable law or agreed to in writing, software
 * distributed under the License is distributed on an "AS IS" BASIS,
 * WITHOUT WARRANTIES OR CONDITIONS OF ANY KIND, either express or implied.
 * See the License for the specific language governing permissions and
 * limitations under the License.
 */
package org.apache.hadoop.hbase.regionserver;

import java.io.IOException;
import java.lang.Thread.UncaughtExceptionHandler;
import java.lang.annotation.Retention;
import java.lang.annotation.RetentionPolicy;
import java.lang.management.ManagementFactory;
import java.lang.management.MemoryUsage;
import java.lang.reflect.Constructor;
import java.net.BindException;
import java.net.InetSocketAddress;
import java.util.ArrayList;
import java.util.Collection;
import java.util.Collections;
import java.util.Comparator;
import java.util.HashMap;
import java.util.HashSet;
import java.util.Iterator;
import java.util.List;
import java.util.Map;
import java.util.Map.Entry;
import java.util.Random;
import java.util.Set;
import java.util.SortedMap;
import java.util.TreeMap;
import java.util.TreeSet;
import java.util.concurrent.ConcurrentHashMap;
import java.util.concurrent.ConcurrentMap;
import java.util.concurrent.ConcurrentSkipListMap;
import java.util.concurrent.ThreadPoolExecutor;
import java.util.concurrent.TimeUnit;
import java.util.concurrent.locks.ReentrantReadWriteLock;

import javax.management.ObjectName;

import org.apache.commons.logging.Log;
import org.apache.commons.logging.LogFactory;
import org.apache.hadoop.classification.InterfaceAudience;
import org.apache.hadoop.conf.Configuration;
import org.apache.hadoop.fs.FileSystem;
import org.apache.hadoop.fs.Path;
import org.apache.hadoop.hbase.CellScannable;
import org.apache.hadoop.hbase.CellScanner;
import org.apache.hadoop.hbase.CellUtil;
import org.apache.hadoop.hbase.Chore;
import org.apache.hadoop.hbase.DaemonThreadFactory;
import org.apache.hadoop.hbase.TableName;
import org.apache.hadoop.hbase.HBaseConfiguration;
import org.apache.hadoop.hbase.HConstants;
import org.apache.hadoop.hbase.HConstants.OperationStatusCode;
import org.apache.hadoop.hbase.ClockOutOfSyncException;
import org.apache.hadoop.hbase.DoNotRetryIOException;
import org.apache.hadoop.hbase.HRegionInfo;
import org.apache.hadoop.hbase.HTableDescriptor;
import org.apache.hadoop.hbase.HealthCheckChore;
import org.apache.hadoop.hbase.NotServingRegionException;
import org.apache.hadoop.hbase.RemoteExceptionHandler;
import org.apache.hadoop.hbase.ServerName;
import org.apache.hadoop.hbase.Stoppable;
import org.apache.hadoop.hbase.TableDescriptors;
import org.apache.hadoop.hbase.UnknownScannerException;
import org.apache.hadoop.hbase.YouAreDeadException;
import org.apache.hadoop.hbase.ZNodeClearer;
import org.apache.hadoop.hbase.catalog.CatalogTracker;
import org.apache.hadoop.hbase.catalog.MetaEditor;
import org.apache.hadoop.hbase.catalog.MetaReader;
import org.apache.hadoop.hbase.client.Append;
import org.apache.hadoop.hbase.client.Delete;
import org.apache.hadoop.hbase.client.Get;
import org.apache.hadoop.hbase.client.HConnectionManager;
import org.apache.hadoop.hbase.client.Increment;
import org.apache.hadoop.hbase.client.Mutation;
import org.apache.hadoop.hbase.client.Put;
import org.apache.hadoop.hbase.client.Result;
import org.apache.hadoop.hbase.client.RowMutations;
import org.apache.hadoop.hbase.client.Scan;
import org.apache.hadoop.hbase.coprocessor.CoprocessorHost;
import org.apache.hadoop.hbase.exceptions.FailedSanityCheckException;
import org.apache.hadoop.hbase.exceptions.OutOfOrderScannerNextException;
import org.apache.hadoop.hbase.exceptions.RegionMovedException;
import org.apache.hadoop.hbase.exceptions.RegionOpeningException;
import org.apache.hadoop.hbase.executor.ExecutorService;
import org.apache.hadoop.hbase.executor.ExecutorType;
import org.apache.hadoop.hbase.filter.ByteArrayComparable;
import org.apache.hadoop.hbase.filter.CompareFilter.CompareOp;
import org.apache.hadoop.hbase.fs.HFileSystem;
import org.apache.hadoop.hbase.io.hfile.CacheConfig;
import org.apache.hadoop.hbase.ipc.HBaseRPCErrorHandler;
import org.apache.hadoop.hbase.ipc.PayloadCarryingRpcController;
import org.apache.hadoop.hbase.ipc.RpcClient;
import org.apache.hadoop.hbase.ipc.RpcServer;
import org.apache.hadoop.hbase.ipc.ServerNotRunningYetException;
import org.apache.hadoop.hbase.ipc.RpcServer.BlockingServiceAndInterface;
import org.apache.hadoop.hbase.ipc.RpcServerInterface;
import org.apache.hadoop.hbase.ipc.ServerRpcController;
import org.apache.hadoop.hbase.ipc.SimpleRpcScheduler;
import org.apache.hadoop.hbase.master.SplitLogManager;
import org.apache.hadoop.hbase.master.TableLockManager;
import org.apache.hadoop.hbase.protobuf.ProtobufUtil;
import org.apache.hadoop.hbase.protobuf.RequestConverter;
import org.apache.hadoop.hbase.protobuf.ResponseConverter;
import org.apache.hadoop.hbase.protobuf.generated.AdminProtos;
import org.apache.hadoop.hbase.protobuf.generated.AdminProtos.CloseRegionRequest;
import org.apache.hadoop.hbase.protobuf.generated.AdminProtos.CloseRegionResponse;
import org.apache.hadoop.hbase.protobuf.generated.AdminProtos.CompactRegionRequest;
import org.apache.hadoop.hbase.protobuf.generated.AdminProtos.CompactRegionResponse;
import org.apache.hadoop.hbase.protobuf.generated.AdminProtos.FlushRegionRequest;
import org.apache.hadoop.hbase.protobuf.generated.AdminProtos.FlushRegionResponse;
import org.apache.hadoop.hbase.protobuf.generated.AdminProtos.GetOnlineRegionRequest;
import org.apache.hadoop.hbase.protobuf.generated.AdminProtos.GetOnlineRegionResponse;
import org.apache.hadoop.hbase.protobuf.generated.AdminProtos.GetRegionInfoRequest;
import org.apache.hadoop.hbase.protobuf.generated.AdminProtos.GetRegionInfoResponse;
import org.apache.hadoop.hbase.protobuf.generated.AdminProtos.GetServerInfoRequest;
import org.apache.hadoop.hbase.protobuf.generated.AdminProtos.GetServerInfoResponse;
import org.apache.hadoop.hbase.protobuf.generated.AdminProtos.GetStoreFileRequest;
import org.apache.hadoop.hbase.protobuf.generated.AdminProtos.GetStoreFileResponse;
import org.apache.hadoop.hbase.protobuf.generated.AdminProtos.MergeRegionsRequest;
import org.apache.hadoop.hbase.protobuf.generated.AdminProtos.MergeRegionsResponse;
import org.apache.hadoop.hbase.protobuf.generated.AdminProtos.OpenRegionRequest;
import org.apache.hadoop.hbase.protobuf.generated.AdminProtos.OpenRegionRequest.RegionOpenInfo;
import org.apache.hadoop.hbase.protobuf.generated.AdminProtos.OpenRegionResponse;
import org.apache.hadoop.hbase.protobuf.generated.AdminProtos.OpenRegionResponse.RegionOpeningState;
import org.apache.hadoop.hbase.protobuf.generated.AdminProtos.ReplicateWALEntryRequest;
import org.apache.hadoop.hbase.protobuf.generated.AdminProtos.ReplicateWALEntryResponse;
import org.apache.hadoop.hbase.protobuf.generated.AdminProtos.RollWALWriterRequest;
import org.apache.hadoop.hbase.protobuf.generated.AdminProtos.RollWALWriterResponse;
import org.apache.hadoop.hbase.protobuf.generated.AdminProtos.SplitRegionRequest;
import org.apache.hadoop.hbase.protobuf.generated.AdminProtos.SplitRegionResponse;
import org.apache.hadoop.hbase.protobuf.generated.AdminProtos.StopServerRequest;
import org.apache.hadoop.hbase.protobuf.generated.AdminProtos.StopServerResponse;
import org.apache.hadoop.hbase.protobuf.generated.ClientProtos;
import org.apache.hadoop.hbase.protobuf.generated.ClientProtos.ActionResult;
import org.apache.hadoop.hbase.protobuf.generated.ClientProtos.BulkLoadHFileRequest;
import org.apache.hadoop.hbase.protobuf.generated.ClientProtos.BulkLoadHFileRequest.FamilyPath;
import org.apache.hadoop.hbase.protobuf.generated.ClientProtos.BulkLoadHFileResponse;
import org.apache.hadoop.hbase.protobuf.generated.ClientProtos.Condition;
import org.apache.hadoop.hbase.protobuf.generated.ClientProtos.CoprocessorServiceRequest;
import org.apache.hadoop.hbase.protobuf.generated.ClientProtos.CoprocessorServiceResponse;
import org.apache.hadoop.hbase.protobuf.generated.ClientProtos.GetRequest;
import org.apache.hadoop.hbase.protobuf.generated.ClientProtos.GetResponse;
import org.apache.hadoop.hbase.protobuf.generated.ClientProtos.MultiGetRequest;
import org.apache.hadoop.hbase.protobuf.generated.ClientProtos.MultiGetResponse;
import org.apache.hadoop.hbase.protobuf.generated.ClientProtos.MultiRequest;
import org.apache.hadoop.hbase.protobuf.generated.ClientProtos.MultiResponse;
import org.apache.hadoop.hbase.protobuf.generated.ClientProtos.MutateRequest;
import org.apache.hadoop.hbase.protobuf.generated.ClientProtos.MutateResponse;
import org.apache.hadoop.hbase.protobuf.generated.ClientProtos.MutationProto;
import org.apache.hadoop.hbase.protobuf.generated.ClientProtos.MutationProto.MutationType;
import org.apache.hadoop.hbase.protobuf.generated.ClientProtos.ResultCellMeta;
import org.apache.hadoop.hbase.protobuf.generated.ClientProtos.ScanRequest;
import org.apache.hadoop.hbase.protobuf.generated.ClientProtos.ScanResponse;
import org.apache.hadoop.hbase.protobuf.generated.ClusterStatusProtos;
import org.apache.hadoop.hbase.protobuf.generated.ClusterStatusProtos.RegionLoad;
import org.apache.hadoop.hbase.protobuf.generated.HBaseProtos.Coprocessor;
import org.apache.hadoop.hbase.protobuf.generated.HBaseProtos.NameStringPair;
import org.apache.hadoop.hbase.protobuf.generated.HBaseProtos.RegionSpecifier;
import org.apache.hadoop.hbase.protobuf.generated.HBaseProtos.RegionSpecifier.RegionSpecifierType;
import org.apache.hadoop.hbase.protobuf.generated.RegionServerStatusProtos.GetLastFlushedSequenceIdRequest;
import org.apache.hadoop.hbase.protobuf.generated.RegionServerStatusProtos.RegionServerReportRequest;
import org.apache.hadoop.hbase.protobuf.generated.RegionServerStatusProtos.RegionServerStartupRequest;
import org.apache.hadoop.hbase.protobuf.generated.RegionServerStatusProtos.RegionServerStartupResponse;
import org.apache.hadoop.hbase.protobuf.generated.RegionServerStatusProtos.RegionServerStatusService;
import org.apache.hadoop.hbase.protobuf.generated.RegionServerStatusProtos.ReportRSFatalErrorRequest;
import org.apache.hadoop.hbase.regionserver.HRegion.Operation;
import org.apache.hadoop.hbase.regionserver.Leases.LeaseStillHeldException;
import org.apache.hadoop.hbase.regionserver.compactions.CompactionProgress;
import org.apache.hadoop.hbase.regionserver.handler.CloseMetaHandler;
import org.apache.hadoop.hbase.regionserver.handler.CloseRegionHandler;
import org.apache.hadoop.hbase.regionserver.handler.OpenMetaHandler;
import org.apache.hadoop.hbase.regionserver.handler.OpenRegionHandler;
import org.apache.hadoop.hbase.regionserver.snapshot.RegionServerSnapshotManager;
import org.apache.hadoop.hbase.regionserver.wal.HLog;
import org.apache.hadoop.hbase.regionserver.wal.HLogFactory;
import org.apache.hadoop.hbase.regionserver.wal.HLogUtil;
import org.apache.hadoop.hbase.regionserver.wal.WALActionsListener;
import org.apache.hadoop.hbase.security.User;
import org.apache.hadoop.hbase.util.Bytes;
import org.apache.hadoop.hbase.util.CompressionTest;
import org.apache.hadoop.hbase.util.EnvironmentEdgeManager;
import org.apache.hadoop.hbase.util.FSTableDescriptors;
import org.apache.hadoop.hbase.util.FSUtils;
import org.apache.hadoop.hbase.util.InfoServer;
import org.apache.hadoop.hbase.util.Pair;
import org.apache.hadoop.hbase.util.Sleeper;
import org.apache.hadoop.hbase.util.Strings;
import org.apache.hadoop.hbase.util.Threads;
import org.apache.hadoop.hbase.util.VersionInfo;
import org.apache.hadoop.hbase.zookeeper.ClusterStatusTracker;
import org.apache.hadoop.hbase.zookeeper.MasterAddressTracker;
import org.apache.hadoop.hbase.zookeeper.MetaRegionTracker;
import org.apache.hadoop.hbase.zookeeper.RecoveringRegionWatcher;
import org.apache.hadoop.hbase.zookeeper.ZKClusterId;
import org.apache.hadoop.hbase.zookeeper.ZKUtil;
import org.apache.hadoop.hbase.zookeeper.ZooKeeperNodeTracker;
import org.apache.hadoop.hbase.zookeeper.ZooKeeperWatcher;
import org.apache.hadoop.ipc.RemoteException;
import org.apache.hadoop.metrics.util.MBeanUtil;
import org.apache.hadoop.net.DNS;
import org.apache.hadoop.util.ReflectionUtils;
import org.apache.hadoop.util.StringUtils;
import org.apache.zookeeper.KeeperException;
import org.apache.zookeeper.data.Stat;
import org.cliffc.high_scale_lib.Counter;

import com.google.protobuf.BlockingRpcChannel;
import com.google.protobuf.ByteString;
import com.google.protobuf.Message;
import com.google.protobuf.RpcController;
import com.google.protobuf.ServiceException;
import com.google.protobuf.TextFormat;

/**
 * HRegionServer makes a set of HRegions available to clients. It checks in with
 * the HMaster. There are many HRegionServers in a single HBase deployment.
 */
@InterfaceAudience.Private
@SuppressWarnings("deprecation")
public class HRegionServer implements ClientProtos.ClientService.BlockingInterface,
  AdminProtos.AdminService.BlockingInterface, Runnable, RegionServerServices,
  HBaseRPCErrorHandler, LastSequenceId {

  public static final Log LOG = LogFactory.getLog(HRegionServer.class);

  private final Random rand;

  /*
   * Strings to be used in forming the exception message for
   * RegionsAlreadyInTransitionException.
   */
  protected static final String OPEN = "OPEN";
  protected static final String CLOSE = "CLOSE";

  //RegionName vs current action in progress
  //true - if open region action in progress
  //false - if close region action in progress
  protected final ConcurrentMap<byte[], Boolean> regionsInTransitionInRS =
    new ConcurrentSkipListMap<byte[], Boolean>(Bytes.BYTES_COMPARATOR);

  protected long maxScannerResultSize;

  // Cache flushing
  protected MemStoreFlusher cacheFlusher;

  // catalog tracker
  protected CatalogTracker catalogTracker;

  // Watch if a region is out of recovering state from ZooKeeper
  @SuppressWarnings("unused")
  private RecoveringRegionWatcher recoveringRegionWatcher;

  /**
   * Go here to get table descriptors.
   */
  protected TableDescriptors tableDescriptors;

  // Replication services. If no replication, this handler will be null.
  protected ReplicationSourceService replicationSourceHandler;
  protected ReplicationSinkService replicationSinkHandler;

  // Compactions
  public CompactSplitThread compactSplitThread;

  final ConcurrentHashMap<String, RegionScannerHolder> scanners =
      new ConcurrentHashMap<String, RegionScannerHolder>();

  /**
   * Map of regions currently being served by this region server. Key is the
   * encoded region name.  All access should be synchronized.
   */
  protected final Map<String, HRegion> onlineRegions =
    new ConcurrentHashMap<String, HRegion>();

  /**
   * Map of encoded region names to the DataNode locations they should be hosted on
   * We store the value as InetSocketAddress since this is used only in HDFS
   * API (create() that takes favored nodes as hints for placing file blocks).
   * We could have used ServerName here as the value class, but we'd need to
   * convert it to InetSocketAddress at some point before the HDFS API call, and
   * it seems a bit weird to store ServerName since ServerName refers to RegionServers
   * and here we really mean DataNode locations.
   */
  protected final Map<String, InetSocketAddress[]> regionFavoredNodesMap =
      new ConcurrentHashMap<String, InetSocketAddress[]>();

  /**
   * Set of regions currently being in recovering state which means it can accept writes(edits from
   * previous failed region server) but not reads. A recovering region is also an online region.
   */
  protected final Map<String, HRegion> recoveringRegions = Collections
      .synchronizedMap(new HashMap<String, HRegion>());

  // Leases
  protected Leases leases;

  // Instance of the hbase executor service.
  protected ExecutorService service;

  // Request counter. (Includes requests that are not serviced by regions.)
  final Counter requestCount = new Counter();

  // If false, the file system has become unavailable
  protected volatile boolean fsOk;
  protected HFileSystem fs;

  // Set when a report to the master comes back with a message asking us to
  // shutdown. Also set by call to stop when debugging or running unit tests
  // of HRegionServer in isolation.
  protected volatile boolean stopped = false;

  // Go down hard. Used if file system becomes unavailable and also in
  // debugging and unit tests.
  protected volatile boolean abortRequested;

  // Port we put up the webui on.
  protected int webuiport = -1;

  ConcurrentMap<String, Integer> rowlocks = new ConcurrentHashMap<String, Integer>();

  // A state before we go into stopped state.  At this stage we're closing user
  // space regions.
  private boolean stopping = false;

  private volatile boolean killed = false;

  protected final Configuration conf;

  private boolean useHBaseChecksum; // verify hbase checksums?
  private Path rootDir;

  protected final ReentrantReadWriteLock lock = new ReentrantReadWriteLock();

  final int numRetries;
  protected final int threadWakeFrequency;
  private final int msgInterval;

  protected final int numRegionsToReport;

  // Stub to do region server status calls against the master.
  private RegionServerStatusService.BlockingInterface rssStub;
  // RPC client. Used to make the stub above that does region server status checking.
  RpcClient rpcClient;

  // Server to handle client requests. Default access so can be accessed by
  // unit tests.
  RpcServerInterface rpcServer;

  private final InetSocketAddress isa;
  private UncaughtExceptionHandler uncaughtExceptionHandler;

  // Info server. Default access so can be used by unit tests. REGIONSERVER
  // is name of the webapp and the attribute name used stuffing this instance
  // into web context.
  InfoServer infoServer;

  /** region server process name */
  public static final String REGIONSERVER = "regionserver";

  /** region server configuration name */
  public static final String REGIONSERVER_CONF = "regionserver_conf";

  private MetricsRegionServer metricsRegionServer;

  /*
   * Check for compactions requests.
   */
  Chore compactionChecker;

  /*
   * Check for flushes
   */
  Chore periodicFlusher;

  // HLog and HLog roller. log is protected rather than private to avoid
  // eclipse warning when accessed by inner classes
  protected volatile HLog hlog;
  // The meta updates are written to a different hlog. If this
  // regionserver holds meta regions, then this field will be non-null.
  protected volatile HLog hlogForMeta;

  LogRoller hlogRoller;
  LogRoller metaHLogRoller;

  // flag set after we're done setting up server threads (used for testing)
  protected volatile boolean isOnline;

  // zookeeper connection and watcher
  private ZooKeeperWatcher zooKeeper;

  // master address manager and watcher
  private MasterAddressTracker masterAddressManager;

  // Cluster Status Tracker
  private ClusterStatusTracker clusterStatusTracker;

  // Log Splitting Worker
  private SplitLogWorker splitLogWorker;

  // A sleeper that sleeps for msgInterval.
  private final Sleeper sleeper;

  private final int rpcTimeout;

  private final RegionServerAccounting regionServerAccounting;

  // Cache configuration and block cache reference
  final CacheConfig cacheConfig;

  // reference to the Thrift Server.
  volatile private HRegionThriftServer thriftServer;

  /** The health check chore. */
  private HealthCheckChore healthCheckChore;

  /**
   * The server name the Master sees us as.  Its made from the hostname the
   * master passes us, port, and server startcode. Gets set after registration
   * against  Master.  The hostname can differ from the hostname in {@link #isa}
   * but usually doesn't if both servers resolve .
   */
  private ServerName serverNameFromMasterPOV;

  /**
   * This servers startcode.
   */
  private final long startcode;

  /**
   * Unique identifier for the cluster we are a part of.
   */
  private String clusterId;

  /**
   * MX Bean for RegionServerInfo
   */
  private ObjectName mxBean = null;

  /**
   * Chore to clean periodically the moved region list
   */
  private MovedRegionsCleaner movedRegionsCleaner;

  /**
   * The lease timeout period for client scanners (milliseconds).
   */
  private final int scannerLeaseTimeoutPeriod;

  /**
   * The reference to the QosFunction
   */
  private final QosFunction qosFunction;

  private RegionServerCoprocessorHost rsHost;

  /** Handle all the snapshot requests to this server */
  RegionServerSnapshotManager snapshotManager;

  // configuration setting on if replay WAL edits directly to another RS
  private final boolean distributedLogReplay;

  // Table level lock manager for locking for region operations
  private TableLockManager tableLockManager;

  /**
   * Threadpool for doing scanner prefetches
   */
  protected ThreadPoolExecutor scanPrefetchThreadPool;

  /**
   * Starts a HRegionServer at the default location
   *
   * @param conf
   * @throws IOException
   * @throws InterruptedException
   */
  public HRegionServer(Configuration conf)
  throws IOException, InterruptedException {
    this.fsOk = true;
    this.conf = conf;
    this.isOnline = false;
    checkCodecs(this.conf);

    // do we use checksum verification in the hbase? If hbase checksum verification
    // is enabled, then we automatically switch off hdfs checksum verification.
    this.useHBaseChecksum = conf.getBoolean(HConstants.HBASE_CHECKSUM_VERIFICATION, false);

    // Config'ed params
    this.numRetries = this.conf.getInt(HConstants.HBASE_CLIENT_RETRIES_NUMBER,
        HConstants.DEFAULT_HBASE_CLIENT_RETRIES_NUMBER);
    this.threadWakeFrequency = conf.getInt(HConstants.THREAD_WAKE_FREQUENCY, 10 * 1000);
    this.msgInterval = conf.getInt("hbase.regionserver.msginterval", 3 * 1000);

    this.sleeper = new Sleeper(this.msgInterval, this);

    this.maxScannerResultSize = conf.getLong(
      HConstants.HBASE_CLIENT_SCANNER_MAX_RESULT_SIZE_KEY,
      HConstants.DEFAULT_HBASE_CLIENT_SCANNER_MAX_RESULT_SIZE);

    this.numRegionsToReport = conf.getInt(
      "hbase.regionserver.numregionstoreport", 10);

    this.rpcTimeout = conf.getInt(
      HConstants.HBASE_RPC_TIMEOUT_KEY,
      HConstants.DEFAULT_HBASE_RPC_TIMEOUT);

    this.abortRequested = false;
    this.stopped = false;

    this.scannerLeaseTimeoutPeriod = HBaseConfiguration.getInt(conf,
      HConstants.HBASE_CLIENT_SCANNER_TIMEOUT_PERIOD,
      HConstants.HBASE_REGIONSERVER_LEASE_PERIOD_KEY,
      HConstants.DEFAULT_HBASE_CLIENT_SCANNER_TIMEOUT_PERIOD);

    // Server to handle client requests.
    String hostname = conf.get("hbase.regionserver.ipc.address",
      Strings.domainNamePointerToHostName(DNS.getDefaultHost(
        conf.get("hbase.regionserver.dns.interface", "default"),
        conf.get("hbase.regionserver.dns.nameserver", "default"))));
    int port = conf.getInt(HConstants.REGIONSERVER_PORT,
      HConstants.DEFAULT_REGIONSERVER_PORT);
    // Creation of a HSA will force a resolve.
    InetSocketAddress initialIsa = new InetSocketAddress(hostname, port);
    if (initialIsa.getAddress() == null) {
      throw new IllegalArgumentException("Failed resolve of " + initialIsa);
    }
    this.rand = new Random(initialIsa.hashCode());
    String name = "regionserver/" + initialIsa.toString();
    // Set how many times to retry talking to another server over HConnection.
    HConnectionManager.setServerSideHConnectionRetries(this.conf, name, LOG);
    this.qosFunction = new QosFunction(this);
    int handlerCount = conf.getInt(HConstants.REGION_SERVER_HANDLER_COUNT,
        HConstants.DEFAULT_REGION_SERVER_HANDLER_COUNT);
    SimpleRpcScheduler scheduler = new SimpleRpcScheduler(
        conf,
        handlerCount,
        conf.getInt(HConstants.REGION_SERVER_META_HANDLER_COUNT,
            HConstants.DEFAULT_REGION_SERVER_META_HANDLER_COUNT),
        conf.getInt(HConstants.REGION_SERVER_REPLICATION_HANDLER_COUNT,
            HConstants.DEFAULT_REGION_SERVER_REPLICATION_HANDLER_COUNT),
        qosFunction,
        HConstants.QOS_THRESHOLD);
    this.rpcServer = new RpcServer(this, name, getServices(),
      /*HBaseRPCErrorHandler.class, OnlineRegions.class},*/
      initialIsa, // BindAddress is IP we got for this server.
      conf, scheduler);

    // Set our address.
    this.isa = this.rpcServer.getListenerAddress();

    this.rpcServer.setErrorHandler(this);
    this.startcode = System.currentTimeMillis();

    // login the zookeeper client principal (if using security)
    ZKUtil.loginClient(this.conf, "hbase.zookeeper.client.keytab.file",
      "hbase.zookeeper.client.kerberos.principal", this.isa.getHostName());

    // login the server principal (if using secure Hadoop)
    User.login(this.conf, "hbase.regionserver.keytab.file",
      "hbase.regionserver.kerberos.principal", this.isa.getHostName());
    regionServerAccounting = new RegionServerAccounting();
    cacheConfig = new CacheConfig(conf);
    uncaughtExceptionHandler = new UncaughtExceptionHandler() {
      @Override
      public void uncaughtException(Thread t, Throwable e) {
        abort("Uncaught exception in service thread " + t.getName(), e);
      }
    };
    this.rsHost = new RegionServerCoprocessorHost(this, this.conf);

    this.distributedLogReplay = this.conf.getBoolean(HConstants.DISTRIBUTED_LOG_REPLAY_KEY,
      HConstants.DEFAULT_DISTRIBUTED_LOG_REPLAY_CONFIG);
  }

  /**
   * @return list of blocking services and their security info classes that this server supports
   */
  private List<BlockingServiceAndInterface> getServices() {
    List<BlockingServiceAndInterface> bssi = new ArrayList<BlockingServiceAndInterface>(2);
    bssi.add(new BlockingServiceAndInterface(
        ClientProtos.ClientService.newReflectiveBlockingService(this),
        ClientProtos.ClientService.BlockingInterface.class));
    bssi.add(new BlockingServiceAndInterface(
        AdminProtos.AdminService.newReflectiveBlockingService(this),
        AdminProtos.AdminService.BlockingInterface.class));
    return bssi;
  }

  /**
   * Run test on configured codecs to make sure supporting libs are in place.
   * @param c
   * @throws IOException
   */
  private static void checkCodecs(final Configuration c) throws IOException {
    // check to see if the codec list is available:
    String [] codecs = c.getStrings("hbase.regionserver.codecs", (String[])null);
    if (codecs == null) return;
    for (String codec : codecs) {
      if (!CompressionTest.testCompression(codec)) {
        throw new IOException("Compression codec " + codec +
          " not supported, aborting RS construction");
      }
    }
  }

  String getClusterId() {
    return this.clusterId;
  }

  @Retention(RetentionPolicy.RUNTIME)
  protected @interface QosPriority {
    int priority() default 0;
  }

  QosFunction getQosFunction() {
    return qosFunction;
  }

  RegionScanner getScanner(long scannerId) {
    RegionScannerHolder scannerHolder = getScannerHolder(scannerId);
    if (scannerHolder != null) {
      return scannerHolder.scanner;
    }
    return null;
  }

  public RegionScannerHolder getScannerHolder(long scannerId) {
    String scannerIdString = Long.toString(scannerId);
    return scanners.get(scannerIdString);
  }

  /**
   * All initialization needed before we go register with Master.
   *
   * @throws IOException
   * @throws InterruptedException
   */
  private void preRegistrationInitialization(){
    try {
      initializeZooKeeper();
      initializeThreads();
    } catch (Throwable t) {
      // Call stop if error or process will stick around for ever since server
      // puts up non-daemon threads.
      this.rpcServer.stop();
      abort("Initialization of RS failed.  Hence aborting RS.", t);
    }
  }

  /**
   * Bring up connection to zk ensemble and then wait until a master for this
   * cluster and then after that, wait until cluster 'up' flag has been set.
   * This is the order in which master does things.
   * Finally put up a catalog tracker.
   * @throws IOException
   * @throws InterruptedException
   */
  private void initializeZooKeeper() throws IOException, InterruptedException {
    // Open connection to zookeeper and set primary watcher
    this.zooKeeper = new ZooKeeperWatcher(conf, REGIONSERVER + ":" +
      this.isa.getPort(), this);

    // Create the master address manager, register with zk, and start it.  Then
    // block until a master is available.  No point in starting up if no master
    // running.
    this.masterAddressManager = new MasterAddressTracker(this.zooKeeper, this);
    this.masterAddressManager.start();
    blockAndCheckIfStopped(this.masterAddressManager);

    // Wait on cluster being up.  Master will set this flag up in zookeeper
    // when ready.
    this.clusterStatusTracker = new ClusterStatusTracker(this.zooKeeper, this);
    this.clusterStatusTracker.start();
    blockAndCheckIfStopped(this.clusterStatusTracker);

    // Create the catalog tracker and start it;
    this.catalogTracker = new CatalogTracker(this.zooKeeper, this.conf, this);
    catalogTracker.start();

    // Retrieve clusterId
    // Since cluster status is now up
    // ID should have already been set by HMaster
    try {
      clusterId = ZKClusterId.readClusterIdZNode(this.zooKeeper);
      if (clusterId == null) {
        this.abort("Cluster ID has not been set");
      }
      LOG.info("ClusterId : "+clusterId);
    } catch (KeeperException e) {
      this.abort("Failed to retrieve Cluster ID",e);
    }

    // watch for snapshots
    try {
      this.snapshotManager = new RegionServerSnapshotManager(this);
    } catch (KeeperException e) {
      this.abort("Failed to reach zk cluster when creating snapshot handler.");
    }
    this.tableLockManager = TableLockManager.createTableLockManager(conf, zooKeeper,
        new ServerName(isa.getHostName(), isa.getPort(), startcode));

    // register watcher for recovering regions
    if(this.distributedLogReplay) {
      this.recoveringRegionWatcher = new RecoveringRegionWatcher(this.zooKeeper, this);
    }
  }

  /**
   * Utilty method to wait indefinitely on a znode availability while checking
   * if the region server is shut down
   * @param tracker znode tracker to use
   * @throws IOException any IO exception, plus if the RS is stopped
   * @throws InterruptedException
   */
  private void blockAndCheckIfStopped(ZooKeeperNodeTracker tracker)
      throws IOException, InterruptedException {
    while (tracker.blockUntilAvailable(this.msgInterval, false) == null) {
      if (this.stopped) {
        throw new IOException("Received the shutdown message while waiting.");
      }
    }
  }

  /**
   * @return False if cluster shutdown in progress
   */
  private boolean isClusterUp() {
    return this.clusterStatusTracker.isClusterUp();
  }

  private void initializeThreads() throws IOException {
    // Cache flushing thread.
    this.cacheFlusher = new MemStoreFlusher(conf, this);

    // Compaction thread
    this.compactSplitThread = new CompactSplitThread(this);

    // Background thread to check for compactions; needed if region has not gotten updates
    // in a while. It will take care of not checking too frequently on store-by-store basis.
    this.compactionChecker = new CompactionChecker(this, this.threadWakeFrequency, this);
    this.periodicFlusher = new PeriodicMemstoreFlusher(this.threadWakeFrequency, this);
    // Health checker thread.
    int sleepTime = this.conf.getInt(HConstants.HEALTH_CHORE_WAKE_FREQ,
      HConstants.DEFAULT_THREAD_WAKE_FREQUENCY);
    if (isHealthCheckerConfigured()) {
      healthCheckChore = new HealthCheckChore(sleepTime, this, getConfiguration());
    }

    this.leases = new Leases(this.threadWakeFrequency);

    // Create the thread for the ThriftServer.
    if (conf.getBoolean("hbase.regionserver.export.thrift", false)) {
      thriftServer = new HRegionThriftServer(this, conf);
      thriftServer.start();
      LOG.info("Started Thrift API from Region Server.");
    }

    // Create the thread to clean the moved regions list
    movedRegionsCleaner = MovedRegionsCleaner.createAndStart(this);

    // Setup RPC client for master communication
    rpcClient = new RpcClient(conf, clusterId);
  }

  /**
   * The HRegionServer sticks in this loop until closed.
   */
  @Override
  public void run() {
    try {
      // Do pre-registration initializations; zookeeper, lease threads, etc.
      preRegistrationInitialization();
    } catch (Throwable e) {
      abort("Fatal exception during initialization", e);
    }

    try {
      // Try and register with the Master; tell it we are here.  Break if
      // server is stopped or the clusterup flag is down or hdfs went wacky.
      while (keepLooping()) {
        RegionServerStartupResponse w = reportForDuty();
        if (w == null) {
          LOG.warn("reportForDuty failed; sleeping and then retrying.");
          this.sleeper.sleep();
        } else {
          handleReportForDutyResponse(w);
          break;
        }
      }

      if (!this.stopped && isHealthy()){
        // start the snapshot handler, since the server is ready to run
        this.snapshotManager.start();
      }

      // We registered with the Master.  Go into run mode.
      long lastMsg = 0;
      long oldRequestCount = -1;
      // The main run loop.
      while (!this.stopped && isHealthy()) {
        if (!isClusterUp()) {
          if (isOnlineRegionsEmpty()) {
            stop("Exiting; cluster shutdown set and not carrying any regions");
          } else if (!this.stopping) {
            this.stopping = true;
            LOG.info("Closing user regions");
            closeUserRegions(this.abortRequested);
          } else if (this.stopping) {
            boolean allUserRegionsOffline = areAllUserRegionsOffline();
            if (allUserRegionsOffline) {
              // Set stopped if no requests since last time we went around the loop.
              // The remaining meta regions will be closed on our way out.
              if (oldRequestCount == this.requestCount.get()) {
                stop("Stopped; only catalog regions remaining online");
                break;
              }
              oldRequestCount = this.requestCount.get();
            } else {
              // Make sure all regions have been closed -- some regions may
              // have not got it because we were splitting at the time of
              // the call to closeUserRegions.
              closeUserRegions(this.abortRequested);
            }
            LOG.debug("Waiting on " + getOnlineRegionsAsPrintableString());
          }
        }
        long now = System.currentTimeMillis();
        if ((now - lastMsg) >= msgInterval) {
          tryRegionServerReport(lastMsg, now);
          lastMsg = System.currentTimeMillis();
        }
        if (!this.stopped) this.sleeper.sleep();
      } // for
    } catch (Throwable t) {
      if (!checkOOME(t)) {
        String prefix = t instanceof YouAreDeadException? "": "Unhandled: ";
        abort(prefix + t.getMessage(), t);
      }
    }
    // Run shutdown.
    if (mxBean != null) {
      MBeanUtil.unregisterMBean(mxBean);
      mxBean = null;
    }
    if (this.thriftServer != null) this.thriftServer.shutdown();
    this.leases.closeAfterLeasesExpire();
    this.rpcServer.stop();

    if (scanPrefetchThreadPool != null) {
      // shutdown the prefetch threads
      scanPrefetchThreadPool.shutdownNow();
    }
    if (this.splitLogWorker != null) {
      splitLogWorker.stop();
    }
    if (this.infoServer != null) {
      LOG.info("Stopping infoServer");
      try {
        this.infoServer.stop();
      } catch (Exception e) {
        e.printStackTrace();
      }
    }
    // Send cache a shutdown.
    if (cacheConfig.isBlockCacheEnabled()) {
      cacheConfig.getBlockCache().shutdown();
    }

    movedRegionsCleaner.stop("Region Server stopping");

    // Send interrupts to wake up threads if sleeping so they notice shutdown.
    // TODO: Should we check they are alive? If OOME could have exited already
    if (this.cacheFlusher != null) this.cacheFlusher.interruptIfNecessary();
    if (this.compactSplitThread != null) this.compactSplitThread.interruptIfNecessary();
    if (this.hlogRoller != null) this.hlogRoller.interruptIfNecessary();
    if (this.metaHLogRoller != null) this.metaHLogRoller.interruptIfNecessary();
    if (this.compactionChecker != null)
      this.compactionChecker.interrupt();
    if (this.healthCheckChore != null) {
      this.healthCheckChore.interrupt();
    }

    // Stop the snapshot handler, forcefully killing all running tasks
    try {
      if (snapshotManager != null) snapshotManager.stop(this.abortRequested || this.killed);
    } catch (IOException e) {
      LOG.warn("Failed to close snapshot handler cleanly", e);
    }

    if (this.killed) {
      // Just skip out w/o closing regions.  Used when testing.
    } else if (abortRequested) {
      if (this.fsOk) {
        closeUserRegions(abortRequested); // Don't leave any open file handles
      }
      LOG.info("aborting server " + this.serverNameFromMasterPOV);
    } else {
      closeUserRegions(abortRequested);
      closeAllScanners();
      LOG.info("stopping server " + this.serverNameFromMasterPOV);
    }
    // Interrupt catalog tracker here in case any regions being opened out in
    // handlers are stuck waiting on meta.
    if (this.catalogTracker != null) this.catalogTracker.stop();

    // Closing the compactSplit thread before closing meta regions
    if (!this.killed && containsMetaTableRegions()) {
      if (!abortRequested || this.fsOk) {
        if (this.compactSplitThread != null) {
          this.compactSplitThread.join();
          this.compactSplitThread = null;
        }
        closeMetaTableRegions(abortRequested);
      }
    }

    if (!this.killed && this.fsOk) {
      waitOnAllRegionsToClose(abortRequested);
      LOG.info("stopping server " + this.serverNameFromMasterPOV +
        "; all regions closed.");
    }

    //fsOk flag may be changed when closing regions throws exception.
    if (this.fsOk) {
      closeWAL(!abortRequested);
    }

    // Make sure the proxy is down.
    if (this.rssStub != null) {
      this.rssStub = null;
    }
    this.rpcClient.stop();
    this.leases.close();

    if (!killed) {
      join();
    }

    try {
      deleteMyEphemeralNode();
    } catch (KeeperException e) {
      LOG.warn("Failed deleting my ephemeral node", e);
    }
    // We may have failed to delete the znode at the previous step, but
    //  we delete the file anyway: a second attempt to delete the znode is likely to fail again.
    ZNodeClearer.deleteMyEphemeralNodeOnDisk();
    this.zooKeeper.close();
    LOG.info("stopping server " + this.serverNameFromMasterPOV +
      "; zookeeper connection closed.");

    LOG.info(Thread.currentThread().getName() + " exiting");
  }

  private boolean containsMetaTableRegions() {
    return onlineRegions.containsKey(HRegionInfo.FIRST_META_REGIONINFO.getEncodedName());
  }

  private boolean areAllUserRegionsOffline() {
    if (getNumberOfOnlineRegions() > 2) return false;
    boolean allUserRegionsOffline = true;
    for (Map.Entry<String, HRegion> e: this.onlineRegions.entrySet()) {
      if (!e.getValue().getRegionInfo().isMetaTable()) {
        allUserRegionsOffline = false;
        break;
      }
    }
    return allUserRegionsOffline;
  }

  void tryRegionServerReport(long reportStartTime, long reportEndTime)
  throws IOException {
    if (this.rssStub == null) {
      // the current server is stopping.
      return;
    }
    ClusterStatusProtos.ServerLoad sl = buildServerLoad(reportStartTime, reportEndTime);
    try {
      RegionServerReportRequest.Builder request = RegionServerReportRequest.newBuilder();
      ServerName sn = ServerName.parseVersionedServerName(
        this.serverNameFromMasterPOV.getVersionedBytes());
      request.setServer(ProtobufUtil.toServerName(sn));
      request.setLoad(sl);
      this.rssStub.regionServerReport(null, request.build());
    } catch (ServiceException se) {
      IOException ioe = ProtobufUtil.getRemoteException(se);
      if (ioe instanceof YouAreDeadException) {
        // This will be caught and handled as a fatal error in run()
        throw ioe;
      }
      // Couldn't connect to the master, get location from zk and reconnect
      // Method blocks until new master is found or we are stopped
      Pair<ServerName, RegionServerStatusService.BlockingInterface> p =
        createRegionServerStatusStub();
      this.rssStub = p.getSecond();
    }
  }

  ClusterStatusProtos.ServerLoad buildServerLoad(long reportStartTime, long reportEndTime) {
    // We're getting the MetricsRegionServerWrapper here because the wrapper computes requests
    // per second, and other metrics  As long as metrics are part of ServerLoad it's best to use
    // the wrapper to compute those numbers in one place.
    // In the long term most of these should be moved off of ServerLoad and the heart beat.
    // Instead they should be stored in an HBase table so that external visibility into HBase is
    // improved; Additionally the load balancer will be able to take advantage of a more complete
    // history.
    MetricsRegionServerWrapper regionServerWrapper = this.metricsRegionServer.getRegionServerWrapper();
    Collection<HRegion> regions = getOnlineRegionsLocalContext();
    MemoryUsage memory =
      ManagementFactory.getMemoryMXBean().getHeapMemoryUsage();

    ClusterStatusProtos.ServerLoad.Builder serverLoad =
      ClusterStatusProtos.ServerLoad.newBuilder();
    serverLoad.setNumberOfRequests((int) regionServerWrapper.getRequestsPerSecond());
    serverLoad.setTotalNumberOfRequests((int) regionServerWrapper.getTotalRequestCount());
    serverLoad.setUsedHeapMB((int)(memory.getUsed() / 1024 / 1024));
    serverLoad.setMaxHeapMB((int) (memory.getMax() / 1024 / 1024));
    Set<String> coprocessors = this.hlog.getCoprocessorHost().getCoprocessors();
    for (String coprocessor : coprocessors) {
      serverLoad.addCoprocessors(
        Coprocessor.newBuilder().setName(coprocessor).build());
    }
    for (HRegion region : regions) {
      serverLoad.addRegionLoads(createRegionLoad(region));
    }
    serverLoad.setReportStartTime(reportStartTime);
    serverLoad.setReportEndTime(reportEndTime);
    if (this.infoServer != null) {
      serverLoad.setInfoServerPort(this.infoServer.getPort());
    } else {
      serverLoad.setInfoServerPort(-1);
    }
    return serverLoad.build();
  }

  String getOnlineRegionsAsPrintableString() {
    StringBuilder sb = new StringBuilder();
    for (HRegion r: this.onlineRegions.values()) {
      if (sb.length() > 0) sb.append(", ");
      sb.append(r.getRegionInfo().getEncodedName());
    }
    return sb.toString();
  }

  /**
   * Wait on regions close.
   */
  private void waitOnAllRegionsToClose(final boolean abort) {
    // Wait till all regions are closed before going out.
    int lastCount = -1;
    long previousLogTime = 0;
    Set<String> closedRegions = new HashSet<String>();
    while (!isOnlineRegionsEmpty()) {
      int count = getNumberOfOnlineRegions();
      // Only print a message if the count of regions has changed.
      if (count != lastCount) {
        // Log every second at most
        if (System.currentTimeMillis() > (previousLogTime + 1000)) {
          previousLogTime = System.currentTimeMillis();
          lastCount = count;
          LOG.info("Waiting on " + count + " regions to close");
          // Only print out regions still closing if a small number else will
          // swamp the log.
          if (count < 10 && LOG.isDebugEnabled()) {
            LOG.debug(this.onlineRegions);
          }
        }
      }
      // Ensure all user regions have been sent a close. Use this to
      // protect against the case where an open comes in after we start the
      // iterator of onlineRegions to close all user regions.
      for (Map.Entry<String, HRegion> e : this.onlineRegions.entrySet()) {
        HRegionInfo hri = e.getValue().getRegionInfo();
        if (!this.regionsInTransitionInRS.containsKey(hri.getEncodedNameAsBytes())
            && !closedRegions.contains(hri.getEncodedName())) {
          closedRegions.add(hri.getEncodedName());
          // Don't update zk with this close transition; pass false.
          closeRegionIgnoreErrors(hri, abort);
        }
      }
      // No regions in RIT, we could stop waiting now.
      if (this.regionsInTransitionInRS.isEmpty()) {
        if (!isOnlineRegionsEmpty()) {
          LOG.info("We were exiting though online regions are not empty," +
              " because some regions failed closing");
        }
        break;
      }
      Threads.sleep(200);
    }
  }

  private void closeWAL(final boolean delete) {
    if (this.hlogForMeta != null) {
      // All hlogs (meta and non-meta) are in the same directory. Don't call
      // closeAndDelete here since that would delete all hlogs not just the
      // meta ones. We will just 'close' the hlog for meta here, and leave
      // the directory cleanup to the follow-on closeAndDelete call.
      try {
        this.hlogForMeta.close();
      } catch (Throwable e) {
        LOG.error("Metalog close and delete failed", RemoteExceptionHandler.checkThrowable(e));
      }
    }
    if (this.hlog != null) {
      try {
        if (delete) {
          hlog.closeAndDelete();
        } else {
          hlog.close();
        }
      } catch (Throwable e) {
        LOG.error("Close and delete failed", RemoteExceptionHandler.checkThrowable(e));
      }
    }
  }

  private void closeAllScanners() {
    // Close any outstanding scanners. Means they'll get an UnknownScanner
    // exception next time they come in.
    for (Map.Entry<String, RegionScannerHolder> e : this.scanners.entrySet()) {
      try {
        e.getValue().closeScanner();
      } catch (IOException ioe) {
        LOG.warn("Closing scanner " + e.getKey(), ioe);
      }
    }
  }

  /*
   * Run init. Sets up hlog and starts up all server threads.
   *
   * @param c Extra configuration.
   */
  protected void handleReportForDutyResponse(final RegionServerStartupResponse c)
  throws IOException {
    try {
      for (NameStringPair e : c.getMapEntriesList()) {
        String key = e.getName();
        // The hostname the master sees us as.
        if (key.equals(HConstants.KEY_FOR_HOSTNAME_SEEN_BY_MASTER)) {
          String hostnameFromMasterPOV = e.getValue();
          this.serverNameFromMasterPOV = new ServerName(hostnameFromMasterPOV,
            this.isa.getPort(), this.startcode);
          if (!hostnameFromMasterPOV.equals(this.isa.getHostName())) {
            LOG.info("Master passed us a different hostname to use; was=" +
              this.isa.getHostName() + ", but now=" + hostnameFromMasterPOV);
          }
          continue;
        }
        String value = e.getValue();
        if (LOG.isDebugEnabled()) {
          LOG.debug("Config from master: " + key + "=" + value);
        }
        this.conf.set(key, value);
      }

      // hack! Maps DFSClient => RegionServer for logs.  HDFS made this
      // config param for task trackers, but we can piggyback off of it.
      if (this.conf.get("mapred.task.id") == null) {
        this.conf.set("mapred.task.id", "hb_rs_" +
          this.serverNameFromMasterPOV.toString());
      }
      // Set our ephemeral znode up in zookeeper now we have a name.
      createMyEphemeralNode();

      // Save it in a file, this will allow to see if we crash
      ZNodeClearer.writeMyEphemeralNodeOnDisk(getMyEphemeralNodePath());

      // Master sent us hbase.rootdir to use. Should be fully qualified
      // path with file system specification included. Set 'fs.defaultFS'
      // to match the filesystem on hbase.rootdir else underlying hadoop hdfs
      // accessors will be going against wrong filesystem (unless all is set
      // to defaults).
      FSUtils.setFsDefault(this.conf, FSUtils.getRootDir(this.conf));
      // Get fs instance used by this RS
      this.fs = new HFileSystem(this.conf, this.useHBaseChecksum);
      this.rootDir = FSUtils.getRootDir(this.conf);
      this.tableDescriptors = new FSTableDescriptors(this.fs, this.rootDir, true);
      this.hlog = setupWALAndReplication();
      // Init in here rather than in constructor after thread name has been set
      this.metricsRegionServer = new MetricsRegionServer(new MetricsRegionServerWrapperImpl(this));
      startServiceThreads();
      LOG.info("Serving as " + this.serverNameFromMasterPOV +
        ", RpcServer on " + this.isa +
        ", sessionid=0x" +
        Long.toHexString(this.zooKeeper.getRecoverableZooKeeper().getSessionId()));
      isOnline = true;
    } catch (Throwable e) {
      this.isOnline = false;
      stop("Failed initialization");
      throw convertThrowableToIOE(cleanup(e, "Failed init"),
          "Region server startup failed");
    } finally {
      sleeper.skipSleepCycle();
    }
  }

  private void createMyEphemeralNode() throws KeeperException {
    ZKUtil.createEphemeralNodeAndWatch(this.zooKeeper, getMyEphemeralNodePath(),
      HConstants.EMPTY_BYTE_ARRAY);
  }

  private void deleteMyEphemeralNode() throws KeeperException {
    ZKUtil.deleteNode(this.zooKeeper, getMyEphemeralNodePath());
  }

  @Override
  public RegionServerAccounting getRegionServerAccounting() {
    return regionServerAccounting;
  }

  @Override
  public TableLockManager getTableLockManager() {
    return tableLockManager;
  }

  /*
   * @param r Region to get RegionLoad for.
   *
   * @return RegionLoad instance.
   *
   * @throws IOException
   */
  private RegionLoad createRegionLoad(final HRegion r) {
    byte[] name = r.getRegionName();
    int stores = 0;
    int storefiles = 0;
    int storeUncompressedSizeMB = 0;
    int storefileSizeMB = 0;
    int memstoreSizeMB = (int) (r.memstoreSize.get() / 1024 / 1024);
    int storefileIndexSizeMB = 0;
    int rootIndexSizeKB = 0;
    int totalStaticIndexSizeKB = 0;
    int totalStaticBloomSizeKB = 0;
    long totalCompactingKVs = 0;
    long currentCompactedKVs = 0;
    synchronized (r.stores) {
      stores += r.stores.size();
      for (Store store : r.stores.values()) {
        storefiles += store.getStorefilesCount();
        storeUncompressedSizeMB += (int) (store.getStoreSizeUncompressed()
            / 1024 / 1024);
        storefileSizeMB += (int) (store.getStorefilesSize() / 1024 / 1024);
        storefileIndexSizeMB += (int) (store.getStorefilesIndexSize() / 1024 / 1024);
        CompactionProgress progress = store.getCompactionProgress();
        if (progress != null) {
          totalCompactingKVs += progress.totalCompactingKVs;
          currentCompactedKVs += progress.currentCompactedKVs;
        }

        rootIndexSizeKB +=
            (int) (store.getStorefilesIndexSize() / 1024);

        totalStaticIndexSizeKB +=
          (int) (store.getTotalStaticIndexSize() / 1024);

        totalStaticBloomSizeKB +=
          (int) (store.getTotalStaticBloomSize() / 1024);
      }
    }
    RegionLoad.Builder regionLoad = RegionLoad.newBuilder();
    RegionSpecifier.Builder regionSpecifier = RegionSpecifier.newBuilder();
    regionSpecifier.setType(RegionSpecifierType.REGION_NAME);
    regionSpecifier.setValue(ByteString.copyFrom(name));
    regionLoad.setRegionSpecifier(regionSpecifier.build())
      .setStores(stores)
      .setStorefiles(storefiles)
      .setStoreUncompressedSizeMB(storeUncompressedSizeMB)
      .setStorefileSizeMB(storefileSizeMB)
      .setMemstoreSizeMB(memstoreSizeMB)
      .setStorefileIndexSizeMB(storefileIndexSizeMB)
      .setRootIndexSizeKB(rootIndexSizeKB)
      .setTotalStaticIndexSizeKB(totalStaticIndexSizeKB)
      .setTotalStaticBloomSizeKB(totalStaticBloomSizeKB)
      .setReadRequestsCount((int) r.readRequestsCount.get())
      .setWriteRequestsCount((int) r.writeRequestsCount.get())
      .setTotalCompactingKVs(totalCompactingKVs)
      .setCurrentCompactedKVs(currentCompactedKVs)
      .setCompleteSequenceId(r.completeSequenceId);

    return regionLoad.build();
  }

  /**
   * @param encodedRegionName
   * @return An instance of RegionLoad.
   */
  public RegionLoad createRegionLoad(final String encodedRegionName) {
    HRegion r = null;
    r = this.onlineRegions.get(encodedRegionName);
    return r != null ? createRegionLoad(r) : null;
  }

  /*
   * Inner class that runs on a long period checking if regions need compaction.
   */
  private static class CompactionChecker extends Chore {
    private final HRegionServer instance;
    private final int majorCompactPriority;
    private final static int DEFAULT_PRIORITY = Integer.MAX_VALUE;
    private long iteration = 0;

    CompactionChecker(final HRegionServer h, final int sleepTime,
        final Stoppable stopper) {
      super("CompactionChecker", sleepTime, h);
      this.instance = h;
      LOG.info(this.getName() + " runs every " + StringUtils.formatTime(sleepTime));

      /* MajorCompactPriority is configurable.
       * If not set, the compaction will use default priority.
       */
      this.majorCompactPriority = this.instance.conf.
        getInt("hbase.regionserver.compactionChecker.majorCompactPriority",
        DEFAULT_PRIORITY);
    }

    @Override
    protected void chore() {
      for (HRegion r : this.instance.onlineRegions.values()) {
        if (r == null)
          continue;
        for (Store s : r.getStores().values()) {
          try {
            long multiplier = s.getCompactionCheckMultiplier();
            assert multiplier > 0;
            if (iteration % multiplier != 0) continue;
            if (s.needsCompaction()) {
              // Queue a compaction. Will recognize if major is needed.
              this.instance.compactSplitThread.requestSystemCompaction(r, s, getName()
                  + " requests compaction");
            } else if (s.isMajorCompaction()) {
              if (majorCompactPriority == DEFAULT_PRIORITY
                  || majorCompactPriority > r.getCompactPriority()) {
                this.instance.compactSplitThread.requestCompaction(r, s, getName()
                    + " requests major compaction; use default priority", null);
              } else {
                this.instance.compactSplitThread.requestCompaction(r, s, getName()
                    + " requests major compaction; use configured priority",
                  this.majorCompactPriority, null);
              }
            }
          } catch (IOException e) {
            LOG.warn("Failed major compaction check on " + r, e);
          }
        }
      }
      iteration = (iteration == Long.MAX_VALUE) ? 0 : (iteration + 1);
    }
  }

  class PeriodicMemstoreFlusher extends Chore {
    final HRegionServer server;
    final static int RANGE_OF_DELAY = 20000; //millisec
    final static int MIN_DELAY_TIME = 3000; //millisec
    public PeriodicMemstoreFlusher(int cacheFlushInterval, final HRegionServer server) {
      super(server.getServerName() + "-MemstoreFlusherChore", cacheFlushInterval, server);
      this.server = server;
    }

    @Override
    protected void chore() {
      for (HRegion r : this.server.onlineRegions.values()) {
        if (r == null)
          continue;
        if (r.shouldFlush()) {
          FlushRequester requester = server.getFlushRequester();
          if (requester != null) {
            long randomDelay = rand.nextInt(RANGE_OF_DELAY) + MIN_DELAY_TIME;
            LOG.info(getName() + " requesting flush for region " + r.getRegionNameAsString() +
                " after a delay of " + randomDelay);
            //Throttle the flushes by putting a delay. If we don't throttle, and there
            //is a balanced write-load on the regions in a table, we might end up
            //overwhelming the filesystem with too many flushes at once.
            requester.requestDelayedFlush(r, randomDelay);
          }
        }
      }
    }
  }

  /**
   * Report the status of the server. A server is online once all the startup is
   * completed (setting up filesystem, starting service threads, etc.). This
   * method is designed mostly to be useful in tests.
   *
   * @return true if online, false if not.
   */
  public boolean isOnline() {
    return isOnline;
  }

  /**
   * Setup WAL log and replication if enabled.
   * Replication setup is done in here because it wants to be hooked up to WAL.
   * @return A WAL instance.
   * @throws IOException
   */
  private HLog setupWALAndReplication() throws IOException {
    final Path oldLogDir = new Path(rootDir, HConstants.HREGION_OLDLOGDIR_NAME);
    final String logName
      = HLogUtil.getHLogDirectoryName(this.serverNameFromMasterPOV.toString());

    Path logdir = new Path(rootDir, logName);
    if (LOG.isDebugEnabled()) LOG.debug("logdir=" + logdir);
    if (this.fs.exists(logdir)) {
      throw new RegionServerRunningException("Region server has already " +
        "created directory at " + this.serverNameFromMasterPOV.toString());
    }

    // Instantiate replication manager if replication enabled.  Pass it the
    // log directories.
    createNewReplicationInstance(conf, this, this.fs, logdir, oldLogDir);

    return instantiateHLog(rootDir, logName);
  }

  private HLog getMetaWAL() throws IOException {
    if (this.hlogForMeta != null) return this.hlogForMeta;
    final String logName = HLogUtil.getHLogDirectoryName(this.serverNameFromMasterPOV.toString());
    Path logdir = new Path(rootDir, logName);
    if (LOG.isDebugEnabled()) LOG.debug("logdir=" + logdir);
    this.hlogForMeta = HLogFactory.createMetaHLog(this.fs.getBackingFs(), rootDir, logName,
      this.conf, getMetaWALActionListeners(), this.serverNameFromMasterPOV.toString());
    return this.hlogForMeta;
  }

  /**
   * Called by {@link #setupWALAndReplication()} creating WAL instance.
   * @param rootdir
   * @param logName
   * @return WAL instance.
   * @throws IOException
   */
  protected HLog instantiateHLog(Path rootdir, String logName) throws IOException {
    return HLogFactory.createHLog(this.fs.getBackingFs(), rootdir, logName, this.conf,
      getWALActionListeners(), this.serverNameFromMasterPOV.toString());
  }

  /**
   * Called by {@link #instantiateHLog(Path, String)} setting up WAL instance.
   * Add any {@link WALActionsListener}s you want inserted before WAL startup.
   * @return List of WALActionsListener that will be passed in to
   * {@link org.apache.hadoop.hbase.regionserver.wal.FSHLog} on construction.
   */
  protected List<WALActionsListener> getWALActionListeners() {
    List<WALActionsListener> listeners = new ArrayList<WALActionsListener>();
    // Log roller.
    this.hlogRoller = new LogRoller(this, this);
    listeners.add(this.hlogRoller);
    if (this.replicationSourceHandler != null &&
        this.replicationSourceHandler.getWALActionsListener() != null) {
      // Replication handler is an implementation of WALActionsListener.
      listeners.add(this.replicationSourceHandler.getWALActionsListener());
    }
    return listeners;
  }

  protected List<WALActionsListener> getMetaWALActionListeners() {
    List<WALActionsListener> listeners = new ArrayList<WALActionsListener>();
    // Using a tmp log roller to ensure metaLogRoller is alive once it is not
    // null
    MetaLogRoller tmpLogRoller = new MetaLogRoller(this, this);
    String n = Thread.currentThread().getName();
    Threads.setDaemonThreadRunning(tmpLogRoller.getThread(),
        n + "-MetaLogRoller", uncaughtExceptionHandler);
    this.metaHLogRoller = tmpLogRoller;
    tmpLogRoller = null;
    listeners.add(this.metaHLogRoller);
    return listeners;
  }

  protected LogRoller getLogRoller() {
    return hlogRoller;
  }

  public MetricsRegionServer getMetrics() {
    return this.metricsRegionServer;
  }

  /**
   * @return Master address tracker instance.
   */
  public MasterAddressTracker getMasterAddressManager() {
    return this.masterAddressManager;
  }

  /*
   * Start maintenance Threads, Server, Worker and lease checker threads.
   * Install an UncaughtExceptionHandler that calls abort of RegionServer if we
   * get an unhandled exception. We cannot set the handler on all threads.
   * Server's internal Listener thread is off limits. For Server, if an OOME, it
   * waits a while then retries. Meantime, a flush or a compaction that tries to
   * run should trigger same critical condition and the shutdown will run. On
   * its way out, this server will shut down Server. Leases are sort of
   * inbetween. It has an internal thread that while it inherits from Chore, it
   * keeps its own internal stop mechanism so needs to be stopped by this
   * hosting server. Worker logs the exception and exits.
   */
  private void startServiceThreads() throws IOException {
    String n = Thread.currentThread().getName();
    // Start executor services
    this.service = new ExecutorService(getServerName().toShortString());
    this.service.startExecutorService(ExecutorType.RS_OPEN_REGION,
      conf.getInt("hbase.regionserver.executor.openregion.threads", 3));
    this.service.startExecutorService(ExecutorType.RS_OPEN_META,
      conf.getInt("hbase.regionserver.executor.openmeta.threads", 1));
    this.service.startExecutorService(ExecutorType.RS_CLOSE_REGION,
      conf.getInt("hbase.regionserver.executor.closeregion.threads", 3));
    this.service.startExecutorService(ExecutorType.RS_CLOSE_META,
      conf.getInt("hbase.regionserver.executor.closemeta.threads", 1));
    if (conf.getBoolean(StoreScanner.STORESCANNER_PARALLEL_SEEK_ENABLE, false)) {
      this.service.startExecutorService(ExecutorType.RS_PARALLEL_SEEK,
        conf.getInt("hbase.storescanner.parallel.seek.threads", 10));
    }

    Threads.setDaemonThreadRunning(this.hlogRoller.getThread(), n + ".logRoller",
        uncaughtExceptionHandler);
    this.cacheFlusher.start(uncaughtExceptionHandler);
    Threads.setDaemonThreadRunning(this.compactionChecker.getThread(), n +
      ".compactionChecker", uncaughtExceptionHandler);
    Threads.setDaemonThreadRunning(this.periodicFlusher.getThread(), n +
        ".periodicFlusher", uncaughtExceptionHandler);
    if (this.healthCheckChore != null) {
    Threads
        .setDaemonThreadRunning(this.healthCheckChore.getThread(), n + ".healthChecker",
            uncaughtExceptionHandler);
    }

    // Leases is not a Thread. Internally it runs a daemon thread. If it gets
    // an unhandled exception, it will just exit.
    this.leases.setName(n + ".leaseChecker");
    this.leases.start();

    // Put up the webui.  Webui may come up on port other than configured if
    // that port is occupied. Adjust serverInfo if this is the case.
    this.webuiport = putUpWebUI();

    if (this.replicationSourceHandler == this.replicationSinkHandler &&
        this.replicationSourceHandler != null) {
      this.replicationSourceHandler.startReplicationService();
    } else if (this.replicationSourceHandler != null) {
      this.replicationSourceHandler.startReplicationService();
    } else if (this.replicationSinkHandler != null) {
      this.replicationSinkHandler.startReplicationService();
    }

    // start the scanner prefetch threadpool
    int numHandlers = conf.getInt("hbase.regionserver.prefetcher.threads.max",
      conf.getInt("hbase.regionserver.handler.count", 10)
        + conf.getInt("hbase.regionserver.metahandler.count", 10));
    scanPrefetchThreadPool =
      Threads.getBlockingThreadPool(numHandlers, 60, TimeUnit.SECONDS,
        new DaemonThreadFactory(RegionScannerHolder.PREFETCHER_THREAD_PREFIX));

    // Start Server.  This service is like leases in that it internally runs
    // a thread.
    this.rpcServer.start();

    // Create the log splitting worker and start it
    // set a smaller retries to fast fail otherwise splitlogworker could be blocked for
    // quite a while inside HConnection layer. The worker won't be available for other
    // tasks even after current task is preempted after a split task times out.
    Configuration sinkConf = HBaseConfiguration.create(conf);
    sinkConf.setInt(HConstants.HBASE_CLIENT_RETRIES_NUMBER,
      conf.getInt("hbase.log.replay.retries.number", 8)); // 8 retries take about 23 seconds
    sinkConf.setInt(HConstants.HBASE_RPC_TIMEOUT_KEY,
      conf.getInt("hbase.log.replay.rpc.timeout", 30000)); // default 30 seconds
    sinkConf.setInt("hbase.client.serverside.retries.multiplier", 1);
    this.splitLogWorker = new SplitLogWorker(this.zooKeeper, sinkConf, this, this);
    splitLogWorker.start();
  }

  /**
   * Puts up the webui.
   * @return Returns final port -- maybe different from what we started with.
   * @throws IOException
   */
  private int putUpWebUI() throws IOException {
    int port = this.conf.getInt(HConstants.REGIONSERVER_INFO_PORT, 60030);
    // -1 is for disabling info server
    if (port < 0) return port;
    String addr = this.conf.get("hbase.regionserver.info.bindAddress", "0.0.0.0");
    // check if auto port bind enabled
    boolean auto = this.conf.getBoolean(HConstants.REGIONSERVER_INFO_PORT_AUTO,
        false);
    while (true) {
      try {
        this.infoServer = new InfoServer("regionserver", addr, port, false, this.conf);
        this.infoServer.addServlet("status", "/rs-status", RSStatusServlet.class);
        this.infoServer.addServlet("dump", "/dump", RSDumpServlet.class);
        this.infoServer.setAttribute(REGIONSERVER, this);
        this.infoServer.setAttribute(REGIONSERVER_CONF, conf);
        this.infoServer.start();
        break;
      } catch (BindException e) {
        if (!auto) {
          // auto bind disabled throw BindException
          LOG.error("Failed binding http info server to port: " + port);
          throw e;
        }
        // auto bind enabled, try to use another port
        LOG.info("Failed binding http info server to port: " + port);
        port++;
      }
    }
    return port;
  }

  /*
   * Verify that server is healthy
   */
  private boolean isHealthy() {
    if (!fsOk) {
      // File system problem
      return false;
    }
    // Verify that all threads are alive
    if (!(leases.isAlive()
        && cacheFlusher.isAlive() && hlogRoller.isAlive()
        && this.compactionChecker.isAlive())
        && this.periodicFlusher.isAlive()) {
      stop("One or more threads are no longer alive -- stop");
      return false;
    }
    if (metaHLogRoller != null && !metaHLogRoller.isAlive()) {
      stop("Meta HLog roller thread is no longer alive -- stop");
      return false;
    }
    return true;
  }

  public HLog getWAL() {
    try {
      return getWAL(null);
    } catch (IOException e) {
      LOG.warn("getWAL threw exception " + e);
      return null;
    }
  }

  @Override
  public HLog getWAL(HRegionInfo regionInfo) throws IOException {
    //TODO: at some point this should delegate to the HLogFactory
    //currently, we don't care about the region as much as we care about the
    //table.. (hence checking the tablename below)
    //_ROOT_ and .META. regions have separate WAL.
    if (regionInfo != null && regionInfo.isMetaTable()) {
      return getMetaWAL();
    }
    return this.hlog;
  }

  @Override
  public CatalogTracker getCatalogTracker() {
    return this.catalogTracker;
  }

  @Override
  public void stop(final String msg) {
    try {
      this.rsHost.preStop(msg);
      this.stopped = true;
      LOG.info("STOPPED: " + msg);
      // Wakes run() if it is sleeping
      sleeper.skipSleepCycle();
    } catch (IOException exp) {
      LOG.warn("The region server did not stop", exp);
    }
  }

  public void waitForServerOnline(){
    while (!isOnline() && !isStopped()){
       sleeper.sleep();
    }
  }

  @Override
  public void postOpenDeployTasks(final HRegion r, final CatalogTracker ct)
  throws KeeperException, IOException {
    checkOpen();
    LOG.info("Post open deploy tasks for region=" + r.getRegionNameAsString());
    // Do checks to see if we need to compact (references or too many files)
    for (Store s : r.getStores().values()) {
      if (s.hasReferences() || s.needsCompaction()) {
       this.compactSplitThread.requestSystemCompaction(r, s, "Opening Region");
      }
    }
    long openSeqNum = r.getOpenSeqNum();
    if (openSeqNum == HConstants.NO_SEQNUM) {
      // If we opened a region, we should have read some sequence number from it.
      LOG.error("No sequence number found when opening " + r.getRegionNameAsString());
      openSeqNum = 0;
    }

    // Update flushed sequence id of a recovering region in ZK
    updateRecoveringRegionLastFlushedSequenceId(r);

    // Update ZK, or META
    if (r.getRegionInfo().isMetaRegion()) {
      MetaRegionTracker.setMetaLocation(getZooKeeper(),
          this.serverNameFromMasterPOV);
    } else {
      MetaEditor.updateRegionLocation(ct, r.getRegionInfo(),
        this.serverNameFromMasterPOV, openSeqNum);
    }
    LOG.info("Done with post open deploy task for region=" +
      r.getRegionNameAsString());

  }

  @Override
  public RpcServerInterface getRpcServer() {
    return rpcServer;
  }

  /**
   * Cause the server to exit without closing the regions it is serving, the log
   * it is using and without notifying the master. Used unit testing and on
   * catastrophic events such as HDFS is yanked out from under hbase or we OOME.
   *
   * @param reason
   *          the reason we are aborting
   * @param cause
   *          the exception that caused the abort, or null
   */
  @Override
  public void abort(String reason, Throwable cause) {
    String msg = "ABORTING region server " + this + ": " + reason;
    if (cause != null) {
      LOG.fatal(msg, cause);
    } else {
      LOG.fatal(msg);
    }
    this.abortRequested = true;
    // HBASE-4014: show list of coprocessors that were loaded to help debug
    // regionserver crashes.Note that we're implicitly using
    // java.util.HashSet's toString() method to print the coprocessor names.
    LOG.fatal("RegionServer abort: loaded coprocessors are: " +
        CoprocessorHost.getLoadedCoprocessors());
    // Do our best to report our abort to the master, but this may not work
    try {
      if (cause != null) {
        msg += "\nCause:\n" + StringUtils.stringifyException(cause);
      }
      // Report to the master but only if we have already registered with the master.
      if (rssStub != null && this.serverNameFromMasterPOV != null) {
        ReportRSFatalErrorRequest.Builder builder =
          ReportRSFatalErrorRequest.newBuilder();
        ServerName sn =
          ServerName.parseVersionedServerName(this.serverNameFromMasterPOV.getVersionedBytes());
        builder.setServer(ProtobufUtil.toServerName(sn));
        builder.setErrorMessage(msg);
        rssStub.reportRSFatalError(null, builder.build());
      }
    } catch (Throwable t) {
      LOG.warn("Unable to report fatal error to master", t);
    }
    stop(reason);
  }

  /**
   * @see HRegionServer#abort(String, Throwable)
   */
  public void abort(String reason) {
    abort(reason, null);
  }

  @Override
  public boolean isAborted() {
    return this.abortRequested;
  }

  /*
   * Simulate a kill -9 of this server. Exits w/o closing regions or cleaninup
   * logs but it does close socket in case want to bring up server on old
   * hostname+port immediately.
   */
  protected void kill() {
    this.killed = true;
    abort("Simulated kill");
  }

  /**
   * Wait on all threads to finish. Presumption is that all closes and stops
   * have already been called.
   */
  protected void join() {
    Threads.shutdown(this.compactionChecker.getThread());
    Threads.shutdown(this.periodicFlusher.getThread());
    this.cacheFlusher.join();
    if (this.healthCheckChore != null) {
      Threads.shutdown(this.healthCheckChore.getThread());
    }
    if (this.hlogRoller != null) {
      Threads.shutdown(this.hlogRoller.getThread());
    }
    if (this.metaHLogRoller != null) {
      Threads.shutdown(this.metaHLogRoller.getThread());
    }
    if (this.compactSplitThread != null) {
      this.compactSplitThread.join();
    }
    if (this.service != null) this.service.shutdown();
    if (this.replicationSourceHandler != null &&
        this.replicationSourceHandler == this.replicationSinkHandler) {
      this.replicationSourceHandler.stopReplicationService();
    } else if (this.replicationSourceHandler != null) {
      this.replicationSourceHandler.stopReplicationService();
    } else if (this.replicationSinkHandler != null) {
      this.replicationSinkHandler.stopReplicationService();
    }
  }

  /**
   * @return Return the object that implements the replication
   * source service.
   */
  ReplicationSourceService getReplicationSourceService() {
    return replicationSourceHandler;
  }

  /**
   * @return Return the object that implements the replication
   * sink service.
   */
  ReplicationSinkService getReplicationSinkService() {
    return replicationSinkHandler;
  }

  /**
   * Get the current master from ZooKeeper and open the RPC connection to it.
   *
   * Method will block until a master is available. You can break from this
   * block by requesting the server stop.
   *
   * @return master + port, or null if server has been stopped
   */
  private Pair<ServerName, RegionServerStatusService.BlockingInterface>
  createRegionServerStatusStub() {
    ServerName sn = null;
    long previousLogTime = 0;
    RegionServerStatusService.BlockingInterface master = null;
    boolean refresh = false; // for the first time, use cached data
    RegionServerStatusService.BlockingInterface intf = null;
    while (keepLooping() && master == null) {
      sn = this.masterAddressManager.getMasterAddress(refresh);
      if (sn == null) {
        if (!keepLooping()) {
          // give up with no connection.
          LOG.debug("No master found and cluster is stopped; bailing out");
          return null;
        }
        LOG.debug("No master found; retry");
        previousLogTime = System.currentTimeMillis();
        refresh = true; // let's try pull it from ZK directly
        sleeper.sleep();
        continue;
      }

      new InetSocketAddress(sn.getHostname(), sn.getPort());
      try {
        BlockingRpcChannel channel = this.rpcClient.createBlockingRpcChannel(sn,
            User.getCurrent(), this.rpcTimeout);
        intf = RegionServerStatusService.newBlockingStub(channel);
        break;
      } catch (IOException e) {
        e = e instanceof RemoteException ?
            ((RemoteException)e).unwrapRemoteException() : e;
        if (e instanceof ServerNotRunningYetException) {
          if (System.currentTimeMillis() > (previousLogTime+1000)){
            LOG.info("Master isn't available yet, retrying");
            previousLogTime = System.currentTimeMillis();
          }
        } else {
          if (System.currentTimeMillis() > (previousLogTime + 1000)) {
            LOG.warn("Unable to connect to master. Retrying. Error was:", e);
            previousLogTime = System.currentTimeMillis();
          }
        }
        try {
          Thread.sleep(200);
        } catch (InterruptedException ignored) {
        }
      }
    }
    return new Pair<ServerName, RegionServerStatusService.BlockingInterface>(sn, intf);
  }

  /**
   * @return True if we should break loop because cluster is going down or
   * this server has been stopped or hdfs has gone bad.
   */
  private boolean keepLooping() {
    return !this.stopped && isClusterUp();
  }

  /*
   * Let the master know we're here Run initialization using parameters passed
   * us by the master.
   * @return A Map of key/value configurations we got from the Master else
   * null if we failed to register.
   * @throws IOException
   */
  private RegionServerStartupResponse reportForDuty() throws IOException {
    RegionServerStartupResponse result = null;
    Pair<ServerName, RegionServerStatusService.BlockingInterface> p =
      createRegionServerStatusStub();
    this.rssStub = p.getSecond();
    ServerName masterServerName = p.getFirst();
    if (masterServerName == null) return result;
    try {
      this.requestCount.set(0);
      LOG.info("reportForDuty to master=" + masterServerName + " with port=" + this.isa.getPort() +
        ", startcode=" + this.startcode);
      long now = EnvironmentEdgeManager.currentTimeMillis();
      int port = this.isa.getPort();
      RegionServerStartupRequest.Builder request = RegionServerStartupRequest.newBuilder();
      request.setPort(port);
      request.setServerStartCode(this.startcode);
      request.setServerCurrentTime(now);
      result = this.rssStub.regionServerStartup(null, request.build());
    } catch (ServiceException se) {
      IOException ioe = ProtobufUtil.getRemoteException(se);
      if (ioe instanceof ClockOutOfSyncException) {
        LOG.fatal("Master rejected startup because clock is out of sync", ioe);
        // Re-throw IOE will cause RS to abort
        throw ioe;
      } else if (ioe instanceof ServerNotRunningYetException) {
        LOG.debug("Master is not running yet");
      } else {
        LOG.warn("error telling master we are up", se);
      }
    }
    return result;
  }

  @Override
  public long getLastSequenceId(byte[] region) {
    Long lastFlushedSequenceId = -1l;
    try {
      GetLastFlushedSequenceIdRequest req = RequestConverter
          .buildGetLastFlushedSequenceIdRequest(region);
      lastFlushedSequenceId = rssStub.getLastFlushedSequenceId(null, req)
          .getLastFlushedSequenceId();
    } catch (ServiceException e) {
      lastFlushedSequenceId = -1l;
      LOG.warn("Unable to connect to the master to check " + "the last flushed sequence id", e);
    }
    return lastFlushedSequenceId;
  }

  /**
   * Closes all regions.  Called on our way out.
   * Assumes that its not possible for new regions to be added to onlineRegions
   * while this method runs.
   */
  protected void closeAllRegions(final boolean abort) {
    closeUserRegions(abort);
    closeMetaTableRegions(abort);
  }

  /**
   * Close meta region if we carry it
   * @param abort Whether we're running an abort.
   */
  void closeMetaTableRegions(final boolean abort) {
    HRegion meta = null;
    this.lock.writeLock().lock();
    try {
      for (Map.Entry<String, HRegion> e: onlineRegions.entrySet()) {
        HRegionInfo hri = e.getValue().getRegionInfo();
        if (hri.isMetaRegion()) {
          meta = e.getValue();
        }
        if (meta != null) break;
      }
    } finally {
      this.lock.writeLock().unlock();
    }
    if (meta != null) closeRegionIgnoreErrors(meta.getRegionInfo(), abort);
  }

  /**
   * Schedule closes on all user regions.
   * Should be safe calling multiple times because it wont' close regions
   * that are already closed or that are closing.
   * @param abort Whether we're running an abort.
   */
  void closeUserRegions(final boolean abort) {
    this.lock.writeLock().lock();
    try {
      for (Map.Entry<String, HRegion> e: this.onlineRegions.entrySet()) {
        HRegion r = e.getValue();
        if (!r.getRegionInfo().isMetaTable() && r.isAvailable()) {
          // Don't update zk with this close transition; pass false.
          closeRegionIgnoreErrors(r.getRegionInfo(), abort);
        }
      }
    } finally {
      this.lock.writeLock().unlock();
    }
  }

  /** @return the info server */
  public InfoServer getInfoServer() {
    return infoServer;
  }

  /**
   * @return true if a stop has been requested.
   */
  @Override
  public boolean isStopped() {
    return this.stopped;
  }

  @Override
  public boolean isStopping() {
    return this.stopping;
  }

  @Override
  public Map<String, HRegion> getRecoveringRegions() {
    return this.recoveringRegions;
  }

  /**
   *
   * @return the configuration
   */
  @Override
  public Configuration getConfiguration() {
    return conf;
  }

  /** @return the write lock for the server */
  ReentrantReadWriteLock.WriteLock getWriteLock() {
    return lock.writeLock();
  }

  public int getNumberOfOnlineRegions() {
    return this.onlineRegions.size();
  }

  boolean isOnlineRegionsEmpty() {
    return this.onlineRegions.isEmpty();
  }

  /**
   * For tests, web ui and metrics.
   * This method will only work if HRegionServer is in the same JVM as client;
   * HRegion cannot be serialized to cross an rpc.
   */
  public Collection<HRegion> getOnlineRegionsLocalContext() {
    Collection<HRegion> regions = this.onlineRegions.values();
    return Collections.unmodifiableCollection(regions);
  }

  @Override
  public void addToOnlineRegions(HRegion region) {
    this.onlineRegions.put(region.getRegionInfo().getEncodedName(), region);
  }

  /**
   * @return A new Map of online regions sorted by region size with the first entry being the
   * biggest.  If two regions are the same size, then the last one found wins; i.e. this method
   * may NOT return all regions.
   */
  SortedMap<Long, HRegion> getCopyOfOnlineRegionsSortedBySize() {
    // we'll sort the regions in reverse
    SortedMap<Long, HRegion> sortedRegions = new TreeMap<Long, HRegion>(
        new Comparator<Long>() {
          @Override
          public int compare(Long a, Long b) {
            return -1 * a.compareTo(b);
          }
        });
    // Copy over all regions. Regions are sorted by size with biggest first.
    for (HRegion region : this.onlineRegions.values()) {
      sortedRegions.put(region.memstoreSize.get(), region);
    }
    return sortedRegions;
  }

  /**
   * @return time stamp in millis of when this region server was started
   */
  public long getStartcode() {
    return this.startcode;
  }

  /** @return reference to FlushRequester */
  @Override
  public FlushRequester getFlushRequester() {
    return this.cacheFlusher;
  }

  /**
   * Get the top N most loaded regions this server is serving so we can tell the
   * master which regions it can reallocate if we're overloaded. TODO: actually
   * calculate which regions are most loaded. (Right now, we're just grabbing
   * the first N regions being served regardless of load.)
   */
  protected HRegionInfo[] getMostLoadedRegions() {
    ArrayList<HRegionInfo> regions = new ArrayList<HRegionInfo>();
    for (HRegion r : onlineRegions.values()) {
      if (!r.isAvailable()) {
        continue;
      }
      if (regions.size() < numRegionsToReport) {
        regions.add(r.getRegionInfo());
      } else {
        break;
      }
    }
    return regions.toArray(new HRegionInfo[regions.size()]);
  }

  @Override
  public Leases getLeases() {
    return leases;
  }

  /**
   * @return Return the rootDir.
   */
  protected Path getRootDir() {
    return rootDir;
  }

  /**
   * @return Return the fs.
   */
  @Override
  public FileSystem getFileSystem() {
    return fs;
  }

  @Override
  public String toString() {
    return getServerName().toString();
  }

  /**
   * Interval at which threads should run
   *
   * @return the interval
   */
  public int getThreadWakeFrequency() {
    return threadWakeFrequency;
  }

  @Override
  public ZooKeeperWatcher getZooKeeper() {
    return zooKeeper;
  }

  @Override
  public ServerName getServerName() {
    // Our servername could change after we talk to the master.
    return this.serverNameFromMasterPOV == null?
      new ServerName(this.isa.getHostName(), this.isa.getPort(), this.startcode):
        this.serverNameFromMasterPOV;
  }

  @Override
  public CompactionRequestor getCompactionRequester() {
    return this.compactSplitThread;
  }

  public ZooKeeperWatcher getZooKeeperWatcher() {
    return this.zooKeeper;
  }

  public RegionServerCoprocessorHost getCoprocessorHost(){
    return this.rsHost;
  }

  @Override
  public ConcurrentMap<byte[], Boolean> getRegionsInTransitionInRS() {
    return this.regionsInTransitionInRS;
  }

  @Override
  public ExecutorService getExecutorService() {
    return service;
  }

  //
  // Main program and support routines
  //

  /**
   * Load the replication service objects, if any
   */
  static private void createNewReplicationInstance(Configuration conf,
    HRegionServer server, FileSystem fs, Path logDir, Path oldLogDir) throws IOException{

    // If replication is not enabled, then return immediately.
    if (!conf.getBoolean(HConstants.REPLICATION_ENABLE_KEY, false)) {
      return;
    }

    // read in the name of the source replication class from the config file.
    String sourceClassname = conf.get(HConstants.REPLICATION_SOURCE_SERVICE_CLASSNAME,
                               HConstants.REPLICATION_SERVICE_CLASSNAME_DEFAULT);

    // read in the name of the sink replication class from the config file.
    String sinkClassname = conf.get(HConstants.REPLICATION_SINK_SERVICE_CLASSNAME,
                             HConstants.REPLICATION_SERVICE_CLASSNAME_DEFAULT);

    // If both the sink and the source class names are the same, then instantiate
    // only one object.
    if (sourceClassname.equals(sinkClassname)) {
      server.replicationSourceHandler = (ReplicationSourceService)
                                         newReplicationInstance(sourceClassname,
                                         conf, server, fs, logDir, oldLogDir);
      server.replicationSinkHandler = (ReplicationSinkService)
                                         server.replicationSourceHandler;
    } else {
      server.replicationSourceHandler = (ReplicationSourceService)
                                         newReplicationInstance(sourceClassname,
                                         conf, server, fs, logDir, oldLogDir);
      server.replicationSinkHandler = (ReplicationSinkService)
                                         newReplicationInstance(sinkClassname,
                                         conf, server, fs, logDir, oldLogDir);
    }
  }

  static private ReplicationService newReplicationInstance(String classname,
    Configuration conf, HRegionServer server, FileSystem fs, Path logDir,
    Path oldLogDir) throws IOException{

    Class<?> clazz = null;
    try {
      ClassLoader classLoader = Thread.currentThread().getContextClassLoader();
      clazz = Class.forName(classname, true, classLoader);
    } catch (java.lang.ClassNotFoundException nfe) {
      throw new IOException("Could not find class for " + classname);
    }

    // create an instance of the replication object.
    ReplicationService service = (ReplicationService)
                              ReflectionUtils.newInstance(clazz, conf);
    service.initialize(server, fs, logDir, oldLogDir);
    return service;
  }

  /**
   * @param hrs
   * @return Thread the RegionServer is running in correctly named.
   * @throws IOException
   */
  public static Thread startRegionServer(final HRegionServer hrs)
      throws IOException {
    return startRegionServer(hrs, "regionserver" + hrs.isa.getPort());
  }

  /**
   * @param hrs
   * @param name
   * @return Thread the RegionServer is running in correctly named.
   * @throws IOException
   */
  public static Thread startRegionServer(final HRegionServer hrs,
      final String name) throws IOException {
    Thread t = new Thread(hrs);
    t.setName(name);
    t.start();
    // Install shutdown hook that will catch signals and run an orderly shutdown
    // of the hrs.
    ShutdownHook.install(hrs.getConfiguration(), FileSystem.get(hrs
        .getConfiguration()), hrs, t);
    return t;
  }

  /**
   * Utility for constructing an instance of the passed HRegionServer class.
   *
   * @param regionServerClass
   * @param conf2
   * @return HRegionServer instance.
   */
  public static HRegionServer constructRegionServer(
      Class<? extends HRegionServer> regionServerClass,
      final Configuration conf2) {
    try {
      Constructor<? extends HRegionServer> c = regionServerClass
          .getConstructor(Configuration.class);
      return c.newInstance(conf2);
    } catch (Exception e) {
      throw new RuntimeException("Failed construction of " + "Regionserver: "
          + regionServerClass.toString(), e);
    }
  }

  /**
   * @see org.apache.hadoop.hbase.regionserver.HRegionServerCommandLine
   */
  public static void main(String[] args) throws Exception {
	VersionInfo.logVersion();
    Configuration conf = HBaseConfiguration.create();
    @SuppressWarnings("unchecked")
    Class<? extends HRegionServer> regionServerClass = (Class<? extends HRegionServer>) conf
        .getClass(HConstants.REGION_SERVER_IMPL, HRegionServer.class);

    new HRegionServerCommandLine(regionServerClass).doMain(args);
  }

  /**
   * Gets the online regions of the specified table.
   * This method looks at the in-memory onlineRegions.  It does not go to <code>.META.</code>.
   * Only returns <em>online</em> regions.  If a region on this table has been
   * closed during a disable, etc., it will not be included in the returned list.
   * So, the returned list may not necessarily be ALL regions in this table, its
   * all the ONLINE regions in the table.
   * @param tableName
   * @return Online regions from <code>tableName</code>
   */
<<<<<<< HEAD
   public List<HRegion> getOnlineRegions(TableName tableName) {
=======
   @Override
  public List<HRegion> getOnlineRegions(byte[] tableName) {
>>>>>>> fb8e3d0f
     List<HRegion> tableRegions = new ArrayList<HRegion>();
     synchronized (this.onlineRegions) {
       for (HRegion region: this.onlineRegions.values()) {
         HRegionInfo regionInfo = region.getRegionInfo();
         if(regionInfo.getTableName().equals(tableName)) {
           tableRegions.add(region);
         }
       }
     }
     return tableRegions;
   }

  // used by org/apache/hbase/tmpl/regionserver/RSStatusTmpl.jamon (HBASE-4070).
  public String[] getCoprocessors() {
    TreeSet<String> coprocessors = new TreeSet<String>(
        this.hlog.getCoprocessorHost().getCoprocessors());
    Collection<HRegion> regions = getOnlineRegionsLocalContext();
    for (HRegion region: regions) {
      coprocessors.addAll(region.getCoprocessorHost().getCoprocessors());
    }
    return coprocessors.toArray(new String[coprocessors.size()]);
  }

  /**
   * Instantiated as a scanner lease. If the lease times out, the scanner is
   * closed
   */
  private class ScannerListener implements LeaseListener {
    private final String scannerName;

    ScannerListener(final String n) {
      this.scannerName = n;
    }

    @Override
    public void leaseExpired() {
      RegionScannerHolder rsh = scanners.remove(this.scannerName);
      if (rsh != null) {
        RegionScanner s = rsh.scanner;
        LOG.info("Scanner " + this.scannerName + " lease expired on region "
            + s.getRegionInfo().getRegionNameAsString());
        try {
          HRegion region = getRegion(s.getRegionInfo().getRegionName());
          if (region != null && region.getCoprocessorHost() != null) {
            region.getCoprocessorHost().preScannerClose(s);
          }

          rsh.closeScanner();
          if (region != null && region.getCoprocessorHost() != null) {
            region.getCoprocessorHost().postScannerClose(s);
          }
        } catch (IOException e) {
          LOG.error("Closing scanner for "
              + s.getRegionInfo().getRegionNameAsString(), e);
        }
      } else {
        LOG.info("Scanner " + this.scannerName + " lease expired");
      }
    }
  }

  /**
   * Called to verify that this server is up and running.
   *
   * @throws IOException
   */
  protected void checkOpen() throws IOException {
    if (this.stopped || this.abortRequested) {
      throw new RegionServerStoppedException("Server " + getServerName() +
        " not running" + (this.abortRequested ? ", aborting" : ""));
    }
    if (!fsOk) {
      throw new RegionServerStoppedException("File system not available");
    }
  }


  /**
   * Try to close the region, logs a warning on failure but continues.
   * @param region Region to close
   */
  private void closeRegionIgnoreErrors(HRegionInfo region, final boolean abort) {
    try {
      if (!closeRegion(region.getEncodedName(), abort, false, -1, null)) {
        LOG.warn("Failed to close " + region.getRegionNameAsString() +
            " - ignoring and continuing");
      }
    } catch (NotServingRegionException e) {
      LOG.warn("Failed to close " + region.getRegionNameAsString() +
          " - ignoring and continuing", e);
    }
  }

  /**
   * Close asynchronously a region, can be called from the master or internally by the regionserver
   * when stopping. If called from the master, the region will update the znode status.
   *
   * <p>
   * If an opening was in progress, this method will cancel it, but will not start a new close. The
   * coprocessors are not called in this case. A NotServingRegionException exception is thrown.
   * </p>

   * <p>
   *   If a close was in progress, this new request will be ignored, and an exception thrown.
   * </p>
   *
   * @param encodedName Region to close
   * @param abort True if we are aborting
   * @param zk True if we are to update zk about the region close; if the close
   * was orchestrated by master, then update zk.  If the close is being run by
   * the regionserver because its going down, don't update zk.
   * @param versionOfClosingNode the version of znode to compare when RS transitions the znode from
   *   CLOSING state.
   * @return True if closed a region.
   * @throws NotServingRegionException if the region is not online or if a close
   * request in in progress.
   */
  protected boolean closeRegion(String encodedName, final boolean abort,
      final boolean zk, final int versionOfClosingNode, final ServerName sn)
      throws NotServingRegionException {
    //Check for permissions to close.
    final HRegion actualRegion = this.getFromOnlineRegions(encodedName);
    if ((actualRegion != null) && (actualRegion.getCoprocessorHost() != null)) {
      try {
        actualRegion.getCoprocessorHost().preClose(false);
      } catch (IOException exp) {
        LOG.warn("Unable to close region: the coprocessor launched an error ", exp);
        return false;
      }
    }

    final Boolean previous = this.regionsInTransitionInRS.putIfAbsent(encodedName.getBytes(),
        Boolean.FALSE);

    if (Boolean.TRUE.equals(previous)) {
      LOG.info("Received CLOSE for the region:" + encodedName + " , which we are already " +
          "trying to OPEN. Cancelling OPENING.");
      if (!regionsInTransitionInRS.replace(encodedName.getBytes(), previous, Boolean.FALSE)){
        // The replace failed. That should be an exceptional case, but theoretically it can happen.
        // We're going to try to do a standard close then.
        LOG.warn("The opening for region " + encodedName + " was done before we could cancel it." +
            " Doing a standard close now");
        return closeRegion(encodedName, abort, zk, versionOfClosingNode, sn);
      } else {
        LOG.info("The opening previously in progress has been cancelled by a CLOSE request.");
        // The master deletes the znode when it receives this exception.
        throw new NotServingRegionException("The region " + encodedName +
            " was opening but not yet served. Opening is cancelled.");
      }
    } else if (Boolean.FALSE.equals(previous)) {
      LOG.info("Received CLOSE for the region: " + encodedName +
          " ,which we are already trying to CLOSE");
      // The master deletes the znode when it receives this exception.
      throw new NotServingRegionException("The region " + encodedName +
          " was already closing. New CLOSE request is ignored.");
    }

    if (actualRegion == null){
      LOG.error("Received CLOSE for a region which is not online, and we're not opening.");
      this.regionsInTransitionInRS.remove(encodedName.getBytes());
      // The master deletes the znode when it receives this exception.
      throw new NotServingRegionException("The region " + encodedName +
          " is not online, and is not opening.");
    }

    CloseRegionHandler crh;
    final HRegionInfo hri = actualRegion.getRegionInfo();
    if (hri.isMetaRegion()) {
      crh = new CloseMetaHandler(this, this, hri, abort, zk, versionOfClosingNode);
    } else {
      crh = new CloseRegionHandler(this, this, hri, abort, zk, versionOfClosingNode, sn);
    }
    this.service.submit(crh);
    return true;
  }

   /**
   * @param regionName
   * @return HRegion for the passed binary <code>regionName</code> or null if
   *         named region is not member of the online regions.
   */
  public HRegion getOnlineRegion(final byte[] regionName) {
    String encodedRegionName = HRegionInfo.encodeRegionName(regionName);
    return this.onlineRegions.get(encodedRegionName);
  }

  public InetSocketAddress[] getRegionBlockLocations(final String encodedRegionName) {
    return this.regionFavoredNodesMap.get(encodedRegionName);
  }

  @Override
  public HRegion getFromOnlineRegions(final String encodedRegionName) {
    return this.onlineRegions.get(encodedRegionName);
  }


  @Override
  public boolean removeFromOnlineRegions(final HRegion r, ServerName destination) {
    HRegion toReturn = this.onlineRegions.remove(r.getRegionInfo().getEncodedName());

    if (destination != null) {
      HLog wal = getWAL();
      long closeSeqNum = wal.getEarliestMemstoreSeqNum(r.getRegionInfo().getEncodedNameAsBytes());
      if (closeSeqNum == HConstants.NO_SEQNUM) {
        // No edits in WAL for this region; get the sequence number when the region was opened.
        closeSeqNum = r.getOpenSeqNum();
        if (closeSeqNum == HConstants.NO_SEQNUM) {
          closeSeqNum = 0;
        }
      }
      addToMovedRegions(r.getRegionInfo().getEncodedName(), destination, closeSeqNum);
    }
    this.regionFavoredNodesMap.remove(r.getRegionInfo().getEncodedName());
    return toReturn != null;
  }

  /**
   * Protected utility method for safely obtaining an HRegion handle.
   *
   * @param regionName
   *          Name of online {@link HRegion} to return
   * @return {@link HRegion} for <code>regionName</code>
   * @throws NotServingRegionException
   */
  protected HRegion getRegion(final byte[] regionName)
      throws NotServingRegionException {
    String encodedRegionName = HRegionInfo.encodeRegionName(regionName);
    return getRegionByEncodedName(encodedRegionName);
  }

  protected HRegion getRegionByEncodedName(String encodedRegionName)
    throws NotServingRegionException {
    HRegion region = this.onlineRegions.get(encodedRegionName);
    if (region == null) {
      MovedRegionInfo moveInfo = getMovedRegion(encodedRegionName);
      if (moveInfo != null) {
        throw new RegionMovedException(moveInfo.getServerName(), moveInfo.getSeqNum());
      }
      Boolean isOpening = this.regionsInTransitionInRS.get(Bytes.toBytes(encodedRegionName));
      if (isOpening != null && isOpening.booleanValue()) {
        throw new RegionOpeningException("Region is being opened: " + encodedRegionName);
      }
      throw new NotServingRegionException("Region is not online: " + encodedRegionName);
    }
    return region;
  }

  /*
   * Cleanup after Throwable caught invoking method. Converts <code>t</code> to
   * IOE if it isn't already.
   *
   * @param t Throwable
   *
   * @return Throwable converted to an IOE; methods can only let out IOEs.
   */
  protected Throwable cleanup(final Throwable t) {
    return cleanup(t, null);
  }

  /*
   * Cleanup after Throwable caught invoking method. Converts <code>t</code> to
   * IOE if it isn't already.
   *
   * @param t Throwable
   *
   * @param msg Message to log in error. Can be null.
   *
   * @return Throwable converted to an IOE; methods can only let out IOEs.
   */
  protected Throwable cleanup(final Throwable t, final String msg) {
    // Don't log as error if NSRE; NSRE is 'normal' operation.
    if (t instanceof NotServingRegionException) {
      LOG.debug("NotServingRegionException; " + t.getMessage());
      return t;
    }
    if (msg == null) {
      LOG.error("", RemoteExceptionHandler.checkThrowable(t));
    } else {
      LOG.error(msg, RemoteExceptionHandler.checkThrowable(t));
    }
    if (!checkOOME(t)) {
      checkFileSystem();
    }
    return t;
  }

  /*
   * @param t
   *
   * @return Make <code>t</code> an IOE if it isn't already.
   */
  protected IOException convertThrowableToIOE(final Throwable t) {
    return convertThrowableToIOE(t, null);
  }

  /*
   * @param t
   *
   * @param msg Message to put in new IOE if passed <code>t</code> is not an IOE
   *
   * @return Make <code>t</code> an IOE if it isn't already.
   */
  protected IOException convertThrowableToIOE(final Throwable t, final String msg) {
    return (t instanceof IOException ? (IOException) t : msg == null
        || msg.length() == 0 ? new IOException(t) : new IOException(msg, t));
  }

  /*
   * Check if an OOME and, if so, abort immediately to avoid creating more objects.
   *
   * @param e
   *
   * @return True if we OOME'd and are aborting.
   */
  @Override
  public boolean checkOOME(final Throwable e) {
    boolean stop = false;
    try {
      if (e instanceof OutOfMemoryError
          || (e.getCause() != null && e.getCause() instanceof OutOfMemoryError)
          || (e.getMessage() != null && e.getMessage().contains(
              "java.lang.OutOfMemoryError"))) {
        stop = true;
        LOG.fatal(
          "Run out of memory; HRegionServer will abort itself immediately", e);
      }
    } finally {
      if (stop) {
        Runtime.getRuntime().halt(1);
      }
    }
    return stop;
  }

  /**
   * Checks to see if the file system is still accessible. If not, sets
   * abortRequested and stopRequested
   *
   * @return false if file system is not available
   */
  public boolean checkFileSystem() {
    if (this.fsOk && this.fs != null) {
      try {
        FSUtils.checkFileSystemAvailable(this.fs);
      } catch (IOException e) {
        abort("File System not available", e);
        this.fsOk = false;
      }
    }
    return this.fsOk;
  }

  protected RegionScannerHolder addScanner(
      RegionScanner s, HRegion r) throws LeaseStillHeldException {
    RegionScannerHolder holder = new RegionScannerHolder(this, s, r);
    String scannerName = null;
    long scannerId = -1;
    while (true) {
      scannerId = nextLong();
      scannerName = String.valueOf(scannerId);
      RegionScannerHolder existing = scanners.putIfAbsent(scannerName, holder);
      if (existing == null) {
        holder.scannerName = scannerName;
        this.leases.createLease(scannerName, this.scannerLeaseTimeoutPeriod,
          new ScannerListener(scannerName));
        return holder;
      }
    }
  }

  /**
   * Generate a random positive long number
   *
   * @return a random positive long number
   */
  protected long nextLong() {
    long n = rand.nextLong();
    if (n == 0) {
      return nextLong();
    }
    if (n < 0) {
      n = -n;
    }
    return n;
  }

  // Start Client methods

  /**
   * Get data from a table.
   *
   * @param controller the RPC controller
   * @param request the get request
   * @throws ServiceException
   */
  @Override
  public GetResponse get(final RpcController controller,
      final GetRequest request) throws ServiceException {
    long before = EnvironmentEdgeManager.currentTimeMillis();
    try {
      requestCount.increment();
      HRegion region = getRegion(request.getRegion());

      GetResponse.Builder builder = GetResponse.newBuilder();
      ClientProtos.Get get = request.getGet();
      Boolean existence = null;
      Result r = null;

      if (request.getClosestRowBefore()) {
        if (get.getColumnCount() != 1) {
          throw new DoNotRetryIOException(
            "get ClosestRowBefore supports one and only one family now, not "
              + get.getColumnCount() + " families");
        }
        byte[] row = get.getRow().toByteArray();
        byte[] family = get.getColumn(0).getFamily().toByteArray();
        r = region.getClosestRowBefore(row, family);
      } else {
        Get clientGet = ProtobufUtil.toGet(get);
        if (request.getExistenceOnly() && region.getCoprocessorHost() != null) {
          existence = region.getCoprocessorHost().preExists(clientGet);
        }
        if (existence == null) {
          r = region.get(clientGet);
          if (request.getExistenceOnly()) {
            boolean exists = r != null && !r.isEmpty();
            if (region.getCoprocessorHost() != null) {
              exists = region.getCoprocessorHost().postExists(clientGet, exists);
            }
            existence = exists;
          }
        }
      }
      if (existence != null) {
        builder.setExists(existence.booleanValue());
      } else if (r != null) {
        builder.setResult(ProtobufUtil.toResult(r));
      }
      return builder.build();
    } catch (IOException ie) {
      throw new ServiceException(ie);
    } finally {
      metricsRegionServer.updateGet(EnvironmentEdgeManager.currentTimeMillis() - before);
    }
  }

  /**
   * Get multi data from a table.
   *
   * @param controller the RPC controller
   * @param request multi-the get request
   * @throws ServiceException
   */
  @Override
  public MultiGetResponse multiGet(final RpcController controller, final MultiGetRequest request)
      throws ServiceException {
    long before = EnvironmentEdgeManager.currentTimeMillis();
    try {
      requestCount.add(request.getGetCount());
      HRegion region = getRegion(request.getRegion());
      MultiGetResponse.Builder builder = MultiGetResponse.newBuilder();
      for (ClientProtos.Get get: request.getGetList())
      {
        Boolean existence = null;
        Result r = null;
        if (request.getClosestRowBefore()) {
          if (get.getColumnCount() != 1) {
            throw new DoNotRetryIOException(
              "get ClosestRowBefore supports one and only one family now, not "
                + get.getColumnCount() + " families");
          }
          byte[] row = get.getRow().toByteArray();
          byte[] family = get.getColumn(0).getFamily().toByteArray();
          r = region.getClosestRowBefore(row, family);
        } else {
          Get clientGet = ProtobufUtil.toGet(get);
          if (request.getExistenceOnly() && region.getCoprocessorHost() != null) {
            existence = region.getCoprocessorHost().preExists(clientGet);
          }
          if (existence == null) {
            r = region.get(clientGet);
            if (request.getExistenceOnly()) {
              boolean exists = r != null && !r.isEmpty();
              if (region.getCoprocessorHost() != null) {
                exists = region.getCoprocessorHost().postExists(clientGet, exists);
              }
              existence = exists;
            }
          }
        }
        if (existence != null) {
          builder.addExists(existence.booleanValue());
        } else if (r != null) {
          builder.addResult(ProtobufUtil.toResult(r));
        }
      }
      return builder.build();
    } catch (IOException ie) {
      throw new ServiceException(ie);
    } finally {
      metricsRegionServer.updateGet(EnvironmentEdgeManager.currentTimeMillis() - before);
    }
  }

  /**
   * Mutate data in a table.
   *
   * @param rpcc the RPC controller
   * @param request the mutate request
   * @throws ServiceException
   */
  @Override
  public MutateResponse mutate(final RpcController rpcc,
      final MutateRequest request) throws ServiceException {
    // rpc controller is how we bring in data via the back door;  it is unprotobuf'ed data.
    // It is also the conduit via which we pass back data.
    PayloadCarryingRpcController controller = (PayloadCarryingRpcController)rpcc;
    CellScanner cellScanner = controller != null? controller.cellScanner(): null;
    // Clear scanner so we are not holding on to reference across call.
    if (controller != null) controller.setCellScanner(null);
    try {
      requestCount.increment();
      HRegion region = getRegion(request.getRegion());
      MutateResponse.Builder builder = MutateResponse.newBuilder();
      MutationProto mutation = request.getMutation();
      if (!region.getRegionInfo().isMetaTable()) {
        cacheFlusher.reclaimMemStoreMemory();
      }
      Result r = null;
      Boolean processed = null;
      MutationType type = mutation.getMutateType();
      switch (type) {
      case APPEND:
        r = append(region, mutation, cellScanner);
        break;
      case INCREMENT:
        r = increment(region, mutation, cellScanner);
        break;
      case PUT:
        Put put = ProtobufUtil.toPut(mutation, cellScanner);
        if (request.hasCondition()) {
          Condition condition = request.getCondition();
          byte[] row = condition.getRow().toByteArray();
          byte[] family = condition.getFamily().toByteArray();
          byte[] qualifier = condition.getQualifier().toByteArray();
          CompareOp compareOp = CompareOp.valueOf(condition.getCompareType().name());
          ByteArrayComparable comparator =
            ProtobufUtil.toComparator(condition.getComparator());
          if (region.getCoprocessorHost() != null) {
            processed = region.getCoprocessorHost().preCheckAndPut(
              row, family, qualifier, compareOp, comparator, put);
          }
          if (processed == null) {
            boolean result = region.checkAndMutate(row, family,
              qualifier, compareOp, comparator, put, true);
            if (region.getCoprocessorHost() != null) {
              result = region.getCoprocessorHost().postCheckAndPut(row, family,
                qualifier, compareOp, comparator, put, result);
            }
            processed = result;
          }
        } else {
          region.put(put);
          processed = Boolean.TRUE;
        }
        break;
      case DELETE:
        Delete delete = ProtobufUtil.toDelete(mutation, cellScanner);
        if (request.hasCondition()) {
          Condition condition = request.getCondition();
          byte[] row = condition.getRow().toByteArray();
          byte[] family = condition.getFamily().toByteArray();
          byte[] qualifier = condition.getQualifier().toByteArray();
          CompareOp compareOp = CompareOp.valueOf(condition.getCompareType().name());
          ByteArrayComparable comparator =
            ProtobufUtil.toComparator(condition.getComparator());
          if (region.getCoprocessorHost() != null) {
            processed = region.getCoprocessorHost().preCheckAndDelete(
              row, family, qualifier, compareOp, comparator, delete);
          }
          if (processed == null) {
            boolean result = region.checkAndMutate(row, family,
              qualifier, compareOp, comparator, delete, true);
            if (region.getCoprocessorHost() != null) {
              result = region.getCoprocessorHost().postCheckAndDelete(row, family,
                qualifier, compareOp, comparator, delete, result);
            }
            processed = result;
          }
        } else {
          region.delete(delete);
          processed = Boolean.TRUE;
        }
        break;
        default:
          throw new DoNotRetryIOException(
            "Unsupported mutate type: " + type.name());
      }
      CellScannable cellsToReturn = null;
      if (processed != null) {
        builder.setProcessed(processed.booleanValue());
      } else if (r != null) {
        builder.setResult(ProtobufUtil.toResultNoData(r));
        cellsToReturn = r;
      }
      if (controller != null && cellsToReturn != null) {
        controller.setCellScanner(cellsToReturn.cellScanner());
      }
      return builder.build();
    } catch (IOException ie) {
      checkFileSystem();
      throw new ServiceException(ie);
    }
  }

  //
  // remote scanner interface
  //

  /**
   * Scan data in a table.
   *
   * @param controller the RPC controller
   * @param request the scan request
   * @throws ServiceException
   */
  @Override
  public ScanResponse scan(final RpcController controller,
      final ScanRequest request) throws ServiceException {
    String scannerName = null;
    try {
      if (!request.hasScannerId() && !request.hasScan()) {
        throw new DoNotRetryIOException(
          "Missing required input: scannerId or scan");
      }
      long scannerId = -1;
      if (request.hasScannerId()) {
        scannerId = request.getScannerId();
        scannerName = String.valueOf(scannerId);
      }
      try {
        checkOpen();
      } catch (IOException e) {
        // If checkOpen failed, server not running or filesystem gone,
        // cancel this lease; filesystem is gone or we're closing or something.
        if (scannerName != null) {
          try {
            leases.cancelLease(scannerName);
          } catch (LeaseException le) {
            LOG.info("Server shutting down and client tried to access missing scanner " +
              scannerName);
          }
        }
        throw e;
      }
      requestCount.increment();

      try {
        int ttl = 0;
        HRegion region = null;
        RegionScanner scanner = null;
        RegionScannerHolder rsh = null;
        boolean moreResults = true;
        boolean closeScanner = false;
        ScanResponse.Builder builder = ScanResponse.newBuilder();
        if (request.hasCloseScanner()) {
          closeScanner = request.getCloseScanner();
        }
        int rows = 1;
        if (request.hasNumberOfRows()) {
          rows = request.getNumberOfRows();
        }
        if (request.hasScannerId()) {
          rsh = scanners.get(scannerName);
          if (rsh == null) {
            LOG.info("Client tried to access missing scanner " + scannerName);
            throw new UnknownScannerException(
              "Name: " + scannerName + ", already closed?");
          }
          scanner = rsh.scanner;
          // Use the region found in the online region list,
          // not that one in the RegionScannerHolder. So that we can
          // make sure the region is still open in this region server.
          region = getRegion(scanner.getRegionInfo().getRegionName());
        } else {
          region = getRegion(request.getRegion());
          ClientProtos.Scan protoScan = request.getScan();
          boolean isLoadingCfsOnDemandSet = protoScan.hasLoadColumnFamiliesOnDemand();
          Scan scan = ProtobufUtil.toScan(protoScan);
          // if the request doesn't set this, get the default region setting.
          if (!isLoadingCfsOnDemandSet) {
            scan.setLoadColumnFamiliesOnDemand(region.isLoadingCfsOnDemandDefault());
          }
          region.prepareScanner(scan);
          if (region.getCoprocessorHost() != null) {
            scanner = region.getCoprocessorHost().preScannerOpen(scan);
          }
          if (scanner == null) {
            scanner = region.getScanner(scan);
          }
          if (region.getCoprocessorHost() != null) {
            scanner = region.getCoprocessorHost().postScannerOpen(scan, scanner);
          }
          rsh = addScanner(scanner, region);
          scannerName = rsh.scannerName;
          scannerId = Long.parseLong(scannerName);

          ttl = this.scannerLeaseTimeoutPeriod;
          if (scan.getPrefetching()) {
            rsh.enablePrefetching(scan.getCaching());
          }
        }

        if (rows > 0) {
          // if nextCallSeq does not match throw Exception straight away. This needs to be
          // performed even before checking of Lease.
          // See HBASE-5974
          if (request.hasNextCallSeq()) {
            if (request.getNextCallSeq() != rsh.nextCallSeq) {
              throw new OutOfOrderScannerNextException("Expected nextCallSeq: " + rsh.nextCallSeq
                + " But the nextCallSeq got from client: " + request.getNextCallSeq() +
                "; request=" + TextFormat.shortDebugString(request));
            }
            // Increment the nextCallSeq value which is the next expected from client.
            rsh.nextCallSeq++;
          }

          ttl = this.scannerLeaseTimeoutPeriod;
          ScanResult result = rsh.getScanResult(rows);
          if (result.isException) {
            throw result.ioException;
          }

          moreResults = result.moreResults;
          if (result.results != null) {
            List<CellScannable> cellScannables =
              new ArrayList<CellScannable>(result.results.size());
            ResultCellMeta.Builder rcmBuilder = ResultCellMeta.newBuilder();
            for (Result res : result.results) {
              cellScannables.add(res);
              rcmBuilder.addCellsLength(res.size());
            }
            builder.setResultCellMeta(rcmBuilder.build());
            // TODO is this okey to assume the type and cast
            ((PayloadCarryingRpcController) controller).setCellScanner(CellUtil
              .createCellScanner(cellScannables));
          }
        }

        if (!moreResults || closeScanner) {
          ttl = 0;
          moreResults = false;
          if (region != null && region.getCoprocessorHost() != null) {
            if (region.getCoprocessorHost().preScannerClose(scanner)) {
              return builder.build(); // bypass
            }
          }
          rsh = scanners.remove(scannerName);
          if (rsh != null) {
            rsh.closeScanner();
            try {
              leases.cancelLease(scannerName);
            } catch (LeaseException le) {
              // That's ok, since the lease may be gone with
              // the prefetcher when cancelled.
            }
            if (region != null && region.getCoprocessorHost() != null) {
              region.getCoprocessorHost().postScannerClose(scanner);
            }
          }
        }

        if (ttl > 0) {
          builder.setTtl(ttl);
        }
        builder.setScannerId(scannerId);
        builder.setMoreResults(moreResults);
        return builder.build();
      } catch (Throwable t) {
        if (scannerName != null && t instanceof NotServingRegionException) {
          scanners.remove(scannerName);
        }
        throw convertThrowableToIOE(cleanup(t));
      }
    } catch (IOException ie) {
      throw new ServiceException(ie);
    }
  }

  /**
   * Atomically bulk load several HFiles into an open region
   * @return true if successful, false is failed but recoverably (no action)
   * @throws IOException if failed unrecoverably
   */
  @Override
  public BulkLoadHFileResponse bulkLoadHFile(final RpcController controller,
      final BulkLoadHFileRequest request) throws ServiceException {
    try {
      requestCount.increment();
      HRegion region = getRegion(request.getRegion());
      List<Pair<byte[], String>> familyPaths = new ArrayList<Pair<byte[], String>>();
      for (FamilyPath familyPath: request.getFamilyPathList()) {
        familyPaths.add(new Pair<byte[], String>(familyPath.getFamily().toByteArray(),
          familyPath.getPath()));
      }
      boolean bypass = false;
      if (region.getCoprocessorHost() != null) {
        bypass = region.getCoprocessorHost().preBulkLoadHFile(familyPaths);
      }
      boolean loaded = false;
      if (!bypass) {
        loaded = region.bulkLoadHFiles(familyPaths, request.getAssignSeqNum());
      }
      if (region.getCoprocessorHost() != null) {
        loaded = region.getCoprocessorHost().postBulkLoadHFile(familyPaths, loaded);
      }
      BulkLoadHFileResponse.Builder builder = BulkLoadHFileResponse.newBuilder();
      builder.setLoaded(loaded);
      return builder.build();
    } catch (IOException ie) {
      throw new ServiceException(ie);
    }
  }

  @Override
  public CoprocessorServiceResponse execService(final RpcController controller,
      final CoprocessorServiceRequest request) throws ServiceException {
    try {
      requestCount.increment();
      HRegion region = getRegion(request.getRegion());
      // ignore the passed in controller (from the serialized call)
      ServerRpcController execController = new ServerRpcController();
      Message result = region.execService(execController, request.getCall());
      if (execController.getFailedOn() != null) {
        throw execController.getFailedOn();
      }
      CoprocessorServiceResponse.Builder builder =
          CoprocessorServiceResponse.newBuilder();
      builder.setRegion(RequestConverter.buildRegionSpecifier(
          RegionSpecifierType.REGION_NAME, region.getRegionName()));
      builder.setValue(
          builder.getValueBuilder().setName(result.getClass().getName())
              .setValue(result.toByteString()));
      return builder.build();
    } catch (IOException ie) {
      throw new ServiceException(ie);
    }
  }

  /**
   * Execute multiple actions on a table: get, mutate, and/or execCoprocessor
   *
   * @param rpcc the RPC controller
   * @param request the multi request
   * @throws ServiceException
   */
  @Override
  public MultiResponse multi(final RpcController rpcc, final MultiRequest request)
  throws ServiceException {
    // rpc controller is how we bring in data via the back door;  it is unprotobuf'ed data.
    // It is also the conduit via which we pass back data.
    PayloadCarryingRpcController controller = (PayloadCarryingRpcController)rpcc;
    CellScanner cellScanner = controller != null ? controller.cellScanner(): null;
    // Clear scanner so we are not holding on to reference across call.
    if (controller != null) controller.setCellScanner(null);
    List<CellScannable> cellsToReturn = null;
    try {
      HRegion region = getRegion(request.getRegion());
      MultiResponse.Builder builder = MultiResponse.newBuilder();
      List<MutationProto> mutations = new ArrayList<MutationProto>(request.getActionCount());
      // Do a bunch of mutations atomically.  Mutations are Puts and Deletes.  NOT Gets.
      if (request.hasAtomic() && request.getAtomic()) {
        // MultiAction is union type.  Has a Get or a Mutate.
        for (ClientProtos.MultiAction actionUnion : request.getActionList()) {
          if (actionUnion.hasMutation()) {
            mutations.add(actionUnion.getMutation());
          } else {
            throw new DoNotRetryIOException("Unsupported atomic action type: " + actionUnion);
          }
        }
        // TODO: We are not updating a metric here.  Should we up requestCount?
        if (!mutations.isEmpty()) mutateRows(region, mutations, cellScanner);
      } else {
        // Do a bunch of Actions.
        ActionResult.Builder resultBuilder = null;
        cellsToReturn = new ArrayList<CellScannable>(request.getActionCount());
        for (ClientProtos.MultiAction actionUnion : request.getActionList()) {
          this.requestCount.increment();
          ClientProtos.Result result = null;
          try {
            if (actionUnion.hasGet()) {
              Get get = ProtobufUtil.toGet(actionUnion.getGet());
              Result r = region.get(get);
              if (r != null) {
                // Get a result with no data.  The data will be carried alongside pbs, not as pbs.
                result = ProtobufUtil.toResultNoData(r);
                // Add the Result to controller so it gets serialized apart from pb.  Get
                // Results could be big so good if they are not serialized as pb.
                cellsToReturn.add(r);
              }
            } else if (actionUnion.hasMutation()) {
              MutationProto mutation = actionUnion.getMutation();
              MutationType type = mutation.getMutateType();
              if (type != MutationType.PUT && type != MutationType.DELETE) {
                if (!mutations.isEmpty()) {
                  doBatchOp(builder, region, mutations, cellScanner);
                  mutations.clear();
                } else if (!region.getRegionInfo().isMetaTable()) {
                  cacheFlusher.reclaimMemStoreMemory();
                }
              }
              Result r = null;
              switch (type) {
              case APPEND:
                r = append(region, mutation, cellScanner);
                break;
              case INCREMENT:
                r = increment(region, mutation, cellScanner);
                break;
              case PUT:
              case DELETE:
                mutations.add(mutation);
                break;
              default:
                throw new DoNotRetryIOException("Unsupported mutate type: " + type.name());
              }
              if (r != null) {
                // Put the data into the cellsToReturn and the metadata about the result is all that
                // we will pass back in the protobuf result.
                result = ProtobufUtil.toResultNoData(r);
                cellsToReturn.add(r);
              }
            } else {
              LOG.warn("Error: invalid action: " + actionUnion + ". "
                + "it must be a Get, Mutate, or Exec.");
              throw new DoNotRetryIOException("Invalid action, "
                + "it must be a Get, Mutate, or Exec.");
            }
            if (result != null) {
              if (resultBuilder == null) {
                resultBuilder = ActionResult.newBuilder();
              } else {
                resultBuilder.clear();
              }
              resultBuilder.setValue(result);
              builder.addResult(resultBuilder.build());
            }
          } catch (IOException ie) {
            builder.addResult(ResponseConverter.buildActionResult(ie));
          }
        }
        if (!mutations.isEmpty()) {
          doBatchOp(builder, region, mutations, cellScanner);
        }
      }
      // Load the controller with the Cells to return.
      if (cellsToReturn != null && !cellsToReturn.isEmpty() && controller != null) {
        controller.setCellScanner(CellUtil.createCellScanner(cellsToReturn));
      }
      return builder.build();
    } catch (IOException ie) {
      throw new ServiceException(ie);
    }
  }

// End Client methods
// Start Admin methods

  @Override
  @QosPriority(priority=HConstants.HIGH_QOS)
  public GetRegionInfoResponse getRegionInfo(final RpcController controller,
      final GetRegionInfoRequest request) throws ServiceException {
    try {
      checkOpen();
      requestCount.increment();
      HRegion region = getRegion(request.getRegion());
      HRegionInfo info = region.getRegionInfo();
      GetRegionInfoResponse.Builder builder = GetRegionInfoResponse.newBuilder();
      builder.setRegionInfo(HRegionInfo.convert(info));
      if (request.hasCompactionState() && request.getCompactionState()) {
        builder.setCompactionState(region.getCompactionState());
      }
      return builder.build();
    } catch (IOException ie) {
      throw new ServiceException(ie);
    }
  }

  @Override
  public GetStoreFileResponse getStoreFile(final RpcController controller,
      final GetStoreFileRequest request) throws ServiceException {
    try {
      HRegion region = getRegion(request.getRegion());
      requestCount.increment();
      Set<byte[]> columnFamilies;
      if (request.getFamilyCount() == 0) {
        columnFamilies = region.getStores().keySet();
      } else {
        columnFamilies = new TreeSet<byte[]>(Bytes.BYTES_RAWCOMPARATOR);
        for (ByteString cf: request.getFamilyList()) {
          columnFamilies.add(cf.toByteArray());
        }
      }
      int nCF = columnFamilies.size();
      List<String>  fileList = region.getStoreFileList(
        columnFamilies.toArray(new byte[nCF][]));
      GetStoreFileResponse.Builder builder = GetStoreFileResponse.newBuilder();
      builder.addAllStoreFile(fileList);
      return builder.build();
    } catch (IOException ie) {
      throw new ServiceException(ie);
    }
  }

  @Override
  @QosPriority(priority=HConstants.HIGH_QOS)
  public GetOnlineRegionResponse getOnlineRegion(final RpcController controller,
      final GetOnlineRegionRequest request) throws ServiceException {
    try {
      checkOpen();
      requestCount.increment();
      List<HRegionInfo> list = new ArrayList<HRegionInfo>(onlineRegions.size());
      for (HRegion region: this.onlineRegions.values()) {
        list.add(region.getRegionInfo());
      }
      Collections.sort(list);
      return ResponseConverter.buildGetOnlineRegionResponse(list);
    } catch (IOException ie) {
      throw new ServiceException(ie);
    }
  }

  // Region open/close direct RPCs

  /**
   * Open asynchronously a region or a set of regions on the region server.
   *
   * The opening is coordinated by ZooKeeper, and this method requires the znode to be created
   *  before being called. As a consequence, this method should be called only from the master.
   * <p>
   * Different manages states for the region are:<ul>
   *  <li>region not opened: the region opening will start asynchronously.</li>
   *  <li>a close is already in progress: this is considered as an error.</li>
   *  <li>an open is already in progress: this new open request will be ignored. This is important
   *  because the Master can do multiple requests if it crashes.</li>
   *  <li>the region is already opened:  this new open request will be ignored./li>
   *  </ul>
   * </p>
   * <p>
   * Bulk assign: If there are more than 1 region to open, it will be considered as a bulk assign.
   * For a single region opening, errors are sent through a ServiceException. For bulk assign,
   * errors are put in the response as FAILED_OPENING.
   * </p>
   * @param controller the RPC controller
   * @param request the request
   * @throws ServiceException
   */
  @Override
  @QosPriority(priority=HConstants.HIGH_QOS)
  public OpenRegionResponse openRegion(final RpcController controller,
      final OpenRegionRequest request) throws ServiceException {
    try {
      checkOpen();
    } catch (IOException ie) {
      throw new ServiceException(ie);
    }
    requestCount.increment();
    OpenRegionResponse.Builder builder = OpenRegionResponse.newBuilder();
    final int regionCount = request.getOpenInfoCount();
    final Map<TableName, HTableDescriptor> htds =
        new HashMap<TableName, HTableDescriptor>(regionCount);
    final boolean isBulkAssign = regionCount > 1;
    for (RegionOpenInfo regionOpenInfo : request.getOpenInfoList()) {
      final HRegionInfo region = HRegionInfo.convert(regionOpenInfo.getRegion());

      int versionOfOfflineNode = -1;
      if (regionOpenInfo.hasVersionOfOfflineNode()) {
        versionOfOfflineNode = regionOpenInfo.getVersionOfOfflineNode();
      }
      HTableDescriptor htd;
      try {
        final HRegion onlineRegion = getFromOnlineRegions(region.getEncodedName());
        if (onlineRegion != null) {
          //Check if the region can actually be opened.
          if (onlineRegion.getCoprocessorHost() != null) {
            onlineRegion.getCoprocessorHost().preOpen();
          }
          // See HBASE-5094. Cross check with META if still this RS is owning
          // the region.
          Pair<HRegionInfo, ServerName> p = MetaReader.getRegion(
              this.catalogTracker, region.getRegionName());
          if (this.getServerName().equals(p.getSecond())) {
            Boolean closing = regionsInTransitionInRS.get(region.getEncodedNameAsBytes());
            // Map regionsInTransitionInRSOnly has an entry for a region only if the region
            // is in transition on this RS, so here closing can be null. If not null, it can
            // be true or false. True means the region is opening on this RS; while false
            // means the region is closing. Only return ALREADY_OPENED if not closing (i.e.
            // not in transition any more, or still transition to open.
            if (!Boolean.FALSE.equals(closing)
                && getFromOnlineRegions(region.getEncodedName()) != null) {
              LOG.warn("Attempted open of " + region.getEncodedName()
                + " but already online on this server");
              builder.addOpeningState(RegionOpeningState.ALREADY_OPENED);
              continue;
            }
          } else {
            LOG.warn("The region " + region.getEncodedName() + " is online on this server" +
                " but META does not have this server - continue opening.");
            removeFromOnlineRegions(onlineRegion, null);
          }
        }
        LOG.info("Open " + region.getRegionNameAsString());
        htd = htds.get(region.getTableName());
        if (htd == null) {
          htd = this.tableDescriptors.get(region.getTableName());
          htds.put(region.getTableName(), htd);
        }

        final Boolean previous = this.regionsInTransitionInRS.putIfAbsent(
            region.getEncodedNameAsBytes(), Boolean.TRUE);

        if (Boolean.FALSE.equals(previous)) {
          // There is a close in progress. We need to mark this open as failed in ZK.
          OpenRegionHandler.
              tryTransitionFromOfflineToFailedOpen(this, region, versionOfOfflineNode);

          throw new RegionAlreadyInTransitionException("Received OPEN for the region:" +
              region.getRegionNameAsString() + " , which we are already trying to CLOSE ");
        }

        if (Boolean.TRUE.equals(previous)) {
          // An open is in progress. This is supported, but let's log this.
          LOG.info("Receiving OPEN for the region:" +
              region.getRegionNameAsString() + " , which we are already trying to OPEN" +
              " - ignoring this new request for this region.");
        }

        // We are opening this region. If it moves back and forth for whatever reason, we don't
        // want to keep returning the stale moved record while we are opening/if we close again.
        removeFromMovedRegions(region.getEncodedName());

        if (previous == null) {
          // check if the region to be opened is marked in recovering state in ZK
          if (isRegionMarkedRecoveringInZK(region.getEncodedName())) {
            this.recoveringRegions.put(region.getEncodedName(), null);
          }
          // If there is no action in progress, we can submit a specific handler.
          // Need to pass the expected version in the constructor.
          if (region.isMetaRegion()) {
            this.service.submit(new OpenMetaHandler(this, this, region, htd,
                versionOfOfflineNode));
          } else {
            updateRegionFavoredNodesMapping(region.getEncodedName(),
                regionOpenInfo.getFavoredNodesList());
            this.service.submit(new OpenRegionHandler(this, this, region, htd,
                versionOfOfflineNode));
          }
        }

        builder.addOpeningState(RegionOpeningState.OPENED);

      } catch (KeeperException zooKeeperEx) {
        LOG.error("Can't retrieve recovering state from zookeeper", zooKeeperEx);
        throw new ServiceException(zooKeeperEx);
      } catch (IOException ie) {
        LOG.warn("Failed opening region " + region.getRegionNameAsString(), ie);
        if (isBulkAssign) {
          builder.addOpeningState(RegionOpeningState.FAILED_OPENING);
        } else {
          throw new ServiceException(ie);
        }
      }
    }

    return builder.build();
  }

  @Override
  public void updateRegionFavoredNodesMapping(String encodedRegionName,
      List<org.apache.hadoop.hbase.protobuf.generated.HBaseProtos.ServerName> favoredNodes) {
    InetSocketAddress[] addr = new InetSocketAddress[favoredNodes.size()];
    // Refer to the comment on the declaration of regionFavoredNodesMap on why
    // it is a map of region name to InetSocketAddress[]
    for (int i = 0; i < favoredNodes.size(); i++) {
      addr[i] = InetSocketAddress.createUnresolved(favoredNodes.get(i).getHostName(),
          favoredNodes.get(i).getPort());
    }
    regionFavoredNodesMap.put(encodedRegionName, addr);
  }

  /**
   * Return the favored nodes for a region given its encoded name. Look at the
   * comment around {@link #regionFavoredNodesMap} on why it is InetSocketAddress[]
   * @param encodedRegionName
   * @return array of favored locations
   */
  @Override
  public InetSocketAddress[] getFavoredNodesForRegion(String encodedRegionName) {
    return regionFavoredNodesMap.get(encodedRegionName);
  }

  /**
   * Close a region on the region server.
   *
   * @param controller the RPC controller
   * @param request the request
   * @throws ServiceException
   */
  @Override
  @QosPriority(priority=HConstants.HIGH_QOS)
  public CloseRegionResponse closeRegion(final RpcController controller,
      final CloseRegionRequest request) throws ServiceException {
    int versionOfClosingNode = -1;
    if (request.hasVersionOfClosingNode()) {
      versionOfClosingNode = request.getVersionOfClosingNode();
    }
    boolean zk = request.getTransitionInZK();
    final ServerName sn = (request.hasDestinationServer() ?
      ProtobufUtil.toServerName(request.getDestinationServer()) : null);

    try {
      checkOpen();
      final String encodedRegionName = ProtobufUtil.getRegionEncodedName(request.getRegion());

      // Can be null if we're calling close on a region that's not online
      final HRegion region = this.getFromOnlineRegions(encodedRegionName);
      if ((region  != null) && (region .getCoprocessorHost() != null)) {
        region.getCoprocessorHost().preClose(false);
      }

      requestCount.increment();
      LOG.info("Received close region: " + encodedRegionName +
          "Transitioning in ZK: " + (zk ? "yes" : "no") +
          ". Version of ZK closing node:" + versionOfClosingNode +
        ". Destination server:" + sn);

      boolean closed = closeRegion(encodedRegionName, false, zk, versionOfClosingNode, sn);
      CloseRegionResponse.Builder builder = CloseRegionResponse.newBuilder().setClosed(closed);
      return builder.build();
    } catch (IOException ie) {
      throw new ServiceException(ie);
    }
  }

  /**
   * Flush a region on the region server.
   *
   * @param controller the RPC controller
   * @param request the request
   * @throws ServiceException
   */
  @Override
  @QosPriority(priority=HConstants.HIGH_QOS)
  public FlushRegionResponse flushRegion(final RpcController controller,
      final FlushRegionRequest request) throws ServiceException {
    try {
      checkOpen();
      requestCount.increment();
      HRegion region = getRegion(request.getRegion());
      LOG.info("Flushing " + region.getRegionNameAsString());
      boolean shouldFlush = true;
      if (request.hasIfOlderThanTs()) {
        shouldFlush = region.getLastFlushTime() < request.getIfOlderThanTs();
      }
      FlushRegionResponse.Builder builder = FlushRegionResponse.newBuilder();
      if (shouldFlush) {
        boolean result = region.flushcache();
        if (result) {
          this.compactSplitThread.requestSystemCompaction(region,
              "Compaction through user triggered flush");
        }
        builder.setFlushed(result);
      }
      builder.setLastFlushTime(region.getLastFlushTime());
      return builder.build();
    } catch (IOException ie) {
      throw new ServiceException(ie);
    }
  }

  /**
   * Split a region on the region server.
   *
   * @param controller the RPC controller
   * @param request the request
   * @throws ServiceException
   */
  @Override
  @QosPriority(priority=HConstants.HIGH_QOS)
  public SplitRegionResponse splitRegion(final RpcController controller,
      final SplitRegionRequest request) throws ServiceException {
    try {
      checkOpen();
      requestCount.increment();
      HRegion region = getRegion(request.getRegion());
      region.startRegionOperation(Operation.SPLIT_REGION);
      LOG.info("Splitting " + region.getRegionNameAsString());
      region.flushcache();
      byte[] splitPoint = null;
      if (request.hasSplitPoint()) {
        splitPoint = request.getSplitPoint().toByteArray();
      }
      region.forceSplit(splitPoint);
      compactSplitThread.requestSplit(region, region.checkSplit());
      return SplitRegionResponse.newBuilder().build();
    } catch (IOException ie) {
      throw new ServiceException(ie);
    }
  }

  /**
   * Merge regions on the region server.
   *
   * @param controller the RPC controller
   * @param request the request
   * @return merge regions response
   * @throws ServiceException
   */
  @Override
  @QosPriority(priority = HConstants.HIGH_QOS)
  public MergeRegionsResponse mergeRegions(final RpcController controller,
      final MergeRegionsRequest request) throws ServiceException {
    try {
      checkOpen();
      requestCount.increment();
      HRegion regionA = getRegion(request.getRegionA());
      HRegion regionB = getRegion(request.getRegionB());
      boolean forcible = request.getForcible();
      regionA.startRegionOperation(Operation.MERGE_REGION);
      regionB.startRegionOperation(Operation.MERGE_REGION);
      LOG.info("Receiving merging request for  " + regionA + ", " + regionB
          + ",forcible=" + forcible);
      regionA.flushcache();
      regionB.flushcache();
      compactSplitThread.requestRegionsMerge(regionA, regionB, forcible);
      return MergeRegionsResponse.newBuilder().build();
    } catch (IOException ie) {
      throw new ServiceException(ie);
    }
  }

  /**
   * Compact a region on the region server.
   *
   * @param controller the RPC controller
   * @param request the request
   * @throws ServiceException
   */
  @Override
  @QosPriority(priority=HConstants.HIGH_QOS)
  public CompactRegionResponse compactRegion(final RpcController controller,
      final CompactRegionRequest request) throws ServiceException {
    try {
      checkOpen();
      requestCount.increment();
      HRegion region = getRegion(request.getRegion());
      LOG.info("Compacting " + region.getRegionNameAsString());
      boolean major = false;
      byte [] family = null;
      Store store = null;
      if (request.hasFamily()) {
        family = request.getFamily().toByteArray();
        store = region.getStore(family);
        if (store == null) {
          throw new ServiceException(new IOException("column family " + Bytes.toString(family) +
            " does not exist in region " + region.getRegionNameAsString()));
        }
      }
      if (request.hasMajor()) {
        major = request.getMajor();
      }
      if (major) {
        if (family != null) {
          store.triggerMajorCompaction();
        } else {
          region.triggerMajorCompaction();
        }
      }

      String familyLogMsg = (family != null)?" for column family: " + Bytes.toString(family):"";
      LOG.trace("User-triggered compaction requested for region " +
        region.getRegionNameAsString() + familyLogMsg);
      String log = "User-triggered " + (major ? "major " : "") + "compaction" + familyLogMsg;
      if(family != null) {
        compactSplitThread.requestCompaction(region, store, log,
          Store.PRIORITY_USER, null);
      } else {
        compactSplitThread.requestCompaction(region, log,
          Store.PRIORITY_USER, null);
      }
      return CompactRegionResponse.newBuilder().build();
    } catch (IOException ie) {
      throw new ServiceException(ie);
    }
  }

  /**
   * Replicate WAL entries on the region server.
   *
   * @param controller the RPC controller
   * @param request the request
   * @throws ServiceException
   */
  @Override
  @QosPriority(priority=HConstants.REPLICATION_QOS)
  public ReplicateWALEntryResponse replicateWALEntry(final RpcController controller,
      final ReplicateWALEntryRequest request)
  throws ServiceException {
    try {
      if (replicationSinkHandler != null) {
        checkOpen();
        requestCount.increment();
        this.replicationSinkHandler.replicateLogEntries(request.getEntryList(),
          ((PayloadCarryingRpcController)controller).cellScanner());
      }
      return ReplicateWALEntryResponse.newBuilder().build();
    } catch (IOException ie) {
      throw new ServiceException(ie);
    }
  }

  /**
   * Replay the given changes when distributedLogReplay WAL edits from a failed RS. The guarantee is
   * that the given mutations will be durable on the receiving RS if this method returns without any
   * exception.
   * @param rpcc the RPC controller
   * @param request the request
   * @throws ServiceException
   */
  @Override
  @QosPriority(priority = HConstants.REPLAY_QOS)
  public MultiResponse replay(final RpcController rpcc, final MultiRequest request)
      throws ServiceException {
    long before = EnvironmentEdgeManager.currentTimeMillis();
    PayloadCarryingRpcController controller = (PayloadCarryingRpcController) rpcc;
    CellScanner cellScanner = controller != null ? controller.cellScanner() : null;
    // Clear scanner so we are not holding on to reference across call.
    if (controller != null) controller.setCellScanner(null);
    try {
      checkOpen();
      HRegion region = getRegion(request.getRegion());
      MultiResponse.Builder builder = MultiResponse.newBuilder();
      List<MutationProto> mutates = new ArrayList<MutationProto>();
      for (ClientProtos.MultiAction actionUnion : request.getActionList()) {
        if (actionUnion.hasMutation()) {
          MutationProto mutate = actionUnion.getMutation();
          MutationType type = mutate.getMutateType();
          switch (type) {
          case PUT:
          case DELETE:
            mutates.add(mutate);
            break;
          default:
            throw new DoNotRetryIOException("Unsupported mutate type: " + type.name());
          }
        } else {
          LOG.warn("Error: invalid action: " + actionUnion + ". " + "it must be a Mutation.");
          throw new DoNotRetryIOException("Invalid action, " + "it must be a Mutation.");
        }
      }
      if (!mutates.isEmpty()) {
        doBatchOp(builder, region, mutates, cellScanner, true);
      }
      return builder.build();
    } catch (IOException ie) {
      throw new ServiceException(ie);
    } finally {
      metricsRegionServer.updateReplay(EnvironmentEdgeManager.currentTimeMillis() - before);
    }
  }

  /**
   * Roll the WAL writer of the region server.
   * @param controller the RPC controller
   * @param request the request
   * @throws ServiceException
   */
  @Override
  public RollWALWriterResponse rollWALWriter(final RpcController controller,
      final RollWALWriterRequest request) throws ServiceException {
    try {
      requestCount.increment();
      HLog wal = this.getWAL();
      byte[][] regionsToFlush = wal.rollWriter(true);
      RollWALWriterResponse.Builder builder = RollWALWriterResponse.newBuilder();
      if (regionsToFlush != null) {
        for (byte[] region: regionsToFlush) {
          builder.addRegionToFlush(ByteString.copyFrom(region));
        }
      }
      return builder.build();
    } catch (IOException ie) {
      throw new ServiceException(ie);
    }
  }

  /**
   * Stop the region server.
   *
   * @param controller the RPC controller
   * @param request the request
   * @throws ServiceException
   */
  @Override
  public StopServerResponse stopServer(final RpcController controller,
      final StopServerRequest request) throws ServiceException {
    requestCount.increment();
    String reason = request.getReason();
    stop(reason);
    return StopServerResponse.newBuilder().build();
  }

  /**
   * Get some information of the region server.
   *
   * @param controller the RPC controller
   * @param request the request
   * @throws ServiceException
   */
  @Override
  public GetServerInfoResponse getServerInfo(final RpcController controller,
      final GetServerInfoRequest request) throws ServiceException {
    ServerName serverName = getServerName();
    requestCount.increment();
    return ResponseConverter.buildGetServerInfoResponse(serverName, webuiport);
  }

// End Admin methods

  /**
   * Find the HRegion based on a region specifier
   *
   * @param regionSpecifier the region specifier
   * @return the corresponding region
   * @throws IOException if the specifier is not null,
   *    but failed to find the region
   */
  protected HRegion getRegion(
      final RegionSpecifier regionSpecifier) throws IOException {
    return getRegionByEncodedName(
        ProtobufUtil.getRegionEncodedName(regionSpecifier));
  }

  /**
   * Execute an append mutation.
   *
   * @param region
   * @param m
   * @param cellScanner
   * @return result to return to client if default operation should be
   * bypassed as indicated by RegionObserver, null otherwise
   * @throws IOException
   */
  protected Result append(final HRegion region,
      final MutationProto m, final CellScanner cellScanner) throws IOException {
    long before = EnvironmentEdgeManager.currentTimeMillis();
    Append append = ProtobufUtil.toAppend(m, cellScanner);
    Result r = null;
    if (region.getCoprocessorHost() != null) {
      r = region.getCoprocessorHost().preAppend(append);
    }
    if (r == null) {
      r = region.append(append);
      if (region.getCoprocessorHost() != null) {
        region.getCoprocessorHost().postAppend(append, r);
      }
    }
    metricsRegionServer.updateAppend(EnvironmentEdgeManager.currentTimeMillis() - before);
    return r;
  }

  /**
   * Execute an increment mutation.
   *
   * @param region
   * @param mutation
   * @return the Result
   * @throws IOException
   */
  protected Result increment(final HRegion region, final MutationProto mutation,
      final CellScanner cells)
  throws IOException {
    long before = EnvironmentEdgeManager.currentTimeMillis();
    Increment increment = ProtobufUtil.toIncrement(mutation, cells);
    Result r = null;
    if (region.getCoprocessorHost() != null) {
      r = region.getCoprocessorHost().preIncrement(increment);
    }
    if (r == null) {
      r = region.increment(increment);
      if (region.getCoprocessorHost() != null) {
        r = region.getCoprocessorHost().postIncrement(increment, r);
      }
    }
    metricsRegionServer.updateIncrement(EnvironmentEdgeManager.currentTimeMillis() - before);
    return r;
  }

  /**
   * Execute a list of Put/Delete mutations.
   */
  protected void doBatchOp(final MultiResponse.Builder builder,
      final HRegion region, final List<MutationProto> mutates, final CellScanner cells) {
    doBatchOp(builder, region, mutates, cells, false);
  }

  /**
   * Execute a list of Put/Delete mutations.
   *
   * @param builder
   * @param region
   * @param mutations
   */
  protected void doBatchOp(final MultiResponse.Builder builder, final HRegion region,
      final List<MutationProto> mutations, final CellScanner cells, boolean isReplay) {
    Mutation[] mArray = new Mutation[mutations.size()];
    long before = EnvironmentEdgeManager.currentTimeMillis();
    boolean batchContainsPuts = false, batchContainsDelete = false;
    try {
      ActionResult.Builder resultBuilder = ActionResult.newBuilder();
      resultBuilder.setValue(ClientProtos.Result.newBuilder().build());
      ActionResult result = resultBuilder.build();
      int i = 0;
      for (MutationProto m : mutations) {
        Mutation mutation;
        if (m.getMutateType() == MutationType.PUT) {
          mutation = ProtobufUtil.toPut(m, cells);
          batchContainsPuts = true;
        } else {
          mutation = ProtobufUtil.toDelete(m, cells);
          batchContainsDelete = true;
        }
        mArray[i++] = mutation;
        builder.addResult(result);
      }

      requestCount.add(mutations.size());
      if (!region.getRegionInfo().isMetaTable()) {
        cacheFlusher.reclaimMemStoreMemory();
      }

      OperationStatus codes[] = region.batchMutate(mArray);
      for (i = 0; i < codes.length; i++) {
        switch (codes[i].getOperationStatusCode()) {
          case BAD_FAMILY:
            result = ResponseConverter.buildActionResult(
                new NoSuchColumnFamilyException(codes[i].getExceptionMsg()));
            builder.setResult(i, result);
            break;

          case SANITY_CHECK_FAILURE:
            result = ResponseConverter.buildActionResult(
                new FailedSanityCheckException(codes[i].getExceptionMsg()));
            builder.setResult(i, result);
            break;

          default:
            result = ResponseConverter.buildActionResult(
                new DoNotRetryIOException(codes[i].getExceptionMsg()));
            builder.setResult(i, result);
            break;

          case SUCCESS:
            break;
        }
        if (isReplay && codes[i].getOperationStatusCode() != OperationStatusCode.SUCCESS) {
          // in replay mode, we only need to catpure the first error because we will retry the whole
          // batch when an error happens
          break;
        }
      }
    } catch (IOException ie) {
      ActionResult result = ResponseConverter.buildActionResult(ie);
      for (int i = 0; i < mutations.size(); i++) {
        builder.setResult(i, result);
        if (isReplay) {
          // in replay mode, we only need to catpure the first error because we will retry the whole
          // batch when an error happens
          break;
        }
      }
    }
    long after = EnvironmentEdgeManager.currentTimeMillis();
    if (batchContainsPuts) {
      metricsRegionServer.updatePut(after - before);
    }
    if (batchContainsDelete) {
      metricsRegionServer.updateDelete(after - before);
    }
  }

  /**
   * Mutate a list of rows atomically.
   *
   * @param region
   * @param mutations
 * @param cellScanner if non-null, the mutation data -- the Cell content.
   * @throws IOException
   */
  protected void mutateRows(final HRegion region, final List<MutationProto> mutations,
      final CellScanner cellScanner)
  throws IOException {
    MutationProto firstMutate = mutations.get(0);
    if (!region.getRegionInfo().isMetaTable()) {
      cacheFlusher.reclaimMemStoreMemory();
    }
    byte [] row = firstMutate.getRow().toByteArray();
    RowMutations rm = new RowMutations(row);
    for (MutationProto mutate: mutations) {
      MutationType type = mutate.getMutateType();
      switch (mutate.getMutateType()) {
      case PUT:
        rm.add(ProtobufUtil.toPut(mutate, cellScanner));
        break;
      case DELETE:
        rm.add(ProtobufUtil.toDelete(mutate, cellScanner));
        break;
        default:
          throw new DoNotRetryIOException(
            "mutate supports atomic put and/or delete, not "
              + type.name());
      }
    }
    region.mutateRow(rm);
  }

  private static class MovedRegionInfo {
    private final ServerName serverName;
    private final long seqNum;
    private final long ts;

    public MovedRegionInfo(ServerName serverName, long closeSeqNum) {
      this.serverName = serverName;
      this.seqNum = closeSeqNum;
      ts = EnvironmentEdgeManager.currentTimeMillis();
     }

    public ServerName getServerName() {
      return serverName;
    }

    public long getSeqNum() {
      return seqNum;
    }

    public long getMoveTime() {
      return ts;
    }
  }

  // This map will contains all the regions that we closed for a move.
  //  We add the time it was moved as we don't want to keep too old information
  protected Map<String, MovedRegionInfo> movedRegions =
      new ConcurrentHashMap<String, MovedRegionInfo>(3000);

  // We need a timeout. If not there is a risk of giving a wrong information: this would double
  //  the number of network calls instead of reducing them.
  private static final int TIMEOUT_REGION_MOVED = (2 * 60 * 1000);

  protected void addToMovedRegions(String encodedName, ServerName destination, long closeSeqNum) {
    if (ServerName.isSameHostnameAndPort(destination, this.getServerName())) {
      LOG.warn("Not adding moved region record: " + encodedName + " to self.");
      return;
    }
    LOG.info("Adding moved region record: " + encodedName + " to "
        + destination.getServerName() + ":" + destination.getPort()
        + " as of " + closeSeqNum);
    movedRegions.put(encodedName, new MovedRegionInfo(destination, closeSeqNum));
  }

  private void removeFromMovedRegions(String encodedName) {
    movedRegions.remove(encodedName);
  }

  private MovedRegionInfo getMovedRegion(final String encodedRegionName) {
    MovedRegionInfo dest = movedRegions.get(encodedRegionName);

    long now = EnvironmentEdgeManager.currentTimeMillis();
    if (dest != null) {
      if (dest.getMoveTime() > (now - TIMEOUT_REGION_MOVED)) {
        return dest;
      } else {
        movedRegions.remove(encodedRegionName);
      }
    }

    return null;
  }

  /**
   * Remove the expired entries from the moved regions list.
   */
  protected void cleanMovedRegions() {
    final long cutOff = System.currentTimeMillis() - TIMEOUT_REGION_MOVED;
    Iterator<Entry<String, MovedRegionInfo>> it = movedRegions.entrySet().iterator();

    while (it.hasNext()){
      Map.Entry<String, MovedRegionInfo> e = it.next();
      if (e.getValue().getMoveTime() < cutOff) {
        it.remove();
      }
    }
  }

  /**
   * Creates a Chore thread to clean the moved region cache.
   */
  protected static class MovedRegionsCleaner extends Chore implements Stoppable {
    private HRegionServer regionServer;
    Stoppable stoppable;

    private MovedRegionsCleaner(
      HRegionServer regionServer, Stoppable stoppable){
      super("MovedRegionsCleaner for region "+regionServer, TIMEOUT_REGION_MOVED, stoppable);
      this.regionServer = regionServer;
      this.stoppable = stoppable;
    }

    static MovedRegionsCleaner createAndStart(HRegionServer rs){
      Stoppable stoppable = new Stoppable() {
        private volatile boolean isStopped = false;
        @Override public void stop(String why) { isStopped = true;}
        @Override public boolean isStopped() {return isStopped;}
      };

      return new MovedRegionsCleaner(rs, stoppable);
    }

    @Override
    protected void chore() {
      regionServer.cleanMovedRegions();
    }

    @Override
    public void stop(String why) {
      stoppable.stop(why);
    }

    @Override
    public boolean isStopped() {
      return stoppable.isStopped();
    }
  }

  private String getMyEphemeralNodePath() {
    return ZKUtil.joinZNode(this.zooKeeper.rsZNode, getServerName().toString());
  }

  private boolean isHealthCheckerConfigured() {
    String healthScriptLocation = this.conf.get(HConstants.HEALTH_SCRIPT_LOC);
    return org.apache.commons.lang.StringUtils.isNotBlank(healthScriptLocation);
  }

  /**
   * @return the underlying {@link CompactSplitThread} for the servers
   */
  public CompactSplitThread getCompactSplitThread() {
    return this.compactSplitThread;
  }

  /**
   * check if /hbase/recovering-regions/<current region encoded name> exists. Returns true if exists
   * and set watcher as well.
   * @param regionEncodedName region encode name
   * @return true when /hbase/recovering-regions/<current region encoded name> exists
   * @throws KeeperException
   */
  private boolean isRegionMarkedRecoveringInZK(String regionEncodedName) throws KeeperException {
    boolean result = false;
    String nodePath = ZKUtil.joinZNode(this.zooKeeper.recoveringRegionsZNode, regionEncodedName);

    byte[] node = ZKUtil.getDataAndWatch(this.zooKeeper, nodePath);
    if (node != null) {
      result = true;
    }

    return result;
  }

  /**
   * A helper function to store the last flushed sequence Id with the previous failed RS for a
   * recovering region. The Id is used to skip wal edits which are flushed. Since the flushed
   * sequence id is only valid for each RS, we associate the Id with corresponding failed RS.
   * @throws KeeperException
   * @throws IOException
   */
  private void updateRecoveringRegionLastFlushedSequenceId(HRegion r) throws KeeperException,
      IOException {
    if (!r.isRecovering()) {
      // return immdiately for non-recovering regions
      return;
    }

    HRegionInfo region = r.getRegionInfo();
    ZooKeeperWatcher zkw = getZooKeeper();
    String previousRSName = this.getLastFailedRSFromZK(region.getEncodedName());
    Map<byte[], Long> maxSeqIdInStores = r.getMaxStoreSeqIdForLogReplay();
    long minSeqIdForLogReplay = -1;
    for (Long storeSeqIdForReplay : maxSeqIdInStores.values()) {
      if (minSeqIdForLogReplay == -1 || storeSeqIdForReplay < minSeqIdForLogReplay) {
        minSeqIdForLogReplay = storeSeqIdForReplay;
      }
    }
    long lastRecordedFlushedSequenceId = -1;
    String nodePath = ZKUtil.joinZNode(this.zooKeeper.recoveringRegionsZNode,
      region.getEncodedName());
    // recovering-region level
    byte[] data = ZKUtil.getData(zkw, nodePath);
    if (data != null) {
      lastRecordedFlushedSequenceId = SplitLogManager.parseLastFlushedSequenceIdFrom(data);
    }
    if (data == null || lastRecordedFlushedSequenceId < minSeqIdForLogReplay) {
      ZKUtil.setData(zkw, nodePath, ZKUtil.positionToByteArray(minSeqIdForLogReplay));
    }
    if (previousRSName != null) {
      // one level deeper for the failed RS
      nodePath = ZKUtil.joinZNode(nodePath, previousRSName);
      ZKUtil.setData(zkw, nodePath,
        ZKUtil.regionSequenceIdsToByteArray(minSeqIdForLogReplay, maxSeqIdInStores));
      LOG.debug("Update last flushed sequence id of region " + region.getEncodedName() + " for "
          + previousRSName);
    } else {
      LOG.warn("Can't find failed region server for recovering region " + region.getEncodedName());
    }
  }

  /**
   * Return the last failed RS name under /hbase/recovering-regions/encodedRegionName
   * @param encodedRegionName
   * @return
   * @throws IOException
   * @throws KeeperException
   */
  private String getLastFailedRSFromZK(String encodedRegionName) throws KeeperException {
    String result = null;
    long maxZxid = 0;
    ZooKeeperWatcher zkw = this.getZooKeeper();
    String nodePath = ZKUtil.joinZNode(zkw.recoveringRegionsZNode, encodedRegionName);
    List<String> failedServers = ZKUtil.listChildrenNoWatch(zkw, nodePath);
    if (failedServers == null || failedServers.isEmpty()) {
      return result;
    }
    for (String failedServer : failedServers) {
      String rsPath = ZKUtil.joinZNode(nodePath, failedServer);
      Stat stat = new Stat();
      ZKUtil.getDataNoWatch(zkw, rsPath, stat);
      if (maxZxid < stat.getCzxid()) {
        maxZxid = stat.getCzxid();
        result = failedServer;
      }
    }
    return result;
  }
}<|MERGE_RESOLUTION|>--- conflicted
+++ resolved
@@ -2333,12 +2333,8 @@
    * @param tableName
    * @return Online regions from <code>tableName</code>
    */
-<<<<<<< HEAD
-   public List<HRegion> getOnlineRegions(TableName tableName) {
-=======
-   @Override
-  public List<HRegion> getOnlineRegions(byte[] tableName) {
->>>>>>> fb8e3d0f
+  @Override
+  public List<HRegion> getOnlineRegions(TableName tableName) {
      List<HRegion> tableRegions = new ArrayList<HRegion>();
      synchronized (this.onlineRegions) {
        for (HRegion region: this.onlineRegions.values()) {
