/**
 *
 * Licensed to the Apache Software Foundation (ASF) under one
 * or more contributor license agreements.  See the NOTICE file
 * distributed with this work for additional information
 * regarding copyright ownership.  The ASF licenses this file
 * to you under the Apache License, Version 2.0 (the
 * "License"); you may not use this file except in compliance
 * with the License.  You may obtain a copy of the License at
 *
 *     http://www.apache.org/licenses/LICENSE-2.0
 *
 * Unless required by applicable law or agreed to in writing, software
 * distributed under the License is distributed on an "AS IS" BASIS,
 * WITHOUT WARRANTIES OR CONDITIONS OF ANY KIND, either express or implied.
 * See the License for the specific language governing permissions and
 * limitations under the License.
 */
package org.apache.hadoop.hbase.regionserver.wal;

import java.io.EOFException;
import java.io.FileNotFoundException;
import java.io.IOException;
import java.io.InterruptedIOException;
<<<<<<< HEAD
import java.lang.reflect.Constructor;
import java.lang.reflect.InvocationTargetException;
=======
>>>>>>> fb8e3d0f
import java.text.ParseException;
import java.util.ArrayList;
import java.util.Collections;
import java.util.HashSet;
import java.util.LinkedList;
import java.util.List;
import java.util.Map;
import java.util.Set;
import java.util.TreeMap;
import java.util.TreeSet;
import java.util.concurrent.Callable;
import java.util.concurrent.CompletionService;
import java.util.concurrent.ConcurrentHashMap;
<<<<<<< HEAD
import java.util.concurrent.CountDownLatch;
=======
>>>>>>> fb8e3d0f
import java.util.concurrent.ExecutionException;
import java.util.concurrent.ExecutorCompletionService;
import java.util.concurrent.Future;
import java.util.concurrent.ThreadFactory;
import java.util.concurrent.ThreadPoolExecutor;
import java.util.concurrent.TimeUnit;
import java.util.concurrent.atomic.AtomicLong;
import java.util.concurrent.atomic.AtomicReference;

import org.apache.commons.logging.Log;
import org.apache.commons.logging.LogFactory;
import org.apache.hadoop.classification.InterfaceAudience;
import org.apache.hadoop.conf.Configuration;
import org.apache.hadoop.fs.FileStatus;
import org.apache.hadoop.fs.FileSystem;
import org.apache.hadoop.fs.Path;
<<<<<<< HEAD
import org.apache.hadoop.hbase.TableName;
=======
>>>>>>> fb8e3d0f
import org.apache.hadoop.hbase.HConstants;
import org.apache.hadoop.hbase.HRegionInfo;
import org.apache.hadoop.hbase.HRegionLocation;
import org.apache.hadoop.hbase.KeyValue;
import org.apache.hadoop.hbase.RemoteExceptionHandler;
import org.apache.hadoop.hbase.ServerName;
import org.apache.hadoop.hbase.TableNotFoundException;
import org.apache.hadoop.hbase.client.ConnectionUtils;
import org.apache.hadoop.hbase.client.Delete;
import org.apache.hadoop.hbase.client.HConnection;
import org.apache.hadoop.hbase.client.HConnectionManager;
import org.apache.hadoop.hbase.client.Put;
import org.apache.hadoop.hbase.client.Row;
import org.apache.hadoop.hbase.exceptions.RegionOpeningException;
import org.apache.hadoop.hbase.io.HeapSize;
import org.apache.hadoop.hbase.master.SplitLogManager;
import org.apache.hadoop.hbase.monitoring.MonitoredTask;
import org.apache.hadoop.hbase.monitoring.TaskMonitor;
import org.apache.hadoop.hbase.protobuf.ProtobufUtil;
import org.apache.hadoop.hbase.protobuf.generated.AdminProtos.AdminService.BlockingInterface;
import org.apache.hadoop.hbase.protobuf.generated.ZooKeeperProtos.RegionStoreSequenceIds;
import org.apache.hadoop.hbase.protobuf.generated.ZooKeeperProtos.StoreSequenceId;
import org.apache.hadoop.hbase.regionserver.HRegion;
import org.apache.hadoop.hbase.regionserver.LastSequenceId;
import org.apache.hadoop.hbase.regionserver.wal.HLog.Entry;
import org.apache.hadoop.hbase.regionserver.wal.HLog.Reader;
import org.apache.hadoop.hbase.regionserver.wal.HLog.Writer;
import org.apache.hadoop.hbase.util.Bytes;
import org.apache.hadoop.hbase.util.CancelableProgressable;
import org.apache.hadoop.hbase.util.ClassSize;
import org.apache.hadoop.hbase.util.EnvironmentEdgeManager;
import org.apache.hadoop.hbase.util.FSUtils;
import org.apache.hadoop.hbase.util.Pair;
import org.apache.hadoop.hbase.util.Threads;
import org.apache.hadoop.hbase.zookeeper.ZKSplitLog;
import org.apache.hadoop.hbase.zookeeper.ZKTable;
import org.apache.hadoop.hbase.zookeeper.ZooKeeperWatcher;
import org.apache.hadoop.io.MultipleIOException;
import org.apache.zookeeper.KeeperException;

import com.google.common.base.Preconditions;
import com.google.common.collect.Lists;

/**
 * This class is responsible for splitting up a bunch of regionserver commit log
 * files that are no longer being written to, into new files, one per region for
 * region to replay on startup. Delete the old log files when finished.
 */
@InterfaceAudience.Private
public class HLogSplitter {
  static final Log LOG = LogFactory.getLog(HLogSplitter.class);

  // Parameters for split process
  protected final Path rootDir;
  protected final FileSystem fs;
  protected final Configuration conf;

  // Major subcomponents of the split process.
  // These are separated into inner classes to make testing easier.
  OutputSink outputSink;
  EntryBuffers entryBuffers;

  private Set<TableName> disablingOrDisabledTables =
      new HashSet<TableName>();
  private ZooKeeperWatcher watcher;

  // If an exception is thrown by one of the other threads, it will be
  // stored here.
  protected AtomicReference<Throwable> thrown = new AtomicReference<Throwable>();

  // Wait/notify for when data has been produced by the reader thread,
  // consumed by the reader thread, or an exception occurred
  final Object dataAvailable = new Object();

  private MonitoredTask status;

  // For checking the latest flushed sequence id
  protected final LastSequenceId sequenceIdChecker;

  protected boolean distributedLogReplay;

  // Map encodedRegionName -> lastFlushedSequenceId
  protected Map<String, Long> lastFlushedSequenceIds = new ConcurrentHashMap<String, Long>();

  // Map encodedRegionName -> maxSeqIdInStores
  protected Map<String, Map<byte[], Long>> regionMaxSeqIdInStores =
      new ConcurrentHashMap<String, Map<byte[], Long>>();

  // Failed region server that the wal file being split belongs to
  protected String failedServerName = "";

  // Number of writer threads
  private final int numWriterThreads;

  // Min batch size when replay WAL edits
  private final int minBatchSize;

  HLogSplitter(Configuration conf, Path rootDir,
      FileSystem fs, LastSequenceId idChecker, ZooKeeperWatcher zkw) {
    this.conf = conf;
    this.rootDir = rootDir;
    this.fs = fs;
    this.sequenceIdChecker = idChecker;
    this.watcher = zkw;

    entryBuffers = new EntryBuffers(
        conf.getInt("hbase.regionserver.hlog.splitlog.buffersize",
            128*1024*1024));

    this.minBatchSize = conf.getInt("hbase.regionserver.wal.logreplay.batch.size", 512);
    this.distributedLogReplay = this.conf.getBoolean(HConstants.DISTRIBUTED_LOG_REPLAY_KEY,
      HConstants.DEFAULT_DISTRIBUTED_LOG_REPLAY_CONFIG);

    this.numWriterThreads = conf.getInt("hbase.regionserver.hlog.splitlog.writer.threads", 3);
    if (zkw != null && this.distributedLogReplay) {
      outputSink = new LogReplayOutputSink(numWriterThreads);
    } else {
      if (this.distributedLogReplay) {
        LOG.info("ZooKeeperWatcher is passed in as NULL so disable distrubitedLogRepaly.");
      }
      this.distributedLogReplay = false;
      outputSink = new LogRecoveredEditsOutputSink(numWriterThreads);
    }
  }

  /**
   * Splits a HLog file into region's recovered-edits directory.
   * This is the main entry point for distributed log splitting from SplitLogWorker.
   * <p>
   * If the log file has N regions then N recovered.edits files will be produced.
   * <p>
   * @param rootDir
   * @param logfile
   * @param fs
   * @param conf
   * @param reporter
   * @param idChecker
   * @param zkw ZooKeeperWatcher if it's null, we will back to the old-style log splitting where we
   *          dump out recoved.edits files for regions to replay on.
   * @return false if it is interrupted by the progress-able.
   * @throws IOException
   */
  public static boolean splitLogFile(Path rootDir, FileStatus logfile, FileSystem fs,
      Configuration conf, CancelableProgressable reporter, LastSequenceId idChecker,
      ZooKeeperWatcher zkw) throws IOException {
    HLogSplitter s = new HLogSplitter(conf, rootDir, fs, idChecker, zkw);
    return s.splitLogFile(logfile, reporter);
  }

  // A wrapper to split one log folder using the method used by distributed
  // log splitting. Used by tools and unit tests. It should be package private.
  // It is public only because TestWALObserver is in a different package,
  // which uses this method to to log splitting.
  public static List<Path> split(Path rootDir, Path logDir, Path oldLogDir,
      FileSystem fs, Configuration conf) throws IOException {
    FileStatus[] logfiles = fs.listStatus(logDir);
    List<Path> splits = new ArrayList<Path>();
    if (logfiles != null && logfiles.length > 0) {
      for (FileStatus logfile: logfiles) {
        HLogSplitter s = new HLogSplitter(conf, rootDir, fs, null, null);
        if (s.splitLogFile(logfile, null)) {
          finishSplitLogFile(rootDir, oldLogDir, logfile.getPath(), conf);
          if (s.outputSink.splits != null) {
            splits.addAll(s.outputSink.splits);
          }
        }
      }
    }
    if (!fs.delete(logDir, true)) {
      throw new IOException("Unable to delete src dir: " + logDir);
    }
    return splits;
  }

  // The real log splitter. It just splits one log file.
  boolean splitLogFile(FileStatus logfile,
      CancelableProgressable reporter) throws IOException {
    boolean isCorrupted = false;
    Preconditions.checkState(status == null);
    boolean skipErrors = conf.getBoolean("hbase.hlog.split.skip.errors",
      HLog.SPLIT_SKIP_ERRORS_DEFAULT);
    int interval = conf.getInt("hbase.splitlog.report.interval.loglines", 1024);
    Path logPath = logfile.getPath();
    boolean outputSinkStarted = false;
    boolean progress_failed = false;
    int editsCount = 0;
    int editsSkipped = 0;

    try {
      status = TaskMonitor.get().createStatus(
        "Splitting log file " + logfile.getPath() +
        "into a temporary staging area.");
      long logLength = logfile.getLen();
      LOG.info("Splitting hlog: " + logPath + ", length=" + logLength);
      LOG.info("DistributedLogReplay = " + this.distributedLogReplay);
      status.setStatus("Opening log file");
      if (reporter != null && !reporter.progress()) {
        progress_failed = true;
        return false;
      }
      Reader in = null;
      try {
        in = getReader(fs, logfile, conf, skipErrors, reporter);
      } catch (CorruptedLogFileException e) {
        LOG.warn("Could not get reader, corrupted log file " + logPath, e);
        ZKSplitLog.markCorrupted(rootDir, logfile.getPath().getName(), fs);
        isCorrupted = true;
      }
      if (in == null) {
        status.markComplete("Was nothing to split in log file");
        LOG.warn("Nothing to split in log file " + logPath);
        return true;
      }
      if(watcher != null) {
        try {
          disablingOrDisabledTables = ZKTable.getDisabledOrDisablingTables(watcher);
        } catch (KeeperException e) {
          throw new IOException("Can't get disabling/disabled tables", e);
        }
      }
      int numOpenedFilesBeforeReporting = conf.getInt("hbase.splitlog.report.openedfiles", 3);
      int numOpenedFilesLastCheck = 0;
      outputSink.setReporter(reporter);
      outputSink.startWriterThreads();
      outputSinkStarted = true;
      Entry entry;
      Long lastFlushedSequenceId = -1L;
      ServerName serverName = HLogUtil.getServerNameFromHLogDirectoryName(logPath);
      failedServerName = (serverName == null) ? "" : serverName.getServerName();
      while ((entry = getNextLogLine(in, logPath, skipErrors)) != null) {
        byte[] region = entry.getKey().getEncodedRegionName();
        String key = Bytes.toString(region);
        lastFlushedSequenceId = lastFlushedSequenceIds.get(key);
        if (lastFlushedSequenceId == null) {
          if (this.distributedLogReplay) {
            RegionStoreSequenceIds ids =
                SplitLogManager.getRegionFlushedSequenceId(this.watcher, failedServerName, key);
            if (ids != null) {
              lastFlushedSequenceId = ids.getLastFlushedSequenceId();
            }
          } else if (sequenceIdChecker != null) {
            lastFlushedSequenceId = sequenceIdChecker.getLastSequenceId(region);
          }
          if (lastFlushedSequenceId == null) {
            lastFlushedSequenceId = -1L;
          }
          lastFlushedSequenceIds.put(key, lastFlushedSequenceId);
        }
        if (lastFlushedSequenceId >= entry.getKey().getLogSeqNum()) {
          editsSkipped++;
          continue;
        }
        entryBuffers.appendEntry(entry);
        editsCount++;
        int moreWritersFromLastCheck = this.getNumOpenWriters() - numOpenedFilesLastCheck;
        // If sufficient edits have passed, check if we should report progress.
        if (editsCount % interval == 0
            || moreWritersFromLastCheck > numOpenedFilesBeforeReporting) {
          numOpenedFilesLastCheck = this.getNumOpenWriters();
          String countsStr = (editsCount - (editsSkipped + outputSink.getSkippedEdits()))
              + " edits, skipped " + editsSkipped + " edits.";
          status.setStatus("Split " + countsStr);
          if (reporter != null && !reporter.progress()) {
            progress_failed = true;
            return false;
          }
        }
      }
    } catch (InterruptedException ie) {
      IOException iie = new InterruptedIOException();
      iie.initCause(ie);
      throw iie;
    } catch (CorruptedLogFileException e) {
      LOG.warn("Could not parse, corrupted log file " + logPath, e);
      ZKSplitLog.markCorrupted(rootDir, logfile.getPath().getName(), fs);
      isCorrupted = true;
    } catch (IOException e) {
      e = RemoteExceptionHandler.checkIOException(e);
      throw e;
    } finally {
      LOG.info("Finishing writing output logs and closing down.");
      if (outputSinkStarted) {
        progress_failed = outputSink.finishWritingAndClose() == null;
      }
      String msg = "Processed " + editsCount + " edits across "
          + outputSink.getNumberOfRecoveredRegions() + " regions; log file=" + logPath
          + " is corrupted = " + isCorrupted + " progress failed = " + progress_failed;
      LOG.info(msg);
      status.markComplete(msg);
    }
    return !progress_failed;
  }

  /**
   * Completes the work done by splitLogFile by archiving logs
   * <p>
   * It is invoked by SplitLogManager once it knows that one of the
   * SplitLogWorkers have completed the splitLogFile() part. If the master
   * crashes then this function might get called multiple times.
   * <p>
   * @param logfile
   * @param conf
   * @throws IOException
   */
  public static void finishSplitLogFile(String logfile,
      Configuration conf)  throws IOException {
    Path rootdir = FSUtils.getRootDir(conf);
    Path oldLogDir = new Path(rootdir, HConstants.HREGION_OLDLOGDIR_NAME);
    Path logPath;
    if (FSUtils.isStartingWithPath(rootdir, logfile)) {
      logPath = new Path(logfile);
    } else {
      logPath = new Path(rootdir, logfile);
    }
    finishSplitLogFile(rootdir, oldLogDir, logPath, conf);
  }

  static void finishSplitLogFile(Path rootdir, Path oldLogDir,
      Path logPath, Configuration conf) throws IOException {
    List<Path> processedLogs = new ArrayList<Path>();
    List<Path> corruptedLogs = new ArrayList<Path>();
    FileSystem fs;
    fs = rootdir.getFileSystem(conf);
    if (ZKSplitLog.isCorrupted(rootdir, logPath.getName(), fs)) {
      corruptedLogs.add(logPath);
    } else {
      processedLogs.add(logPath);
    }
    archiveLogs(corruptedLogs, processedLogs, oldLogDir, fs, conf);
    Path stagingDir = ZKSplitLog.getSplitLogDir(rootdir, logPath.getName());
    fs.delete(stagingDir, true);
  }

  /**
   * Moves processed logs to a oldLogDir after successful processing Moves
   * corrupted logs (any log that couldn't be successfully parsed to corruptDir
   * (.corrupt) for later investigation
   *
   * @param corruptedLogs
   * @param processedLogs
   * @param oldLogDir
   * @param fs
   * @param conf
   * @throws IOException
   */
  private static void archiveLogs(
      final List<Path> corruptedLogs,
      final List<Path> processedLogs, final Path oldLogDir,
      final FileSystem fs, final Configuration conf) throws IOException {
    final Path corruptDir = new Path(FSUtils.getRootDir(conf), conf.get(
        "hbase.regionserver.hlog.splitlog.corrupt.dir",  HConstants.CORRUPT_DIR_NAME));

    if (!fs.mkdirs(corruptDir)) {
      LOG.info("Unable to mkdir " + corruptDir);
    }
    fs.mkdirs(oldLogDir);

    // this method can get restarted or called multiple times for archiving
    // the same log files.
    for (Path corrupted : corruptedLogs) {
      Path p = new Path(corruptDir, corrupted.getName());
      if (fs.exists(corrupted)) {
        if (!fs.rename(corrupted, p)) {
          LOG.warn("Unable to move corrupted log " + corrupted + " to " + p);
        } else {
          LOG.warn("Moved corrupted log " + corrupted + " to " + p);
        }
      }
    }

    for (Path p : processedLogs) {
      Path newPath = FSHLog.getHLogArchivePath(oldLogDir, p);
      if (fs.exists(p)) {
        if (!FSUtils.renameAndSetModifyTime(fs, p, newPath)) {
          LOG.warn("Unable to move  " + p + " to " + newPath);
        } else {
          LOG.debug("Archived processed log " + p + " to " + newPath);
        }
      }
    }
  }

  /**
   * Path to a file under RECOVERED_EDITS_DIR directory of the region found in
   * <code>logEntry</code> named for the sequenceid in the passed
   * <code>logEntry</code>: e.g. /hbase/some_table/2323432434/recovered.edits/2332.
   * This method also ensures existence of RECOVERED_EDITS_DIR under the region
   * creating it if necessary.
   * @param fs
   * @param logEntry
   * @param rootDir HBase root dir.
   * @return Path to file into which to dump split log edits.
   * @throws IOException
   */
  @SuppressWarnings("deprecation")
  static Path getRegionSplitEditsPath(final FileSystem fs,
      final Entry logEntry, final Path rootDir, boolean isCreate)
  throws IOException {
    Path tableDir = FSUtils.getTableDir(rootDir, logEntry.getKey().getTablename());
    String encodedRegionName = Bytes.toString(logEntry.getKey().getEncodedRegionName());
    Path regiondir = HRegion.getRegionDir(tableDir, encodedRegionName);
    Path dir = HLogUtil.getRegionDirRecoveredEditsDir(regiondir);

    if (!fs.exists(regiondir)) {
      LOG.info("This region's directory doesn't exist: "
          + regiondir.toString() + ". It is very likely that it was" +
          " already split so it's safe to discard those edits.");
      return null;
    }
    if (fs.exists(dir) && fs.isFile(dir)) {
      Path tmp = new Path("/tmp");
      if (!fs.exists(tmp)) {
        fs.mkdirs(tmp);
      }
      tmp = new Path(tmp,
        HConstants.RECOVERED_EDITS_DIR + "_" + encodedRegionName);
      LOG.warn("Found existing old file: " + dir + ". It could be some "
        + "leftover of an old installation. It should be a folder instead. "
        + "So moving it to " + tmp);
      if (!fs.rename(dir, tmp)) {
        LOG.warn("Failed to sideline old file " + dir);
      }
    }

    if (isCreate && !fs.exists(dir)) {
      if (!fs.mkdirs(dir)) LOG.warn("mkdir failed on " + dir);
    }
    // Append file name ends with RECOVERED_LOG_TMPFILE_SUFFIX to ensure
    // region's replayRecoveredEdits will not delete it
    String fileName = formatRecoveredEditsFileName(logEntry.getKey().getLogSeqNum());
    fileName = getTmpRecoveredEditsFileName(fileName);
    return new Path(dir, fileName);
  }

  static String getTmpRecoveredEditsFileName(String fileName) {
    return fileName + HLog.RECOVERED_LOG_TMPFILE_SUFFIX;
  }

  /**
   * Get the completed recovered edits file path, renaming it to be by last edit
   * in the file from its first edit. Then we could use the name to skip
   * recovered edits when doing {@link HRegion#replayRecoveredEditsIfAny}.
   * @param srcPath
   * @param maximumEditLogSeqNum
   * @return dstPath take file's last edit log seq num as the name
   */
  static Path getCompletedRecoveredEditsFilePath(Path srcPath,
      Long maximumEditLogSeqNum) {
    String fileName = formatRecoveredEditsFileName(maximumEditLogSeqNum);
    return new Path(srcPath.getParent(), fileName);
  }

  static String formatRecoveredEditsFileName(final long seqid) {
    return String.format("%019d", seqid);
  }

  /**
   * Create a new {@link Reader} for reading logs to split.
   *
   * @param fs
   * @param file
   * @param conf
   * @return A new Reader instance
   * @throws IOException
   * @throws CorruptedLogFileException
   */
  protected Reader getReader(FileSystem fs, FileStatus file, Configuration conf,
      boolean skipErrors, CancelableProgressable reporter)
      throws IOException, CorruptedLogFileException {
    Path path = file.getPath();
    long length = file.getLen();
    Reader in;

    // Check for possibly empty file. With appends, currently Hadoop reports a
    // zero length even if the file has been sync'd. Revisit if HDFS-376 or
    // HDFS-878 is committed.
    if (length <= 0) {
      LOG.warn("File " + path + " might be still open, length is 0");
    }

    try {
      FSUtils.getInstance(fs, conf).recoverFileLease(fs, path, conf, reporter);
      try {
        in = getReader(fs, path, conf, reporter);
      } catch (EOFException e) {
        if (length <= 0) {
          // TODO should we ignore an empty, not-last log file if skip.errors
          // is false? Either way, the caller should decide what to do. E.g.
          // ignore if this is the last log in sequence.
          // TODO is this scenario still possible if the log has been
          // recovered (i.e. closed)
          LOG.warn("Could not open " + path + " for reading. File is empty", e);
          return null;
        } else {
          // EOFException being ignored
          return null;
        }
      }
    } catch (IOException e) {
      if (e instanceof FileNotFoundException) {
        // A wal file may not exist anymore. Nothing can be recovered so move on
        LOG.warn("File " + path + " doesn't exist anymore.", e);
        return null;
      }
      if (!skipErrors || e instanceof InterruptedIOException) {
        throw e; // Don't mark the file corrupted if interrupted, or not skipErrors
      }
      CorruptedLogFileException t =
        new CorruptedLogFileException("skipErrors=true Could not open hlog " +
            path + " ignoring");
      t.initCause(e);
      throw t;
    }
    return in;
  }

  static private Entry getNextLogLine(Reader in, Path path, boolean skipErrors)
  throws CorruptedLogFileException, IOException {
    try {
      return in.next();
    } catch (EOFException eof) {
      // truncated files are expected if a RS crashes (see HBASE-2643)
      LOG.info("EOF from hlog " + path + ".  continuing");
      return null;
    } catch (IOException e) {
      // If the IOE resulted from bad file format,
      // then this problem is idempotent and retrying won't help
      if (e.getCause() != null &&
          (e.getCause() instanceof ParseException ||
           e.getCause() instanceof org.apache.hadoop.fs.ChecksumException)) {
        LOG.warn("Parse exception " + e.getCause().toString() + " from hlog "
           + path + ".  continuing");
        return null;
      }
      if (!skipErrors) {
        throw e;
      }
      CorruptedLogFileException t =
        new CorruptedLogFileException("skipErrors=true Ignoring exception" +
            " while parsing hlog " + path + ". Marking as corrupted");
      t.initCause(e);
      throw t;
    }
  }

  private void writerThreadError(Throwable t) {
    thrown.compareAndSet(null, t);
  }

  /**
   * Check for errors in the writer threads. If any is found, rethrow it.
   */
  private void checkForErrors() throws IOException {
    Throwable thrown = this.thrown.get();
    if (thrown == null) return;
    if (thrown instanceof IOException) {
      throw new IOException(thrown);
    } else {
      throw new RuntimeException(thrown);
    }
  }
  /**
   * Create a new {@link Writer} for writing log splits.
   */
  protected Writer createWriter(FileSystem fs, Path logfile, Configuration conf)
      throws IOException {
    return HLogFactory.createWriter(fs, logfile, conf);
  }

  /**
   * Create a new {@link Reader} for reading logs to split.
   */
  protected Reader getReader(FileSystem fs, Path curLogFile,
      Configuration conf, CancelableProgressable reporter) throws IOException {
    return HLogFactory.createReader(fs, curLogFile, conf, reporter);
  }

  /**
   * Get current open writers
   * @return
   */
  private int getNumOpenWriters() {
    int result = 0;
    if (this.outputSink != null) {
      result += this.outputSink.getNumOpenWriters();
    }
    return result;
  }

  /**
   * Class which accumulates edits and separates them into a buffer per region
   * while simultaneously accounting RAM usage. Blocks if the RAM usage crosses
   * a predefined threshold.
   *
   * Writer threads then pull region-specific buffers from this class.
   */
  class EntryBuffers {
    Map<byte[], RegionEntryBuffer> buffers =
      new TreeMap<byte[], RegionEntryBuffer>(Bytes.BYTES_COMPARATOR);

    /* Track which regions are currently in the middle of writing. We don't allow
       an IO thread to pick up bytes from a region if we're already writing
       data for that region in a different IO thread. */
    Set<byte[]> currentlyWriting = new TreeSet<byte[]>(Bytes.BYTES_COMPARATOR);

    long totalBuffered = 0;
    long maxHeapUsage;

    EntryBuffers(long maxHeapUsage) {
      this.maxHeapUsage = maxHeapUsage;
    }

    /**
     * Append a log entry into the corresponding region buffer.
     * Blocks if the total heap usage has crossed the specified threshold.
     *
     * @throws InterruptedException
     * @throws IOException
     */
    void appendEntry(Entry entry) throws InterruptedException, IOException {
      HLogKey key = entry.getKey();

      RegionEntryBuffer buffer;
      long incrHeap;
      synchronized (this) {
        buffer = buffers.get(key.getEncodedRegionName());
        if (buffer == null) {
          buffer = new RegionEntryBuffer(key.getTablename(), key.getEncodedRegionName());
          buffers.put(key.getEncodedRegionName(), buffer);
        }
        incrHeap= buffer.appendEntry(entry);
      }

      // If we crossed the chunk threshold, wait for more space to be available
      synchronized (dataAvailable) {
        totalBuffered += incrHeap;
        while (totalBuffered > maxHeapUsage && thrown.get() == null) {
          LOG.debug("Used " + totalBuffered + " bytes of buffered edits, waiting for IO threads...");
          dataAvailable.wait(2000);
        }
        dataAvailable.notifyAll();
      }
      checkForErrors();
    }

    /**
     * @return RegionEntryBuffer a buffer of edits to be written or replayed.
     */
    synchronized RegionEntryBuffer getChunkToWrite() {
      long biggestSize = 0;
      byte[] biggestBufferKey = null;

      for (Map.Entry<byte[], RegionEntryBuffer> entry : buffers.entrySet()) {
        long size = entry.getValue().heapSize();
        if (size > biggestSize && (!currentlyWriting.contains(entry.getKey()))) {
          biggestSize = size;
          biggestBufferKey = entry.getKey();
        }
      }
      if (biggestBufferKey == null) {
        return null;
      }

      RegionEntryBuffer buffer = buffers.remove(biggestBufferKey);
      currentlyWriting.add(biggestBufferKey);
      return buffer;
    }

    void doneWriting(RegionEntryBuffer buffer) {
      synchronized (this) {
        boolean removed = currentlyWriting.remove(buffer.encodedRegionName);
        assert removed;
      }
      long size = buffer.heapSize();

      synchronized (dataAvailable) {
        totalBuffered -= size;
        // We may unblock writers
        dataAvailable.notifyAll();
      }
    }

    synchronized boolean isRegionCurrentlyWriting(byte[] region) {
      return currentlyWriting.contains(region);
    }
  }

  /**
   * A buffer of some number of edits for a given region.
   * This accumulates edits and also provides a memory optimization in order to
   * share a single byte array instance for the table and region name.
   * Also tracks memory usage of the accumulated edits.
   */
  static class RegionEntryBuffer implements HeapSize {
    long heapInBuffer = 0;
    List<Entry> entryBuffer;
    TableName tableName;
    byte[] encodedRegionName;

    RegionEntryBuffer(TableName tableName, byte[] region) {
      this.tableName = tableName;
      this.encodedRegionName = region;
      this.entryBuffer = new LinkedList<Entry>();
    }

    long appendEntry(Entry entry) {
      internify(entry);
      entryBuffer.add(entry);
      long incrHeap = entry.getEdit().heapSize() +
        ClassSize.align(2 * ClassSize.REFERENCE) + // HLogKey pointers
        0; // TODO linkedlist entry
      heapInBuffer += incrHeap;
      return incrHeap;
    }

    private void internify(Entry entry) {
      HLogKey k = entry.getKey();
      k.internTableName(this.tableName);
      k.internEncodedRegionName(this.encodedRegionName);
    }

    public long heapSize() {
      return heapInBuffer;
    }
  }

  class WriterThread extends Thread {
    private volatile boolean shouldStop = false;
    private OutputSink outputSink = null;

    WriterThread(OutputSink sink, int i) {
      super("WriterThread-" + i);
      outputSink = sink;
    }

    public void run()  {
      try {
        doRun();
      } catch (Throwable t) {
        LOG.error("Exiting thread", t);
        writerThreadError(t);
      }
    }

    private void doRun() throws IOException {
      LOG.debug("Writer thread " + this + ": starting");
      while (true) {
        RegionEntryBuffer buffer = entryBuffers.getChunkToWrite();
        if (buffer == null) {
          // No data currently available, wait on some more to show up
          synchronized (dataAvailable) {
            if (shouldStop && !this.outputSink.flush()) {
              return;
            }
            try {
              dataAvailable.wait(500);
            } catch (InterruptedException ie) {
              if (!shouldStop) {
                throw new RuntimeException(ie);
              }
            }
          }
          continue;
        }

        assert buffer != null;
        try {
          writeBuffer(buffer);
        } finally {
          entryBuffers.doneWriting(buffer);
        }
      }
    }

    private void writeBuffer(RegionEntryBuffer buffer) throws IOException {
      outputSink.append(buffer);
    }

    void finish() {
      synchronized (dataAvailable) {
        shouldStop = true;
        dataAvailable.notifyAll();
      }
    }
  }

  /**
   * The following class is an abstraction class to provide a common interface to support both
   * existing recovered edits file sink and region server WAL edits replay sink
   */
   abstract class OutputSink {

    protected Map<byte[], SinkWriter> writers = Collections
        .synchronizedMap(new TreeMap<byte[], SinkWriter>(Bytes.BYTES_COMPARATOR));;

    protected final Map<byte[], Long> regionMaximumEditLogSeqNum = Collections
        .synchronizedMap(new TreeMap<byte[], Long>(Bytes.BYTES_COMPARATOR));

    protected final List<WriterThread> writerThreads = Lists.newArrayList();

    /* Set of regions which we've decided should not output edits */
    protected final Set<byte[]> blacklistedRegions = Collections
        .synchronizedSet(new TreeSet<byte[]>(Bytes.BYTES_COMPARATOR));

    protected boolean closeAndCleanCompleted = false;

    protected boolean writersClosed = false;

    protected final int numThreads;

    protected CancelableProgressable reporter = null;

    protected AtomicLong skippedEdits = new AtomicLong();

    protected List<Path> splits = null;

    public OutputSink(int numWriters) {
      numThreads = numWriters;
    }

    void setReporter(CancelableProgressable reporter) {
      this.reporter = reporter;
    }

    /**
     * Start the threads that will pump data from the entryBuffers to the output files.
     */
    synchronized void startWriterThreads() {
      for (int i = 0; i < numThreads; i++) {
        WriterThread t = new WriterThread(this, i);
        t.start();
        writerThreads.add(t);
      }
    }

    /**
     *
     * Update region's maximum edit log SeqNum.
     */
    void updateRegionMaximumEditLogSeqNum(Entry entry) {
      synchronized (regionMaximumEditLogSeqNum) {
        Long currentMaxSeqNum = regionMaximumEditLogSeqNum.get(entry.getKey()
            .getEncodedRegionName());
        if (currentMaxSeqNum == null || entry.getKey().getLogSeqNum() > currentMaxSeqNum) {
          regionMaximumEditLogSeqNum.put(entry.getKey().getEncodedRegionName(), entry.getKey()
              .getLogSeqNum());
        }
      }
    }

    Long getRegionMaximumEditLogSeqNum(byte[] region) {
      return regionMaximumEditLogSeqNum.get(region);
    }

    /**
     * @return the number of currently opened writers
     */
    int getNumOpenWriters() {
      return this.writers.size();
    }

    long getSkippedEdits() {
      return this.skippedEdits.get();
    }

    /**
     * Wait for writer threads to dump all info to the sink
     * @return true when there is no error
     * @throws IOException
     */
    protected boolean finishWriting() throws IOException {
      LOG.info("Waiting for split writer threads to finish");
      boolean progress_failed = false;
      for (WriterThread t : writerThreads) {
        t.finish();
      }
      for (WriterThread t : writerThreads) {
        if (!progress_failed && reporter != null && !reporter.progress()) {
          progress_failed = true;
        }
        try {
          t.join();
        } catch (InterruptedException ie) {
          IOException iie = new InterruptedIOException();
          iie.initCause(ie);
          throw iie;
        }
      }
      checkForErrors();
      LOG.info("Split writers finished");
      return (!progress_failed);
    }

    abstract List<Path> finishWritingAndClose() throws IOException;

    /**
     * @return a map from encoded region ID to the number of edits written out for that region.
     */
    abstract Map<byte[], Long> getOutputCounts();

    /**
     * @return number of regions we've recovered
     */
    abstract int getNumberOfRecoveredRegions();

    /**
     * @param entry A WAL Edit Entry
     * @throws IOException
     */
    abstract void append(RegionEntryBuffer buffer) throws IOException;

    /**
     * WriterThread call this function to help flush internal remaining edits in buffer before close
     * @return true when underlying sink has something to flush
     */
    protected boolean flush() throws IOException {
      return false;
    }
  }

  /**
   * Class that manages the output streams from the log splitting process.
   */
  class LogRecoveredEditsOutputSink extends OutputSink {

    public LogRecoveredEditsOutputSink(int numWriters) {
      // More threads could potentially write faster at the expense
      // of causing more disk seeks as the logs are split.
      // 3. After a certain setting (probably around 3) the
      // process will be bound on the reader in the current
      // implementation anyway.
      super(numWriters);
    }

    /**
     * @return null if failed to report progress
     * @throws IOException
     */
    @Override
    List<Path> finishWritingAndClose() throws IOException {
      boolean isSuccessful = false;
      List<Path> result = null;
      try {
        isSuccessful = finishWriting();
      } finally {
        result = close();
        List<IOException> thrown = closeLogWriters(null);
        if (thrown != null && !thrown.isEmpty()) {
          throw MultipleIOException.createIOException(thrown);
        }
      }
      if (isSuccessful) {
        splits = result;
      }
      return splits;
    }

    /**
     * Close all of the output streams.
     * @return the list of paths written.
     */
    private List<Path> close() throws IOException {
      Preconditions.checkState(!closeAndCleanCompleted);

      final List<Path> paths = new ArrayList<Path>();
      final List<IOException> thrown = Lists.newArrayList();
      ThreadPoolExecutor closeThreadPool = Threads.getBoundedCachedThreadPool(numThreads, 30L,
        TimeUnit.SECONDS, new ThreadFactory() {
          private int count = 1;

          public Thread newThread(Runnable r) {
            Thread t = new Thread(r, "split-log-closeStream-" + count++);
            return t;
          }
        });
      CompletionService<Void> completionService =
        new ExecutorCompletionService<Void>(closeThreadPool);
      for (final Map.Entry<byte[], ? extends SinkWriter> writersEntry : writers.entrySet()) {
        LOG.debug("Submitting close of " + ((WriterAndPath)writersEntry.getValue()).p);
        completionService.submit(new Callable<Void>() {
          public Void call() throws Exception {
            WriterAndPath wap = (WriterAndPath) writersEntry.getValue();
            LOG.debug("Closing " + wap.p);
            try {
              wap.w.close();
            } catch (IOException ioe) {
              LOG.error("Couldn't close log at " + wap.p, ioe);
              thrown.add(ioe);
              return null;
            }
            LOG.info("Closed wap " + wap.p + " (wrote " + wap.editsWritten + " edits in "
                + (wap.nanosSpent / 1000 / 1000) + "ms)");

            if (wap.editsWritten == 0) {
              // just remove the empty recovered.edits file
              if (fs.exists(wap.p) && !fs.delete(wap.p, false)) {
                LOG.warn("Failed deleting empty " + wap.p);
                throw new IOException("Failed deleting empty  " + wap.p);
              }
              return null;
            }

            Path dst = getCompletedRecoveredEditsFilePath(wap.p,
              regionMaximumEditLogSeqNum.get(writersEntry.getKey()));
            try {
              if (!dst.equals(wap.p) && fs.exists(dst)) {
                LOG.warn("Found existing old edits file. It could be the "
                    + "result of a previous failed split attempt. Deleting " + dst + ", length="
                    + fs.getFileStatus(dst).getLen());
                if (!fs.delete(dst, false)) {
                  LOG.warn("Failed deleting of old " + dst);
                  throw new IOException("Failed deleting of old " + dst);
                }
              }
              // Skip the unit tests which create a splitter that reads and
              // writes the data without touching disk.
              // TestHLogSplit#testThreading is an example.
              if (fs.exists(wap.p)) {
                if (!fs.rename(wap.p, dst)) {
                  throw new IOException("Failed renaming " + wap.p + " to " + dst);
                }
                LOG.debug("Rename " + wap.p + " to " + dst);
              }
            } catch (IOException ioe) {
              LOG.error("Couldn't rename " + wap.p + " to " + dst, ioe);
              thrown.add(ioe);
              return null;
            }
            paths.add(dst);
            return null;
          }
        });
      }

      boolean progress_failed = false;
      try {
        for (int i = 0, n = this.writers.size(); i < n; i++) {
          Future<Void> future = completionService.take();
          future.get();
          if (!progress_failed && reporter != null && !reporter.progress()) {
            progress_failed = true;
          }
        }
      } catch (InterruptedException e) {
        IOException iie = new InterruptedIOException();
        iie.initCause(e);
        throw iie;
      } catch (ExecutionException e) {
        throw new IOException(e.getCause());
      } finally {
        closeThreadPool.shutdownNow();
      }

      if (!thrown.isEmpty()) {
        throw MultipleIOException.createIOException(thrown);
      }
      writersClosed = true;
      closeAndCleanCompleted = true;
      if (progress_failed) {
        return null;
      }
      return paths;
    }

    private List<IOException> closeLogWriters(List<IOException> thrown) throws IOException {
      if (writersClosed) {
        return thrown;
      }

      if (thrown == null) {
        thrown = Lists.newArrayList();
      }
      try {
        for (WriterThread t : writerThreads) {
          while (t.isAlive()) {
            t.shouldStop = true;
            t.interrupt();
            try {
              t.join(10);
            } catch (InterruptedException e) {
              IOException iie = new InterruptedIOException();
              iie.initCause(e);
              throw iie;
            }
          }
        }
      } finally {
        synchronized (writers) {
          WriterAndPath wap = null;
          for (SinkWriter tmpWAP : writers.values()) {
            try {
              wap = (WriterAndPath) tmpWAP;
              wap.w.close();
            } catch (IOException ioe) {
              LOG.error("Couldn't close log at " + wap.p, ioe);
              thrown.add(ioe);
              continue;
            }
            LOG.info("Closed log " + wap.p + " (wrote " + wap.editsWritten + " edits in "
                + (wap.nanosSpent / 1000 / 1000) + "ms)");
          }
        }
        writersClosed = true;
      }

      return thrown;
    }

    /**
     * Get a writer and path for a log starting at the given entry. This function is threadsafe so
     * long as multiple threads are always acting on different regions.
     * @return null if this region shouldn't output any logs
     */
    private WriterAndPath getWriterAndPath(Entry entry) throws IOException {
      byte region[] = entry.getKey().getEncodedRegionName();
      WriterAndPath ret = (WriterAndPath) writers.get(region);
      if (ret != null) {
        return ret;
      }
      // If we already decided that this region doesn't get any output
      // we don't need to check again.
      if (blacklistedRegions.contains(region)) {
        return null;
      }
      ret = createWAP(region, entry, rootDir, fs, conf);
      if (ret == null) {
        blacklistedRegions.add(region);
        return null;
      }
      writers.put(region, ret);
      return ret;
    }

    private WriterAndPath createWAP(byte[] region, Entry entry, Path rootdir, FileSystem fs,
        Configuration conf) throws IOException {
      Path regionedits = getRegionSplitEditsPath(fs, entry, rootdir, true);
      if (regionedits == null) {
        return null;
      }
      if (fs.exists(regionedits)) {
        LOG.warn("Found old edits file. It could be the "
            + "result of a previous failed split attempt. Deleting " + regionedits + ", length="
            + fs.getFileStatus(regionedits).getLen());
        if (!fs.delete(regionedits, false)) {
          LOG.warn("Failed delete of old " + regionedits);
        }
      }
      Writer w = createWriter(fs, regionedits, conf);
      LOG.debug("Creating writer path=" + regionedits + " region=" + Bytes.toStringBinary(region));
      return (new WriterAndPath(regionedits, w));
    }

    void append(RegionEntryBuffer buffer) throws IOException {
      List<Entry> entries = buffer.entryBuffer;
      if (entries.isEmpty()) {
        LOG.warn("got an empty buffer, skipping");
        return;
      }

      WriterAndPath wap = null;

      long startTime = System.nanoTime();
      try {
        int editsCount = 0;

        for (Entry logEntry : entries) {
          if (wap == null) {
            wap = getWriterAndPath(logEntry);
            if (wap == null) {
              // getWriterAndPath decided we don't need to write these edits
              return;
            }
          }
          wap.w.append(logEntry);
          this.updateRegionMaximumEditLogSeqNum(logEntry);
          editsCount++;
        }
        // Pass along summary statistics
        wap.incrementEdits(editsCount);
        wap.incrementNanoTime(System.nanoTime() - startTime);
      } catch (IOException e) {
        e = RemoteExceptionHandler.checkIOException(e);
        LOG.fatal(" Got while writing log entry to log", e);
        throw e;
      }
    }

    /**
     * @return a map from encoded region ID to the number of edits written out for that region.
     */
    Map<byte[], Long> getOutputCounts() {
      TreeMap<byte[], Long> ret = new TreeMap<byte[], Long>(Bytes.BYTES_COMPARATOR);
      synchronized (writers) {
        for (Map.Entry<byte[], ? extends SinkWriter> entry : writers.entrySet()) {
          ret.put(entry.getKey(), entry.getValue().editsWritten);
        }
      }
      return ret;
    }

    @Override
    int getNumberOfRecoveredRegions() {
      return writers.size();
    }
  }

  /**
   * Class wraps the actual writer which writes data out and related statistics
   */
  private abstract static class SinkWriter {
    /* Count of edits written to this path */
    long editsWritten = 0;
    /* Number of nanos spent writing to this log */
    long nanosSpent = 0;

    void incrementEdits(int edits) {
      editsWritten += edits;
    }

    void incrementNanoTime(long nanos) {
      nanosSpent += nanos;
    }
  }

  /**
   * Private data structure that wraps a Writer and its Path, also collecting statistics about the
   * data written to this output.
   */
  private final static class WriterAndPath extends SinkWriter {
    final Path p;
    final Writer w;

    WriterAndPath(final Path p, final Writer w) {
      this.p = p;
      this.w = w;
    }
  }

  /**
   * Class that manages to replay edits from WAL files directly to assigned fail over region servers
   */
  class LogReplayOutputSink extends OutputSink {
    private static final double BUFFER_THRESHOLD = 0.35;
    private static final String KEY_DELIMITER = "#";

    private long waitRegionOnlineTimeOut;
    private final Set<String> recoveredRegions = Collections.synchronizedSet(new HashSet<String>());
    private final Map<String, RegionServerWriter> writers =
        new ConcurrentHashMap<String, RegionServerWriter>();
    // online encoded region name -> region location map
    private final Map<String, HRegionLocation> onlineRegions =
        new ConcurrentHashMap<String, HRegionLocation>();

    private Map<TableName, HConnection> tableNameToHConnectionMap = Collections
        .synchronizedMap(new TreeMap<TableName, HConnection>());
    /**
     * Map key -> value layout
     * <servername>:<table name> -> Queue<Row>
     */
    private Map<String, List<Pair<HRegionLocation, Row>>> serverToBufferQueueMap =
        new ConcurrentHashMap<String, List<Pair<HRegionLocation, Row>>>();
    private List<Throwable> thrown = new ArrayList<Throwable>();

    // The following sink is used in distrubitedLogReplay mode for entries of regions in a disabling
    // table. It's a limitation of distributedLogReplay. Because log replay needs a region is
    // assigned and online before it can replay wal edits while regions of disabling/disabled table
    // won't be assigned by AM. We can retire this code after HBASE-8234.
    private LogRecoveredEditsOutputSink logRecoveredEditsOutputSink;
    private boolean hasEditsInDisablingOrDisabledTables = false;

    public LogReplayOutputSink(int numWriters) {
      super(numWriters);
      this.waitRegionOnlineTimeOut = conf.getInt("hbase.splitlog.manager.timeout",
        SplitLogManager.DEFAULT_TIMEOUT);
      this.logRecoveredEditsOutputSink = new LogRecoveredEditsOutputSink(numWriters);
      this.logRecoveredEditsOutputSink.setReporter(reporter);
    }

    void append(RegionEntryBuffer buffer) throws IOException {
      List<Entry> entries = buffer.entryBuffer;
      if (entries.isEmpty()) {
        LOG.warn("got an empty buffer, skipping");
        return;
      }

      // check if current region in a disabling or disabled table
      if (disablingOrDisabledTables.contains(buffer.tableName)) {
        // need fall back to old way
        logRecoveredEditsOutputSink.append(buffer);
        hasEditsInDisablingOrDisabledTables = true;
        // store regions we have recovered so far
        addToRecoveredRegions(Bytes.toString(buffer.encodedRegionName));
        return;
      }

      // group entries by region servers
      groupEditsByServer(entries);

      // process workitems
      String maxLocKey = null;
      int maxSize = 0;
      List<Pair<HRegionLocation, Row>> maxQueue = null;
      synchronized (this.serverToBufferQueueMap) {
        for (String key : this.serverToBufferQueueMap.keySet()) {
          List<Pair<HRegionLocation, Row>> curQueue = this.serverToBufferQueueMap.get(key);
          if (curQueue.size() > maxSize) {
            maxSize = curQueue.size();
            maxQueue = curQueue;
            maxLocKey = key;
          }
        }
        if (maxSize < minBatchSize
            && entryBuffers.totalBuffered < BUFFER_THRESHOLD * entryBuffers.maxHeapUsage) {
          // buffer more to process
          return;
        } else if (maxSize > 0) {
          this.serverToBufferQueueMap.remove(maxLocKey);
        }
      }

      if (maxSize > 0) {
        processWorkItems(maxLocKey, maxQueue);
      }
    }

    private void addToRecoveredRegions(String encodedRegionName) {
      if (!recoveredRegions.contains(encodedRegionName)) {
        recoveredRegions.add(encodedRegionName);
      }
    }

    /**
     * Helper function to group WALEntries to individual region servers
     * @throws IOException
     */
    private void groupEditsByServer(List<Entry> entries) throws IOException {
      Set<TableName> nonExistentTables = null;
      Long cachedLastFlushedSequenceId = -1l;
      for (HLog.Entry entry : entries) {
        WALEdit edit = entry.getEdit();
        TableName table = entry.getKey().getTablename();
        String encodeRegionNameStr = Bytes.toString(entry.getKey().getEncodedRegionName());
        // skip edits of non-existent tables
        if (nonExistentTables != null && nonExistentTables.contains(table)) {
          this.skippedEdits.incrementAndGet();
          continue;
        }

        Map<byte[], Long> maxStoreSequenceIds = null;
        boolean needSkip = false;
        Put put = null;
        Delete del = null;
        KeyValue lastKV = null;
        HRegionLocation loc = null;
        Row preRow = null;
        HRegionLocation preLoc = null;
        Row lastAddedRow = null; // it is not really needed here just be conservative
        String preKey = null;
        List<KeyValue> kvs = edit.getKeyValues();
        HConnection hconn = this.getConnectionByTableName(table);

        for (KeyValue kv : kvs) {
          // filtering HLog meta entries
          // We don't handle HBASE-2231 because we may or may not replay a compaction event.
          // Details at https://issues.apache.org/jira/browse/HBASE-2231?focusedCommentId=13647143&
          // page=com.atlassian.jira.plugin.system.issuetabpanels:comment-tabpanel#comment-13647143
          if (kv.matchingFamily(WALEdit.METAFAMILY)) continue;

          if (lastKV == null || lastKV.getType() != kv.getType() || !lastKV.matchingRow(kv)) {
            if (preRow != null) {
              synchronized (serverToBufferQueueMap) {
                List<Pair<HRegionLocation, Row>> queue = serverToBufferQueueMap.get(preKey);
                if (queue == null) {
                  queue = Collections.synchronizedList(new ArrayList<Pair<HRegionLocation, Row>>());
                  serverToBufferQueueMap.put(preKey, queue);
                }
                queue.add(new Pair<HRegionLocation, Row>(preLoc, preRow));
                lastAddedRow = preRow;
              }
              // store regions we have recovered so far
              addToRecoveredRegions(preLoc.getRegionInfo().getEncodedName());
            }

            try {
              loc = locateRegionAndRefreshLastFlushedSequenceId(hconn, table, kv.getRow(),
                encodeRegionNameStr);
            } catch (TableNotFoundException ex) {
              // table has been deleted so skip edits of the table
              LOG.info("Table " + table
                  + " doesn't exist. Skip log replay for region " + encodeRegionNameStr);
              lastFlushedSequenceIds.put(encodeRegionNameStr, Long.MAX_VALUE);
              if (nonExistentTables == null) {
                nonExistentTables = new TreeSet<TableName>();
              }
              nonExistentTables.add(table);
              this.skippedEdits.incrementAndGet();
              needSkip = true;
              break;
            }

            cachedLastFlushedSequenceId =
                lastFlushedSequenceIds.get(loc.getRegionInfo().getEncodedName());
            if (cachedLastFlushedSequenceId != null
                && cachedLastFlushedSequenceId >= entry.getKey().getLogSeqNum()) {
              // skip the whole HLog entry
              this.skippedEdits.incrementAndGet();
              needSkip = true;
              break;
            } else {
              if (maxStoreSequenceIds == null) {
                maxStoreSequenceIds =
                    regionMaxSeqIdInStores.get(loc.getRegionInfo().getEncodedName());
              }
              if (maxStoreSequenceIds != null) {
                Long maxStoreSeqId = maxStoreSequenceIds.get(kv.getFamily());
                if (maxStoreSeqId == null || maxStoreSeqId >= entry.getKey().getLogSeqNum()) {
                  // skip current kv if column family doesn't exist anymore or already flushed
                  continue;
                }
              }
            }

            if (kv.isDelete()) {
              del = new Delete(kv.getRow());
              del.setClusterId(entry.getKey().getClusterId());
              preRow = del;
            } else {
              put = new Put(kv.getRow());
              put.setClusterId(entry.getKey().getClusterId());
              preRow = put;
            }
            preKey = loc.getHostnamePort() + KEY_DELIMITER + table.getNameAsString();
            preLoc = loc;
          }
          if (kv.isDelete()) {
            del.addDeleteMarker(kv);
          } else {
            put.add(kv);
          }
          lastKV = kv;
        }

        // skip the edit
        if(needSkip) continue;

        // add the last row
        if (preRow != null && lastAddedRow != preRow) {
          synchronized (serverToBufferQueueMap) {
            List<Pair<HRegionLocation, Row>> queue = serverToBufferQueueMap.get(preKey);
            if (queue == null) {
              queue = Collections.synchronizedList(new ArrayList<Pair<HRegionLocation, Row>>());
              serverToBufferQueueMap.put(preKey, queue);
            }
            queue.add(new Pair<HRegionLocation, Row>(preLoc, preRow));
          }
          // store regions we have recovered so far
          addToRecoveredRegions(preLoc.getRegionInfo().getEncodedName());
        }
      }
    }

    /**
     * Locate destination region based on table name & row. This function also makes sure the
     * destination region is online for replay.
     * @throws IOException
     */
    private HRegionLocation locateRegionAndRefreshLastFlushedSequenceId(HConnection hconn,
        TableName table, byte[] row, String originalEncodedRegionName) throws IOException {
      // fetch location from cache
      HRegionLocation loc = onlineRegions.get(originalEncodedRegionName);
      if(loc != null) return loc;
      // fetch location from .META.
      loc = hconn.getRegionLocation(table, row, false);
      if (loc == null) {
        throw new IOException("Can't locate location for row:" + Bytes.toString(row)
            + " of table:" + table);
      }
      // check if current row moves to a different region due to region merge/split
      if (!originalEncodedRegionName.equalsIgnoreCase(loc.getRegionInfo().getEncodedName())) {
        // originalEncodedRegionName should have already flushed
        lastFlushedSequenceIds.put(originalEncodedRegionName, Long.MAX_VALUE);
        HRegionLocation tmpLoc = onlineRegions.get(loc.getRegionInfo().getEncodedName());
        if (tmpLoc != null) return tmpLoc;
      }

      Long lastFlushedSequenceId = -1l;
      loc = waitUntilRegionOnline(loc, row, this.waitRegionOnlineTimeOut);
      Long cachedLastFlushedSequenceId = lastFlushedSequenceIds.get(loc.getRegionInfo()
          .getEncodedName());

      // retrieve last flushed sequence Id from ZK. Because region postOpenDeployTasks will
      // update the value for the region
      RegionStoreSequenceIds ids =
          SplitLogManager.getRegionFlushedSequenceId(watcher, failedServerName, loc.getRegionInfo()
              .getEncodedName());
      if(ids != null) {
        lastFlushedSequenceId = ids.getLastFlushedSequenceId();
        Map<byte[], Long> storeIds = new TreeMap<byte[], Long>(Bytes.BYTES_COMPARATOR);
        List<StoreSequenceId> maxSeqIdInStores = ids.getStoreSequenceIdList();
        for (StoreSequenceId id : maxSeqIdInStores) {
          storeIds.put(id.getFamilyName().toByteArray(), id.getSequenceId());
        }
        regionMaxSeqIdInStores.put(loc.getRegionInfo().getEncodedName(), storeIds);
      }

      if (cachedLastFlushedSequenceId == null
          || lastFlushedSequenceId > cachedLastFlushedSequenceId) {
        lastFlushedSequenceIds.put(loc.getRegionInfo().getEncodedName(), lastFlushedSequenceId);
      } else if (loc.getRegionInfo().isRecovering() == false) {
        // region isn't in recovering at all because WAL file may contain a region that has
        // been moved to somewhere before hosting RS fails
        lastFlushedSequenceIds.put(loc.getRegionInfo().getEncodedName(), Long.MAX_VALUE);
        LOG.info("logReplay skip region: " + loc.getRegionInfo().getEncodedName()
            + " because it's not in recovering.");
      }

      onlineRegions.put(loc.getRegionInfo().getEncodedName(), loc);
      return loc;
    }

    private void processWorkItems(String key, List<Pair<HRegionLocation, Row>> actions)
        throws IOException {
      RegionServerWriter rsw = null;

      long startTime = System.nanoTime();
      try {
        rsw = getRegionServerWriter(key);
        rsw.sink.replayEntries(actions);

        // Pass along summary statistics
        rsw.incrementEdits(actions.size());
        rsw.incrementNanoTime(System.nanoTime() - startTime);
      } catch (IOException e) {
        e = RemoteExceptionHandler.checkIOException(e);
        LOG.fatal(" Got while writing log entry to log", e);
        throw e;
      }
    }

    /**
     * Wait until region is online on the destination region server
     * @param loc
     * @param row
     * @param timeout How long to wait
     * @return True when region is online on the destination region server
     * @throws InterruptedException
     */
    private HRegionLocation waitUntilRegionOnline(HRegionLocation loc, byte[] row,
        final long timeout)
        throws IOException {
      final long endTime = EnvironmentEdgeManager.currentTimeMillis() + timeout;
      final long pause = conf.getLong(HConstants.HBASE_CLIENT_PAUSE,
        HConstants.DEFAULT_HBASE_CLIENT_PAUSE);
      boolean reloadLocation = false;
      TableName tableName = loc.getRegionInfo().getTableName();
      int tries = 0;
      Throwable cause = null;
      while (endTime > EnvironmentEdgeManager.currentTimeMillis()) {
        try {
          // Try and get regioninfo from the hosting server.
          HConnection hconn = getConnectionByTableName(tableName);
          if(reloadLocation) {
            loc = hconn.getRegionLocation(tableName, row, true);
          }
          BlockingInterface remoteSvr = hconn.getAdmin(loc.getServerName());
          HRegionInfo region = loc.getRegionInfo();
          if((region =ProtobufUtil.getRegionInfo(remoteSvr, region.getRegionName())) != null) {
            loc.getRegionInfo().setRecovering(region.isRecovering());
            return loc;
          }
        } catch (IOException e) {
          cause = e.getCause();
          if(!(cause instanceof RegionOpeningException)) {
            reloadLocation = true;
          }
        }
        long expectedSleep = ConnectionUtils.getPauseTime(pause, tries);
        try {
          Thread.sleep(expectedSleep);
        } catch (InterruptedException e) {
          Thread.currentThread().interrupt();
          throw new IOException("Interrupted when waiting regon " +
              loc.getRegionInfo().getEncodedName() + " online.", e);
        }
        tries++;
      }

      throw new IOException("Timeout when waiting region " + loc.getRegionInfo().getEncodedName() +
        " online for " + timeout + " milliseconds.", cause);
    }

    @Override
    protected boolean flush() throws IOException {
      String curLoc = null;
      int curSize = 0;
      List<Pair<HRegionLocation, Row>> curQueue = null;
      synchronized (this.serverToBufferQueueMap) {
        for (String locationKey : this.serverToBufferQueueMap.keySet()) {
          curQueue = this.serverToBufferQueueMap.get(locationKey);
          if (!curQueue.isEmpty()) {
            curSize = curQueue.size();
            curLoc = locationKey;
            break;
          }
        }
        if (curSize > 0) {
          this.serverToBufferQueueMap.remove(curLoc);
        }
      }

      if (curSize > 0) {
        this.processWorkItems(curLoc, curQueue);
        dataAvailable.notifyAll();
        return true;
      }
      return false;
    }

    void addWriterError(Throwable t) {
      thrown.add(t);
    }

    @Override
    List<Path> finishWritingAndClose() throws IOException {
      try {
        if (!finishWriting()) {
          return null;
        }
        if (hasEditsInDisablingOrDisabledTables) {
          splits = logRecoveredEditsOutputSink.finishWritingAndClose();
        } else {
          splits = new ArrayList<Path>();
        }
        // returns an empty array in order to keep interface same as old way
        return splits;
      } finally {
        List<IOException> thrown = closeRegionServerWriters();
        if (thrown != null && !thrown.isEmpty()) {
          throw MultipleIOException.createIOException(thrown);
        }
      }
    }

    @Override
    int getNumOpenWriters() {
      return this.writers.size() + this.logRecoveredEditsOutputSink.getNumOpenWriters();
    }

    private List<IOException> closeRegionServerWriters() throws IOException {
      List<IOException> result = null;
      if (!writersClosed) {
        result = Lists.newArrayList();
        try {
          for (WriterThread t : writerThreads) {
            while (t.isAlive()) {
              t.shouldStop = true;
              t.interrupt();
              try {
                t.join(10);
              } catch (InterruptedException e) {
                IOException iie = new InterruptedIOException();
                iie.initCause(e);
                throw iie;
              }
            }
          }
        } finally {
          synchronized (writers) {
            for (String locationKey : writers.keySet()) {
              RegionServerWriter tmpW = writers.get(locationKey);
              try {
                tmpW.close();
              } catch (IOException ioe) {
                LOG.error("Couldn't close writer for region server:" + locationKey, ioe);
                result.add(ioe);
              }
            }
          }

          // close connections
          synchronized (this.tableNameToHConnectionMap) {
            for (TableName tableName : this.tableNameToHConnectionMap.keySet()) {
              HConnection hconn = this.tableNameToHConnectionMap.get(tableName);
              try {
                hconn.clearRegionCache();
                hconn.close();
              } catch (IOException ioe) {
                result.add(ioe);
              }
            }
          }
          writersClosed = true;
        }
      }
      return result;
    }

    Map<byte[], Long> getOutputCounts() {
      TreeMap<byte[], Long> ret = new TreeMap<byte[], Long>(Bytes.BYTES_COMPARATOR);
      synchronized (writers) {
        for (Map.Entry<String, RegionServerWriter> entry : writers.entrySet()) {
          ret.put(Bytes.toBytes(entry.getKey()), entry.getValue().editsWritten);
        }
      }
      return ret;
    }

    @Override
    int getNumberOfRecoveredRegions() {
      return this.recoveredRegions.size();
    }

    /**
     * Get a writer and path for a log starting at the given entry. This function is threadsafe so
     * long as multiple threads are always acting on different regions.
     * @return null if this region shouldn't output any logs
     */
    private RegionServerWriter getRegionServerWriter(String loc) throws IOException {
      RegionServerWriter ret = writers.get(loc);
      if (ret != null) {
        return ret;
      }

      TableName tableName = getTableFromLocationStr(loc);
      if(tableName != null){
        LOG.warn("Invalid location string:" + loc + " found.");
      }

      HConnection hconn = getConnectionByTableName(tableName);
      synchronized (writers) {
        ret = writers.get(loc);
        if (ret == null) {
          ret = new RegionServerWriter(conf, tableName, hconn);
          writers.put(loc, ret);
        }
      }
      return ret;
    }

    private HConnection getConnectionByTableName(final TableName tableName) throws IOException {
      HConnection hconn = this.tableNameToHConnectionMap.get(tableName);
      if (hconn == null) {
        synchronized (this.tableNameToHConnectionMap) {
          hconn = this.tableNameToHConnectionMap.get(tableName);
          if (hconn == null) {
            hconn = HConnectionManager.getConnection(conf);
            this.tableNameToHConnectionMap.put(tableName, hconn);
          }
        }
      }
      return hconn;
    }
<<<<<<< HEAD
    
    private TableName getTableFromLocationStr(String loc) {
=======

    private String getTableFromLocationStr(String loc) {
>>>>>>> fb8e3d0f
      /**
       * location key is in format <server name:port>#<table name>
       */
      String[] splits = loc.split(KEY_DELIMITER);
      if (splits.length != 2) {
        return null;
      }
      return TableName.valueOf(splits[1]);
    }
  }

  /**
   * Private data structure that wraps a receiving RS and collecting statistics about the data
   * written to this newly assigned RS.
   */
  private final static class RegionServerWriter extends SinkWriter {
    final WALEditsReplaySink sink;

    RegionServerWriter(final Configuration conf, final TableName tableName, final HConnection conn)
        throws IOException {
      this.sink = new WALEditsReplaySink(conf, tableName, conn);
    }

    void close() throws IOException {
    }
  }

  static class CorruptedLogFileException extends Exception {
    private static final long serialVersionUID = 1L;

    CorruptedLogFileException(String s) {
      super(s);
    }
  }
}<|MERGE_RESOLUTION|>--- conflicted
+++ resolved
@@ -22,11 +22,8 @@
 import java.io.FileNotFoundException;
 import java.io.IOException;
 import java.io.InterruptedIOException;
-<<<<<<< HEAD
 import java.lang.reflect.Constructor;
 import java.lang.reflect.InvocationTargetException;
-=======
->>>>>>> fb8e3d0f
 import java.text.ParseException;
 import java.util.ArrayList;
 import java.util.Collections;
@@ -40,10 +37,7 @@
 import java.util.concurrent.Callable;
 import java.util.concurrent.CompletionService;
 import java.util.concurrent.ConcurrentHashMap;
-<<<<<<< HEAD
 import java.util.concurrent.CountDownLatch;
-=======
->>>>>>> fb8e3d0f
 import java.util.concurrent.ExecutionException;
 import java.util.concurrent.ExecutorCompletionService;
 import java.util.concurrent.Future;
@@ -60,10 +54,7 @@
 import org.apache.hadoop.fs.FileStatus;
 import org.apache.hadoop.fs.FileSystem;
 import org.apache.hadoop.fs.Path;
-<<<<<<< HEAD
 import org.apache.hadoop.hbase.TableName;
-=======
->>>>>>> fb8e3d0f
 import org.apache.hadoop.hbase.HConstants;
 import org.apache.hadoop.hbase.HRegionInfo;
 import org.apache.hadoop.hbase.HRegionLocation;
@@ -970,7 +961,7 @@
     abstract int getNumberOfRecoveredRegions();
 
     /**
-     * @param entry A WAL Edit Entry
+     * @param buffer A WAL Edit Entry
      * @throws IOException
      */
     abstract void append(RegionEntryBuffer buffer) throws IOException;
@@ -1816,13 +1807,7 @@
       }
       return hconn;
     }
-<<<<<<< HEAD
-    
     private TableName getTableFromLocationStr(String loc) {
-=======
-
-    private String getTableFromLocationStr(String loc) {
->>>>>>> fb8e3d0f
       /**
        * location key is in format <server name:port>#<table name>
        */
