--- conflicted
+++ resolved
@@ -2200,17 +2200,11 @@
       // -------------------------
       // STEP 5. Append the edit to WAL. Do not sync wal.
       // -------------------------
-<<<<<<< HEAD
-      Mutation first = batchOp.operations[firstIndex].getFirst();
-      txid = this.log.appendNoSync(this.getRegionInfo(), this.htableDescriptor.getTableName(),
-               walEdit, first.getClusterId(), now, this.htableDescriptor);
-=======
       Mutation mutation = batchOp.operations[firstIndex];
       if (walEdit.size() > 0) {
-        txid = this.log.appendNoSync(this.getRegionInfo(), this.htableDescriptor.getName(),
+        txid = this.log.appendNoSync(this.getRegionInfo(), this.htableDescriptor.getTableName(),
                walEdit, mutation.getClusterId(), now, this.htableDescriptor);
       }
->>>>>>> fb8e3d0f
 
       // -------------------------------
       // STEP 6. Release row locks, etc.
@@ -4749,43 +4743,15 @@
             //store the kvs to the temporary memstore before writing HLog
             tempMemstore.put(store, kvs);
           }
-<<<<<<< HEAD
-
-          //store the kvs to the temporary memstore before writing HLog
-          tempMemstore.put(store, kvs);
-        }
-
-        // Actually write to WAL now
-        if (writeToWAL) {
-          // Using default cluster id, as this can only happen in the orginating
-          // cluster. A slave cluster receives the final value (not the delta)
-          // as a Put.
-          txid = this.log.appendNoSync(this.getRegionInfo(),
-              this.htableDescriptor.getTableName(),
-              walEdits, HConstants.DEFAULT_CLUSTER_ID,
-              EnvironmentEdgeManager.currentTimeMillis(),
-              this.htableDescriptor);
-        } else {
-          recordMutationWithoutWal(append.getFamilyMap());
-        }
-
-        //Actually write to Memstore now
-        for (Map.Entry<Store, List<KeyValue>> entry : tempMemstore.entrySet()) {
-          Store store = entry.getKey();
-          if (store.getFamily().getMaxVersions() == 1) {
-            // upsert if VERSIONS for this CF == 1
-            size += store.upsert(entry.getValue(), getSmallestReadPoint());
-=======
   
           // Actually write to WAL now
           if (writeToWAL) {
             // Using default cluster id, as this can only happen in the orginating
             // cluster. A slave cluster receives the final value (not the delta)
             // as a Put.
-            txid = this.log.appendNoSync(this.getRegionInfo(), this.htableDescriptor.getName(),
+            txid = this.log.appendNoSync(this.getRegionInfo(), this.htableDescriptor.getTableName(),
               walEdits, HConstants.DEFAULT_CLUSTER_ID, EnvironmentEdgeManager.currentTimeMillis(),
               this.htableDescriptor);
->>>>>>> fb8e3d0f
           } else {
             recordMutationWithoutWal(append.getFamilyMap());
           }
@@ -4927,40 +4893,15 @@
             //store the kvs to the temporary memstore before writing HLog
             tempMemstore.put(store, kvs);
           }
-<<<<<<< HEAD
-
-          //store the kvs to the temporary memstore before writing HLog
-          tempMemstore.put(store, kvs);
-        }
-
-        // Actually write to WAL now
-        if (writeToWAL) {
-          // Using default cluster id, as this can only happen in the orginating
-          // cluster. A slave cluster receives the final value (not the delta)
-          // as a Put.
-          txid = this.log.appendNoSync(this.getRegionInfo(), this.htableDescriptor.getTableName(),
-              walEdits, HConstants.DEFAULT_CLUSTER_ID, EnvironmentEdgeManager.currentTimeMillis(),
-              this.htableDescriptor);
-        } else {
-          recordMutationWithoutWal(increment.getFamilyMap());
-        }
-        //Actually write to Memstore now
-        for (Map.Entry<Store, List<KeyValue>> entry : tempMemstore.entrySet()) {
-          Store store = entry.getKey();
-          if (store.getFamily().getMaxVersions() == 1) {
-            // upsert if VERSIONS for this CF == 1
-            size += store.upsert(entry.getValue(), getSmallestReadPoint());
-=======
   
           // Actually write to WAL now
           if (writeToWAL) {
             // Using default cluster id, as this can only happen in the orginating
             // cluster. A slave cluster receives the final value (not the delta)
             // as a Put.
-            txid = this.log.appendNoSync(this.getRegionInfo(), this.htableDescriptor.getName(),
+            txid = this.log.appendNoSync(this.getRegionInfo(), this.htableDescriptor.getTableName(),
                 walEdits, HConstants.DEFAULT_CLUSTER_ID, EnvironmentEdgeManager.currentTimeMillis(),
                 this.htableDescriptor);
->>>>>>> fb8e3d0f
           } else {
             recordMutationWithoutWal(increment.getFamilyMap());
           }
@@ -5176,12 +5117,7 @@
       final HLog log, final Configuration c,
       final boolean majorCompact)
   throws IOException {
-<<<<<<< HEAD
     HRegion region = null;
-=======
-    HRegion region;
-    String metaStr = Bytes.toString(HConstants.META_TABLE_NAME);
->>>>>>> fb8e3d0f
     // Currently expects tables have one region only.
     if (FSUtils.getTableName(p).equals(HConstants.META_TABLE_NAME)) {
       region = HRegion.newHRegion(p, log, fs, c,
