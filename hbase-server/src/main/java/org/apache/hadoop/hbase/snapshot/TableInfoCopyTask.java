--- conflicted
+++ resolved
@@ -62,14 +62,8 @@
     LOG.debug("Attempting to copy table info for snapshot:"
         + ClientSnapshotDescriptionUtils.toString(this.snapshot));
     // get the HTable descriptor
-<<<<<<< HEAD
-    HTableDescriptor orig = FSTableDescriptors.getTableDescriptor(fs, rootDir,
+    HTableDescriptor orig = FSTableDescriptors.getTableDescriptorFromFs(fs, rootDir,
         TableName.valueOf(this.snapshot.getTable()));
-=======
-
-    HTableDescriptor orig = FSTableDescriptors.getTableDescriptorFromFs(fs, rootDir,
-      this.snapshot.getTable());
->>>>>>> 0dce9993
     this.rethrowException();
     // write a copy of descriptor to the snapshot directory
     Path snapshotDir = SnapshotDescriptionUtils.getWorkingSnapshotDir(snapshot, rootDir);
