/**
 * Licensed to the Apache Software Foundation (ASF) under one
 * or more contributor license agreements.  See the NOTICE file
 * distributed with this work for additional information
 * regarding copyright ownership.  The ASF licenses this file
 * to you under the Apache License, Version 2.0 (the
 * "License"); you may not use this file except in compliance
 * with the License.  You may obtain a copy of the License at
 *
 *     http://www.apache.org/licenses/LICENSE-2.0
 *
 * Unless required by applicable law or agreed to in writing, software
 * distributed under the License is distributed on an "AS IS" BASIS,
 * WITHOUT WARRANTIES OR CONDITIONS OF ANY KIND, either express or implied.
 * See the License for the specific language governing permissions and
 * limitations under the License.
 */
package org.apache.hadoop.hbase.regionserver;

import java.io.IOException;
import java.util.Collection;
import java.util.List;
import java.util.NavigableSet;

import org.apache.hadoop.classification.InterfaceAudience;
import org.apache.hadoop.classification.InterfaceStability;
import org.apache.hadoop.fs.FileSystem;
import org.apache.hadoop.fs.Path;
import org.apache.hadoop.hbase.Cell;
import org.apache.hadoop.hbase.TableName;
import org.apache.hadoop.hbase.HColumnDescriptor;
import org.apache.hadoop.hbase.HRegionInfo;
import org.apache.hadoop.hbase.KeyValue;
import org.apache.hadoop.hbase.client.Scan;
import org.apache.hadoop.hbase.io.HeapSize;
import org.apache.hadoop.hbase.io.compress.Compression;
import org.apache.hadoop.hbase.io.hfile.CacheConfig;
import org.apache.hadoop.hbase.io.hfile.HFileDataBlockEncoder;
import org.apache.hadoop.hbase.protobuf.generated.WALProtos.CompactionDescriptor;
import org.apache.hadoop.hbase.regionserver.compactions.CompactionContext;
import org.apache.hadoop.hbase.regionserver.compactions.CompactionProgress;
import org.apache.hadoop.hbase.regionserver.compactions.CompactionRequest;

/**
 * Interface for objects that hold a column family in a Region. Its a memstore and a set of zero or
 * more StoreFiles, which stretch backwards over time.
 */
@InterfaceAudience.Private
@InterfaceStability.Evolving
public interface Store extends HeapSize, StoreConfigInformation {

  /* The default priority for user-specified compaction requests.
   * The user gets top priority unless we have blocking compactions. (Pri <= 0)
   */ int PRIORITY_USER = 1;
  int NO_PRIORITY = Integer.MIN_VALUE;

  // General Accessors
  KeyValue.KVComparator getComparator();

  Collection<StoreFile> getStorefiles();

  /**
   * Close all the readers We don't need to worry about subsequent requests because the HRegion
   * holds a write lock that will prevent any more reads or writes.
   * @return the {@link StoreFile StoreFiles} that were previously being used.
   * @throws IOException on failure
   */
  Collection<StoreFile> close() throws IOException;

  /**
   * Return a scanner for both the memstore and the HStore files. Assumes we are not in a
   * compaction.
   * @param scan Scan to apply when scanning the stores
   * @param targetCols columns to scan
   * @return a scanner over the current key values
   * @throws IOException on failure
   */
  KeyValueScanner getScanner(Scan scan, final NavigableSet<byte[]> targetCols)
      throws IOException;

  /**
   * Get all scanners with no filtering based on TTL (that happens further down
   * the line).
   * @param cacheBlocks
   * @param isGet
   * @param isCompaction
   * @param matcher
   * @param startRow
   * @param stopRow
   * @return all scanners for this store
   */
  List<KeyValueScanner> getScanners(
    boolean cacheBlocks,
    boolean isGet,
    boolean isCompaction,
    ScanQueryMatcher matcher,
    byte[] startRow,
    byte[] stopRow
  ) throws IOException;

  ScanInfo getScanInfo();

  /**
   * Adds or replaces the specified KeyValues.
   * <p>
   * For each KeyValue specified, if a cell with the same row, family, and qualifier exists in
   * MemStore, it will be replaced. Otherwise, it will just be inserted to MemStore.
   * <p>
   * This operation is atomic on each KeyValue (row/family/qualifier) but not necessarily atomic
   * across all of them.
   * @param cells
   * @param readpoint readpoint below which we can safely remove duplicate KVs
   * @return memstore size delta
   * @throws IOException
   */
  long upsert(Iterable<? extends Cell> cells, long readpoint) throws IOException;

  /**
   * Adds a value to the memstore
   * @param kv
   * @return memstore size delta
   */
  long add(KeyValue kv);

  /**
   * When was the last edit done in the memstore
   */
  long timeOfOldestEdit();

  /**
   * Removes a kv from the memstore. The KeyValue is removed only if its key & memstoreTS match the
   * key & memstoreTS value of the kv parameter.
   * @param kv
   */
  void rollback(final KeyValue kv);

  /**
   * Find the key that matches <i>row</i> exactly, or the one that immediately precedes it. WARNING:
   * Only use this method on a table where writes occur with strictly increasing timestamps. This
   * method assumes this pattern of writes in order to make it reasonably performant. Also our
   * search is dependent on the axiom that deletes are for cells that are in the container that
   * follows whether a memstore snapshot or a storefile, not for the current container: i.e. we'll
   * see deletes before we come across cells we are to delete. Presumption is that the
   * memstore#kvset is processed before memstore#snapshot and so on.
   * @param row The row key of the targeted row.
   * @return Found keyvalue or null if none found.
   * @throws IOException
   */
  KeyValue getRowKeyAtOrBefore(final byte[] row) throws IOException;

  FileSystem getFileSystem();

  /*
   * @param maxKeyCount
   * @param compression Compression algorithm to use
   * @param isCompaction whether we are creating a new file in a compaction
   * @param includeMVCCReadpoint whether we should out the MVCC readpoint
   * @return Writer for a new StoreFile in the tmp dir.
   */
  StoreFile.Writer createWriterInTmp(
    long maxKeyCount,
    Compression.Algorithm compression,
    boolean isCompaction,
    boolean includeMVCCReadpoint
  ) throws IOException;

  // Compaction oriented methods

  boolean throttleCompaction(long compactionSize);

  /**
   * getter for CompactionProgress object
   * @return CompactionProgress object; can be null
   */
  CompactionProgress getCompactionProgress();

  CompactionContext requestCompaction() throws IOException;

  CompactionContext requestCompaction(int priority, CompactionRequest baseRequest)
      throws IOException;

  void cancelRequestedCompaction(CompactionContext compaction);

  List<StoreFile> compact(CompactionContext compaction) throws IOException;

  /**
   * @return true if we should run a major compaction.
   */
  boolean isMajorCompaction() throws IOException;

  void triggerMajorCompaction();

  /**
   * See if there's too much store files in this store
   * @return true if number of store files is greater than the number defined in minFilesToCompact
   */
  boolean needsCompaction();

  int getCompactPriority();

  StoreFlushContext createFlushContext(long cacheFlushId);

  /**
   * Call to complete a compaction. Its for the case where we find in the WAL a compaction
   * that was not finished.  We could find one recovering a WAL after a regionserver crash.
   * See HBASE-2331.
   * @param compaction
   */
  void completeCompactionMarker(CompactionDescriptor compaction)
      throws IOException;

  // Split oriented methods

  boolean canSplit();

  /**
   * Determines if Store should be split
   * @return byte[] if store should be split, null otherwise.
   */
  byte[] getSplitPoint();

  // Bulk Load methods

  /**
   * This throws a WrongRegionException if the HFile does not fit in this region, or an
   * InvalidHFileException if the HFile is not valid.
   */
  void assertBulkLoadHFileOk(Path srcPath) throws IOException;

  /**
   * This method should only be called from HRegion. It is assumed that the ranges of values in the
   * HFile fit within the stores assigned region. (assertBulkLoadHFileOk checks this)
   *
   * @param srcPathStr
   * @param sequenceId sequence Id associated with the HFile
   */
  void bulkLoadHFile(String srcPathStr, long sequenceId) throws IOException;

  // General accessors into the state of the store
  // TODO abstract some of this out into a metrics class

  /**
   * @return <tt>true</tt> if the store has any underlying reference files to older HFiles
   */
  boolean hasReferences();

  /**
   * @return The size of this store's memstore, in bytes
   */
  long getMemStoreSize();

  HColumnDescriptor getFamily();

  /**
   * @return The maximum memstoreTS in all store files.
   */
  long getMaxMemstoreTS();

  /**
   * @return the data block encoder
   */
  HFileDataBlockEncoder getDataBlockEncoder();

  /** @return aggregate size of all HStores used in the last compaction */
  long getLastCompactSize();

  /** @return aggregate size of HStore */
  long getSize();

  /**
   * @return Count of store files
   */
  int getStorefilesCount();

  /**
   * @return The size of the store files, in bytes, uncompressed.
   */
  long getStoreSizeUncompressed();

  /**
   * @return The size of the store files, in bytes.
   */
  long getStorefilesSize();

  /**
   * @return The size of the store file indexes, in bytes.
   */
  long getStorefilesIndexSize();

  /**
   * Returns the total size of all index blocks in the data block indexes, including the root level,
   * intermediate levels, and the leaf level for multi-level indexes, or just the root level for
   * single-level indexes.
   * @return the total size of block indexes in the store
   */
  long getTotalStaticIndexSize();

  /**
   * Returns the total byte size of all Bloom filter bit arrays. For compound Bloom filters even the
   * Bloom blocks currently not loaded into the block cache are counted.
   * @return the total size of all Bloom filters in the store
   */
  long getTotalStaticBloomSize();

  // Test-helper methods

  /**
   * Used for tests.
   * @return cache configuration for this Store.
   */
  CacheConfig getCacheConfig();

  /**
   * @return the parent region info hosting this store
   */
  HRegionInfo getRegionInfo();

  RegionCoprocessorHost getCoprocessorHost();

  boolean areWritesEnabled();

  /**
   * @return The smallest mvcc readPoint across all the scanners in this
   * region. Writes older than this readPoint, are included  in every
   * read operation.
   */
  long getSmallestReadPoint();

  String getColumnFamilyName();

<<<<<<< HEAD
  public TableName getTableName();
=======
  String getTableName();
>>>>>>> fb8e3d0f

  /*
   * @param o Observer who wants to know about changes in set of Readers
   */
  void addChangedReaderObserver(ChangedReadersObserver o);

  /*
   * @param o Observer no longer interested in changes in set of Readers.
   */
  void deleteChangedReaderObserver(ChangedReadersObserver o);

  /**
   * @return Whether this store has too many store files.
   */
  boolean hasTooManyStoreFiles();
}<|MERGE_RESOLUTION|>--- conflicted
+++ resolved
@@ -328,11 +328,7 @@
 
   String getColumnFamilyName();
 
-<<<<<<< HEAD
-  public TableName getTableName();
-=======
-  String getTableName();
->>>>>>> fb8e3d0f
+  TableName getTableName();
 
   /*
    * @param o Observer who wants to know about changes in set of Readers
