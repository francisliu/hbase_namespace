/**
 *
 * Licensed to the Apache Software Foundation (ASF) under one
 * or more contributor license agreements.  See the NOTICE file
 * distributed with this work for additional information
 * regarding copyright ownership.  The ASF licenses this file
 * to you under the Apache License, Version 2.0 (the
 * "License"); you may not use this file except in compliance
 * with the License.  You may obtain a copy of the License at
 *
 *     http://www.apache.org/licenses/LICENSE-2.0
 *
 * Unless required by applicable law or agreed to in writing, software
 * distributed under the License is distributed on an "AS IS" BASIS,
 * WITHOUT WARRANTIES OR CONDITIONS OF ANY KIND, either express or implied.
 * See the License for the specific language governing permissions and
 * limitations under the License.
 */
package org.apache.hadoop.hbase.util;

import java.io.ByteArrayInputStream;
import java.io.DataInputStream;
import java.io.EOFException;
import java.io.FileNotFoundException;
import java.io.IOException;
import java.io.InputStream;
import java.lang.reflect.InvocationTargetException;
import java.lang.reflect.Method;
import java.net.InetSocketAddress;
import java.net.URI;
import java.net.URISyntaxException;
import java.util.ArrayList;
import java.util.Collections;
import java.util.HashMap;
import java.util.LinkedList;
import java.util.List;
import java.util.Map;
import java.util.regex.Pattern;

import org.apache.commons.logging.Log;
import org.apache.commons.logging.LogFactory;
import org.apache.hadoop.classification.InterfaceAudience;
import org.apache.hadoop.classification.InterfaceStability;
import org.apache.hadoop.conf.Configuration;
import org.apache.hadoop.fs.BlockLocation;
import org.apache.hadoop.fs.FSDataInputStream;
import org.apache.hadoop.fs.FSDataOutputStream;
import org.apache.hadoop.fs.FileStatus;
import org.apache.hadoop.fs.FileSystem;
import org.apache.hadoop.fs.Path;
import org.apache.hadoop.fs.PathFilter;
import org.apache.hadoop.fs.permission.FsAction;
import org.apache.hadoop.fs.permission.FsPermission;
import org.apache.hadoop.hbase.ClusterId;
import org.apache.hadoop.hbase.TableName;
import org.apache.hadoop.hbase.HColumnDescriptor;
import org.apache.hadoop.hbase.HConstants;
import org.apache.hadoop.hbase.HDFSBlocksDistribution;
import org.apache.hadoop.hbase.HRegionInfo;
import org.apache.hadoop.hbase.RemoteExceptionHandler;
import org.apache.hadoop.hbase.exceptions.DeserializationException;
import org.apache.hadoop.hbase.fs.HFileSystem;
import org.apache.hadoop.hbase.master.HMaster;
import org.apache.hadoop.hbase.protobuf.ProtobufUtil;
import org.apache.hadoop.hbase.protobuf.generated.FSProtos;
import org.apache.hadoop.hbase.regionserver.HRegion;
import org.apache.hadoop.hdfs.DistributedFileSystem;
import org.apache.hadoop.hdfs.protocol.FSConstants;
import org.apache.hadoop.io.IOUtils;
import org.apache.hadoop.io.SequenceFile;
import org.apache.hadoop.security.AccessControlException;
import org.apache.hadoop.security.UserGroupInformation;
import org.apache.hadoop.util.Progressable;
import org.apache.hadoop.util.ReflectionUtils;
import org.apache.hadoop.util.StringUtils;

import com.google.common.primitives.Ints;
import com.google.protobuf.InvalidProtocolBufferException;

/**
 * Utility methods for interacting with the underlying file system.
 */
@InterfaceAudience.Public
@InterfaceStability.Evolving
public abstract class FSUtils {
  private static final Log LOG = LogFactory.getLog(FSUtils.class);

  /** Full access permissions (starting point for a umask) */
  private static final String FULL_RWX_PERMISSIONS = "777";

  /** Set to true on Windows platforms */
  public static final boolean WINDOWS = System.getProperty("os.name").startsWith("Windows");

  protected FSUtils() {
    super();
  }

  /**
   * Compare of path component. Does not consider schema; i.e. if schemas different but <code>path
   * <code> starts with <code>rootPath<code>, then the function returns true
   * @param rootPath
   * @param path
   * @return True if <code>path</code> starts with <code>rootPath</code>
   */
  public static boolean isStartingWithPath(final Path rootPath, final String path) {
    String uriRootPath = rootPath.toUri().getPath();
    String tailUriPath = (new Path(path)).toUri().getPath();
    return tailUriPath.startsWith(uriRootPath);
  }

  /**
   * Compare path component of the Path URI; e.g. if hdfs://a/b/c and /a/b/c, it will compare the
   * '/a/b/c' part. Does not consider schema; i.e. if schemas different but path or subpath matches,
   * the two will equate.
   * @param pathToSearch Path we will be trying to match.
   * @param pathTail
   * @return True if <code>pathTail</code> is tail on the path of <code>pathToSearch</code>
   */
  public static boolean isMatchingTail(final Path pathToSearch, String pathTail) {
    return isMatchingTail(pathToSearch, new Path(pathTail));
  }

  /**
   * Compare path component of the Path URI; e.g. if hdfs://a/b/c and /a/b/c, it will compare the
   * '/a/b/c' part. If you passed in 'hdfs://a/b/c and b/c, it would return true.  Does not consider
   * schema; i.e. if schemas different but path or subpath matches, the two will equate.
   * @param pathToSearch Path we will be trying to match.
   * @param pathTail
   * @return True if <code>pathTail</code> is tail on the path of <code>pathToSearch</code>
   */
  public static boolean isMatchingTail(final Path pathToSearch, final Path pathTail) {
    if (pathToSearch.depth() != pathTail.depth()) return false;
    Path tailPath = pathTail;
    String tailName;
    Path toSearch = pathToSearch;
    String toSearchName;
    boolean result = false;
    do {
      tailName = tailPath.getName();
      if (tailName == null || tailName.length() <= 0) {
        result = true;
        break;
      }
      toSearchName = toSearch.getName();
      if (toSearchName == null || toSearchName.length() <= 0) break;
      // Move up a parent on each path for next go around.  Path doesn't let us go off the end.
      tailPath = tailPath.getParent();
      toSearch = toSearch.getParent();
    } while(tailName.equals(toSearchName));
    return result;
  }

  public static FSUtils getInstance(FileSystem fs, Configuration conf) {
    String scheme = fs.getUri().getScheme();
    if (scheme == null) {
      LOG.warn("Could not find scheme for uri " +
          fs.getUri() + ", default to hdfs");
      scheme = "hdfs";
    }
    Class<?> fsUtilsClass = conf.getClass("hbase.fsutil." +
        scheme + ".impl", FSHDFSUtils.class); // Default to HDFS impl
    FSUtils fsUtils = (FSUtils)ReflectionUtils.newInstance(fsUtilsClass, conf);
    return fsUtils;
  }

  /**
   * Delete if exists.
   * @param fs filesystem object
   * @param dir directory to delete
   * @return True if deleted <code>dir</code>
   * @throws IOException e
   */
  public static boolean deleteDirectory(final FileSystem fs, final Path dir)
  throws IOException {
    return fs.exists(dir) && fs.delete(dir, true);
  }

  /**
   * Return the number of bytes that large input files should be optimally
   * be split into to minimize i/o time.
   *
   * use reflection to search for getDefaultBlockSize(Path f)
   * if the method doesn't exist, fall back to using getDefaultBlockSize()
   *
   * @param fs filesystem object
   * @return the default block size for the path's filesystem
   * @throws IOException e
   */
  public static long getDefaultBlockSize(final FileSystem fs, final Path path) throws IOException {
    Method m = null;
    Class<? extends FileSystem> cls = fs.getClass();
    try {
      m = cls.getMethod("getDefaultBlockSize", new Class<?>[] { Path.class });
    } catch (NoSuchMethodException e) {
      LOG.info("FileSystem doesn't support getDefaultBlockSize");
    } catch (SecurityException e) {
      LOG.info("Doesn't have access to getDefaultBlockSize on FileSystems", e);
      m = null; // could happen on setAccessible()
    }
    if (m == null) {
      return fs.getDefaultBlockSize();
    } else {
      try {
        Object ret = m.invoke(fs, path);
        return ((Long)ret).longValue();
      } catch (Exception e) {
        throw new IOException(e);
      }
    }
  }

  /*
   * Get the default replication.
   *
   * use reflection to search for getDefaultReplication(Path f)
   * if the method doesn't exist, fall back to using getDefaultReplication()
   *
   * @param fs filesystem object
   * @param f path of file
   * @return default replication for the path's filesystem
   * @throws IOException e
   */
  public static short getDefaultReplication(final FileSystem fs, final Path path) throws IOException {
    Method m = null;
    Class<? extends FileSystem> cls = fs.getClass();
    try {
      m = cls.getMethod("getDefaultReplication", new Class<?>[] { Path.class });
    } catch (NoSuchMethodException e) {
      LOG.info("FileSystem doesn't support getDefaultReplication");
    } catch (SecurityException e) {
      LOG.info("Doesn't have access to getDefaultReplication on FileSystems", e);
      m = null; // could happen on setAccessible()
    }
    if (m == null) {
      return fs.getDefaultReplication();
    } else {
      try {
        Object ret = m.invoke(fs, path);
        return ((Number)ret).shortValue();
      } catch (Exception e) {
        throw new IOException(e);
      }
    }
  }

  /**
   * Returns the default buffer size to use during writes.
   *
   * The size of the buffer should probably be a multiple of hardware
   * page size (4096 on Intel x86), and it determines how much data is
   * buffered during read and write operations.
   *
   * @param fs filesystem object
   * @return default buffer size to use during writes
   */
  public static int getDefaultBufferSize(final FileSystem fs) {
    return fs.getConf().getInt("io.file.buffer.size", 4096);
  }

  /**
   * Create the specified file on the filesystem. By default, this will:
   * <ol>
   * <li>overwrite the file if it exists</li>
   * <li>apply the umask in the configuration (if it is enabled)</li>
   * <li>use the fs configured buffer size (or 4096 if not set)</li>
   * <li>use the default replication</li>
   * <li>use the default block size</li>
   * <li>not track progress</li>
   * </ol>
   *
   * @param fs {@link FileSystem} on which to write the file
   * @param path {@link Path} to the file to write
   * @param perm permissions
   * @param favoredNodes
   * @return output stream to the created file
   * @throws IOException if the file cannot be created
   */
  public static FSDataOutputStream create(FileSystem fs, Path path,
      FsPermission perm, InetSocketAddress[] favoredNodes) throws IOException {
    if (fs instanceof HFileSystem) {
      FileSystem backingFs = ((HFileSystem)fs).getBackingFs();
      if (backingFs instanceof DistributedFileSystem) {
        // Try to use the favoredNodes version via reflection to allow backwards-
        // compatibility.
        try {
          return (FSDataOutputStream) (DistributedFileSystem.class
              .getDeclaredMethod("create", Path.class, FsPermission.class,
                  boolean.class, int.class, short.class, long.class,
                  Progressable.class, InetSocketAddress[].class)
                  .invoke(backingFs, path, FsPermission.getDefault(), true,
                      getDefaultBufferSize(backingFs),
                      getDefaultReplication(backingFs, path),
                      getDefaultBlockSize(backingFs, path),
                      null, favoredNodes));
        } catch (InvocationTargetException ite) {
          // Function was properly called, but threw it's own exception.
          throw new IOException(ite.getCause());
        } catch (NoSuchMethodException e) {
          LOG.debug("DFS Client does not support most favored nodes create; using default create");
          if (LOG.isTraceEnabled()) LOG.trace("Ignoring; use default create", e);
        } catch (IllegalArgumentException e) {
          LOG.debug("Ignoring (most likely Reflection related exception) " + e);
        } catch (SecurityException e) {
          LOG.debug("Ignoring (most likely Reflection related exception) " + e);
        } catch (IllegalAccessException e) {
          LOG.debug("Ignoring (most likely Reflection related exception) " + e);
        }
      }
    }
    return create(fs, path, perm, true);
  }

  /**
   * Create the specified file on the filesystem. By default, this will:
   * <ol>
   * <li>apply the umask in the configuration (if it is enabled)</li>
   * <li>use the fs configured buffer size (or 4096 if not set)</li>
   * <li>use the default replication</li>
   * <li>use the default block size</li>
   * <li>not track progress</li>
   * </ol>
   *
   * @param fs {@link FileSystem} on which to write the file
   * @param path {@link Path} to the file to write
   * @param perm
   * @param overwrite Whether or not the created file should be overwritten.
   * @return output stream to the created file
   * @throws IOException if the file cannot be created
   */
  public static FSDataOutputStream create(FileSystem fs, Path path,
      FsPermission perm, boolean overwrite) throws IOException {
    if (LOG.isTraceEnabled()) {
      LOG.trace("Creating file=" + path + " with permission=" + perm + ", overwrite=" + overwrite);
    }
    return fs.create(path, perm, overwrite, getDefaultBufferSize(fs),
        getDefaultReplication(fs, path), getDefaultBlockSize(fs, path), null);
  }

  /**
   * Get the file permissions specified in the configuration, if they are
   * enabled.
   *
   * @param fs filesystem that the file will be created on.
   * @param conf configuration to read for determining if permissions are
   *          enabled and which to use
   * @param permssionConfKey property key in the configuration to use when
   *          finding the permission
   * @return the permission to use when creating a new file on the fs. If
   *         special permissions are not specified in the configuration, then
   *         the default permissions on the the fs will be returned.
   */
  public static FsPermission getFilePermissions(final FileSystem fs,
      final Configuration conf, final String permssionConfKey) {
    boolean enablePermissions = conf.getBoolean(
        HConstants.ENABLE_DATA_FILE_UMASK, false);

    if (enablePermissions) {
      try {
        FsPermission perm = new FsPermission(FULL_RWX_PERMISSIONS);
        // make sure that we have a mask, if not, go default.
        String mask = conf.get(permssionConfKey);
        if (mask == null)
          return FsPermission.getDefault();
        // appy the umask
        FsPermission umask = new FsPermission(mask);
        return perm.applyUMask(umask);
      } catch (IllegalArgumentException e) {
        LOG.warn(
            "Incorrect umask attempted to be created: "
                + conf.get(permssionConfKey)
                + ", using default file permissions.", e);
        return FsPermission.getDefault();
      }
    }
    return FsPermission.getDefault();
  }

  /**
   * Checks to see if the specified file system is available
   *
   * @param fs filesystem
   * @throws IOException e
   */
  public static void checkFileSystemAvailable(final FileSystem fs)
  throws IOException {
    if (!(fs instanceof DistributedFileSystem)) {
      return;
    }
    IOException exception = null;
    DistributedFileSystem dfs = (DistributedFileSystem) fs;
    try {
      if (dfs.exists(new Path("/"))) {
        return;
      }
    } catch (IOException e) {
      exception = RemoteExceptionHandler.checkIOException(e);
    }
    try {
      fs.close();
    } catch (Exception e) {
      LOG.error("file system close failed: ", e);
    }
    IOException io = new IOException("File system is not available");
    io.initCause(exception);
    throw io;
  }

  /**
   * We use reflection because {@link DistributedFileSystem#setSafeMode(
   * FSConstants.SafeModeAction action, boolean isChecked)} is not in hadoop 1.1
   *
   * @param dfs
   * @return whether we're in safe mode
   * @throws IOException
   */
  private static boolean isInSafeMode(DistributedFileSystem dfs) throws IOException {
    boolean inSafeMode = false;
    try {
      Method m = DistributedFileSystem.class.getMethod("setSafeMode", new Class<?> []{
          org.apache.hadoop.hdfs.protocol.FSConstants.SafeModeAction.class, boolean.class});
      inSafeMode = (Boolean) m.invoke(dfs,
        org.apache.hadoop.hdfs.protocol.FSConstants.SafeModeAction.SAFEMODE_GET, true);
    } catch (Exception e) {
      if (e instanceof IOException) throw (IOException) e;

      // Check whether dfs is on safemode.
      inSafeMode = dfs.setSafeMode(
        org.apache.hadoop.hdfs.protocol.FSConstants.SafeModeAction.SAFEMODE_GET);
    }
    return inSafeMode;
  }

  /**
   * Check whether dfs is in safemode.
   * @param conf
   * @throws IOException
   */
  public static void checkDfsSafeMode(final Configuration conf)
  throws IOException {
    boolean isInSafeMode = false;
    FileSystem fs = FileSystem.get(conf);
    if (fs instanceof DistributedFileSystem) {
      DistributedFileSystem dfs = (DistributedFileSystem)fs;
      isInSafeMode = isInSafeMode(dfs);
    }
    if (isInSafeMode) {
      throw new IOException("File system is in safemode, it can't be written now");
    }
  }

  /**
   * Verifies current version of file system
   *
   * @param fs filesystem object
   * @param rootdir root hbase directory
   * @return null if no version file exists, version string otherwise.
   * @throws IOException e
   * @throws org.apache.hadoop.hbase.exceptions.DeserializationException
   */
  public static String getVersion(FileSystem fs, Path rootdir)
  throws IOException, DeserializationException {
    Path versionFile = new Path(rootdir, HConstants.VERSION_FILE_NAME);
    FileStatus[] status = null;
    try {
      // hadoop 2.0 throws FNFE if directory does not exist.
      // hadoop 1.0 returns null if directory does not exist.
      status = fs.listStatus(versionFile);
    } catch (FileNotFoundException fnfe) {
      return null;
    }
    if (status == null || status.length == 0) return null;
    String version = null;
    byte [] content = new byte [(int)status[0].getLen()];
    FSDataInputStream s = fs.open(versionFile);
    try {
      IOUtils.readFully(s, content, 0, content.length);
      if (ProtobufUtil.isPBMagicPrefix(content)) {
        version = parseVersionFrom(content);
      } else {
        // Presume it pre-pb format.
        InputStream is = new ByteArrayInputStream(content);
        DataInputStream dis = new DataInputStream(is);
        try {
          version = dis.readUTF();
        } finally {
          dis.close();
        }
        // Update the format
        LOG.info("Updating the hbase.version file format with version=" + version);
        setVersion(fs, rootdir, version, 0, HConstants.DEFAULT_VERSION_FILE_WRITE_ATTEMPTS);
      }
    } catch (EOFException eof) {
      LOG.warn("Version file was empty, odd, will try to set it.");
    } finally {
      s.close();
    }
    return version;
  }

  /**
   * Parse the content of the ${HBASE_ROOTDIR}/hbase.version file.
   * @param bytes The byte content of the hbase.version file.
   * @return The version found in the file as a String.
   * @throws DeserializationException
   */
  static String parseVersionFrom(final byte [] bytes)
  throws DeserializationException {
    ProtobufUtil.expectPBMagicPrefix(bytes);
    int pblen = ProtobufUtil.lengthOfPBMagic();
    FSProtos.HBaseVersionFileContent.Builder builder =
      FSProtos.HBaseVersionFileContent.newBuilder();
    FSProtos.HBaseVersionFileContent fileContent;
    try {
      fileContent = builder.mergeFrom(bytes, pblen, bytes.length - pblen).build();
      return fileContent.getVersion();
    } catch (InvalidProtocolBufferException e) {
      // Convert
      throw new DeserializationException(e);
    }
  }

  /**
   * Create the content to write into the ${HBASE_ROOTDIR}/hbase.version file.
   * @param version Version to persist
   * @return Serialized protobuf with <code>version</code> content and a bit of pb magic for a prefix.
   */
  static byte [] toVersionByteArray(final String version) {
    FSProtos.HBaseVersionFileContent.Builder builder =
      FSProtos.HBaseVersionFileContent.newBuilder();
    return ProtobufUtil.prependPBMagic(builder.setVersion(version).build().toByteArray());
  }

  /**
   * Verifies current version of file system
   *
   * @param fs file system
   * @param rootdir root directory of HBase installation
   * @param message if true, issues a message on System.out
   *
   * @throws IOException e
   * @throws DeserializationException
   */
  public static void checkVersion(FileSystem fs, Path rootdir, boolean message)
  throws IOException, DeserializationException {
    checkVersion(fs, rootdir, message, 0, HConstants.DEFAULT_VERSION_FILE_WRITE_ATTEMPTS);
  }

  /**
   * Verifies current version of file system
   *
   * @param fs file system
   * @param rootdir root directory of HBase installation
   * @param message if true, issues a message on System.out
   * @param wait wait interval
   * @param retries number of times to retry
   *
   * @throws IOException e
   * @throws DeserializationException
   */
  public static void checkVersion(FileSystem fs, Path rootdir,
      boolean message, int wait, int retries)
  throws IOException, DeserializationException {
    String version = getVersion(fs, rootdir);
    if (version == null) {
      if (!metaRegionExists(fs, rootdir)) {
        // rootDir is empty (no version file and no root region)
        // just create new version file (HBASE-1195)
        setVersion(fs, rootdir, wait, retries);
        return;
      }
    } else if (version.compareTo(HConstants.FILE_SYSTEM_VERSION) == 0) return;

    // version is deprecated require migration
    // Output on stdout so user sees it in terminal.
    String msg = "HBase file layout needs to be upgraded."
      + "  You have version " + version
      + " and I want version " + HConstants.FILE_SYSTEM_VERSION
      + ".  Is your hbase.rootdir valid?  If so, you may need to run "
      + "'hbase hbck -fixVersionFile'.";
    if (message) {
      System.out.println("WARNING! " + msg);
    }
    throw new FileSystemVersionException(msg);
  }

  /**
   * Sets version of file system
   *
   * @param fs filesystem object
   * @param rootdir hbase root
   * @throws IOException e
   */
  public static void setVersion(FileSystem fs, Path rootdir)
  throws IOException {
    setVersion(fs, rootdir, HConstants.FILE_SYSTEM_VERSION, 0,
      HConstants.DEFAULT_VERSION_FILE_WRITE_ATTEMPTS);
  }

  /**
   * Sets version of file system
   *
   * @param fs filesystem object
   * @param rootdir hbase root
   * @param wait time to wait for retry
   * @param retries number of times to retry before failing
   * @throws IOException e
   */
  public static void setVersion(FileSystem fs, Path rootdir, int wait, int retries)
  throws IOException {
    setVersion(fs, rootdir, HConstants.FILE_SYSTEM_VERSION, wait, retries);
  }


  /**
   * Sets version of file system
   *
   * @param fs filesystem object
   * @param rootdir hbase root directory
   * @param version version to set
   * @param wait time to wait for retry
   * @param retries number of times to retry before throwing an IOException
   * @throws IOException e
   */
  public static void setVersion(FileSystem fs, Path rootdir, String version,
      int wait, int retries) throws IOException {
    Path versionFile = new Path(rootdir, HConstants.VERSION_FILE_NAME);
    while (true) {
      try {
        FSDataOutputStream s = fs.create(versionFile);
        s.write(toVersionByteArray(version));
        s.close();
        LOG.debug("Created version file at " + rootdir.toString() + " with version=" + version);
        return;
      } catch (IOException e) {
        if (retries > 0) {
          LOG.warn("Unable to create version file at " + rootdir.toString() + ", retrying", e);
          fs.delete(versionFile, false);
          try {
            if (wait > 0) {
              Thread.sleep(wait);
            }
          } catch (InterruptedException ex) {
            // ignore
          }
          retries--;
        } else {
          throw e;
        }
      }
    }
  }

  /**
   * Checks that a cluster ID file exists in the HBase root directory
   * @param fs the root directory FileSystem
   * @param rootdir the HBase root directory in HDFS
   * @param wait how long to wait between retries
   * @return <code>true</code> if the file exists, otherwise <code>false</code>
   * @throws IOException if checking the FileSystem fails
   */
  public static boolean checkClusterIdExists(FileSystem fs, Path rootdir,
      int wait) throws IOException {
    while (true) {
      try {
        Path filePath = new Path(rootdir, HConstants.CLUSTER_ID_FILE_NAME);
        return fs.exists(filePath);
      } catch (IOException ioe) {
        if (wait > 0) {
          LOG.warn("Unable to check cluster ID file in " + rootdir.toString() +
              ", retrying in "+wait+"msec: "+StringUtils.stringifyException(ioe));
          try {
            Thread.sleep(wait);
          } catch (InterruptedException ie) {
            Thread.interrupted();
            break;
          }
        } else {
          throw ioe;
        }
      }
    }
    return false;
  }

  /**
   * Returns the value of the unique cluster ID stored for this HBase instance.
   * @param fs the root directory FileSystem
   * @param rootdir the path to the HBase root directory
   * @return the unique cluster identifier
   * @throws IOException if reading the cluster ID file fails
   */
  public static ClusterId getClusterId(FileSystem fs, Path rootdir)
  throws IOException {
    Path idPath = new Path(rootdir, HConstants.CLUSTER_ID_FILE_NAME);
    ClusterId clusterId = null;
    FileStatus status = fs.exists(idPath)? fs.getFileStatus(idPath):  null;
    if (status != null) {
      int len = Ints.checkedCast(status.getLen());
      byte [] content = new byte[len];
      FSDataInputStream in = fs.open(idPath);
      try {
        in.readFully(content);
      } catch (EOFException eof) {
        LOG.warn("Cluster ID file " + idPath.toString() + " was empty");
      } finally{
        in.close();
      }
      try {
        clusterId = ClusterId.parseFrom(content);
      } catch (DeserializationException e) {
        throw new IOException("content=" + Bytes.toString(content), e);
      }
      // If not pb'd, make it so.
      if (!ProtobufUtil.isPBMagicPrefix(content)) rewriteAsPb(fs, rootdir, idPath, clusterId);
      return clusterId;
    } else {
      LOG.warn("Cluster ID file does not exist at " + idPath.toString());
    }
    return clusterId;
  }

  /**
   * @param cid
   * @throws IOException
   */
  private static void rewriteAsPb(final FileSystem fs, final Path rootdir, final Path p,
      final ClusterId cid)
  throws IOException {
    // Rewrite the file as pb.  Move aside the old one first, write new
    // then delete the moved-aside file.
    Path movedAsideName = new Path(p + "." + System.currentTimeMillis());
    if (!fs.rename(p, movedAsideName)) throw new IOException("Failed rename of " + p);
    setClusterId(fs, rootdir, cid, 100);
    if (!fs.delete(movedAsideName, false)) {
      throw new IOException("Failed delete of " + movedAsideName);
    }
    LOG.debug("Rewrote the hbase.id file as pb");
  }

  /**
   * Writes a new unique identifier for this cluster to the "hbase.id" file
   * in the HBase root directory
   * @param fs the root directory FileSystem
   * @param rootdir the path to the HBase root directory
   * @param clusterId the unique identifier to store
   * @param wait how long (in milliseconds) to wait between retries
   * @throws IOException if writing to the FileSystem fails and no wait value
   */
  public static void setClusterId(FileSystem fs, Path rootdir, ClusterId clusterId,
      int wait) throws IOException {
    while (true) {
      try {
        Path filePath = new Path(rootdir, HConstants.CLUSTER_ID_FILE_NAME);
        FSDataOutputStream s = fs.create(filePath);
        try {
          s.write(clusterId.toByteArray());
        } finally {
          s.close();
        }
        if (LOG.isDebugEnabled()) {
          LOG.debug("Created cluster ID file at " + filePath.toString() + " with ID: " + clusterId);
        }
        return;
      } catch (IOException ioe) {
        if (wait > 0) {
          LOG.warn("Unable to create cluster ID file in " + rootdir.toString() +
              ", retrying in " + wait + "msec: " + StringUtils.stringifyException(ioe));
          try {
            Thread.sleep(wait);
          } catch (InterruptedException ie) {
            Thread.interrupted();
            break;
          }
        } else {
          throw ioe;
        }
      }
    }
  }

  /**
   * Verifies root directory path is a valid URI with a scheme
   *
   * @param root root directory path
   * @return Passed <code>root</code> argument.
   * @throws IOException if not a valid URI with a scheme
   */
  public static Path validateRootPath(Path root) throws IOException {
    try {
      URI rootURI = new URI(root.toString());
      String scheme = rootURI.getScheme();
      if (scheme == null) {
        throw new IOException("Root directory does not have a scheme");
      }
      return root;
    } catch (URISyntaxException e) {
      IOException io = new IOException("Root directory path is not a valid " +
        "URI -- check your " + HConstants.HBASE_DIR + " configuration");
      io.initCause(e);
      throw io;
    }
  }

  /**
   * Checks for the presence of the root path (using the provided conf object) in the given path. If
   * it exists, this method removes it and returns the String representation of remaining relative path.
   * @param path
   * @param conf
   * @return String representation of the remaining relative path
   * @throws IOException
   */
  public static String removeRootPath(Path path, final Configuration conf) throws IOException {
    Path root = FSUtils.getRootDir(conf);
    String pathStr = path.toString();
    // check that the path is absolute... it has the root path in it.
    if (!pathStr.startsWith(root.toString())) return pathStr;
    // if not, return as it is.
    return pathStr.substring(root.toString().length() + 1);// remove the "/" too.
  }

  /**
   * If DFS, check safe mode and if so, wait until we clear it.
   * @param conf configuration
   * @param wait Sleep between retries
   * @throws IOException e
   */
  public static void waitOnSafeMode(final Configuration conf,
    final long wait)
  throws IOException {
    FileSystem fs = FileSystem.get(conf);
    if (!(fs instanceof DistributedFileSystem)) return;
    DistributedFileSystem dfs = (DistributedFileSystem)fs;
    // Make sure dfs is not in safe mode
    while (isInSafeMode(dfs)) {
      LOG.info("Waiting for dfs to exit safe mode...");
      try {
        Thread.sleep(wait);
      } catch (InterruptedException e) {
        //continue
      }
    }
  }

  /**
   * Return the 'path' component of a Path.  In Hadoop, Path is an URI.  This
   * method returns the 'path' component of a Path's URI: e.g. If a Path is
   * <code>hdfs://example.org:9000/hbase_trunk/TestTable/compaction.dir</code>,
   * this method returns <code>/hbase_trunk/TestTable/compaction.dir</code>.
   * This method is useful if you want to print out a Path without qualifying
   * Filesystem instance.
   * @param p Filesystem Path whose 'path' component we are to return.
   * @return Path portion of the Filesystem
   */
  public static String getPath(Path p) {
    return p.toUri().getPath();
  }

  /**
   * @param c configuration
   * @return Path to hbase root directory: i.e. <code>hbase.rootdir</code> from
   * configuration as a qualified Path.
   * @throws IOException e
   */
  public static Path getRootDir(final Configuration c) throws IOException {
    Path p = new Path(c.get(HConstants.HBASE_DIR));
    FileSystem fs = p.getFileSystem(c);
    return p.makeQualified(fs);
  }

  public static void setRootDir(final Configuration c, final Path root) throws IOException {
    c.set(HConstants.HBASE_DIR, root.toString());
  }

  public static void setFsDefault(final Configuration c, final Path root) throws IOException {
    c.set("fs.defaultFS", root.toString());    // for hadoop 0.21+
    c.set("fs.default.name", root.toString()); // for hadoop 0.20
  }

  /**
   * Checks if root region exists
   *
   * @param fs file system
   * @param rootdir root directory of HBase installation
   * @return true if exists
   * @throws IOException e
   */
  @SuppressWarnings("deprecation")
  public static boolean metaRegionExists(FileSystem fs, Path rootdir)
  throws IOException {
    Path rootRegionDir =
      HRegion.getRegionDir(rootdir, HRegionInfo.FIRST_META_REGIONINFO);
    return fs.exists(rootRegionDir);
  }

  /**
   * Compute HDFS blocks distribution of a given file, or a portion of the file
   * @param fs file system
   * @param status file status of the file
   * @param start start position of the portion
   * @param length length of the portion
   * @return The HDFS blocks distribution
   */
  static public HDFSBlocksDistribution computeHDFSBlocksDistribution(
    final FileSystem fs, FileStatus status, long start, long length)
    throws IOException {
    HDFSBlocksDistribution blocksDistribution = new HDFSBlocksDistribution();
    BlockLocation [] blockLocations =
      fs.getFileBlockLocations(status, start, length);
    for(BlockLocation bl : blockLocations) {
      String [] hosts = bl.getHosts();
      long len = bl.getLength();
      blocksDistribution.addHostsAndBlockWeight(hosts, len);
    }

    return blocksDistribution;
  }



  /**
   * Runs through the hbase rootdir and checks all stores have only
   * one file in them -- that is, they've been major compacted.  Looks
   * at root and meta tables too.
   * @param fs filesystem
   * @param hbaseRootDir hbase root directory
   * @return True if this hbase install is major compacted.
   * @throws IOException e
   */
  public static boolean isMajorCompacted(final FileSystem fs,
      final Path hbaseRootDir)
  throws IOException {
    List<Path> tableDirs = getTableDirs(fs, hbaseRootDir);
    for (Path d : tableDirs) {
      // Skip the .log directory.  All others should be tables.  Inside a table,
      // there are compaction.dir directories to skip.  Otherwise, all else
      // should be regions.  Then in each region, should only be family
      // directories.  Under each of these, should be one file only.
      if (d.getName().equals(HConstants.HREGION_LOGDIR_NAME)) {
        continue;
      }
      FileStatus[] regionDirs = fs.listStatus(d, new DirFilter(fs));
      for (FileStatus regionDir : regionDirs) {
        Path dd = regionDir.getPath();
        if (dd.getName().equals(HConstants.HREGION_COMPACTIONDIR_NAME)) {
          continue;
        }
        // Else its a region name.  Now look in region for families.
        FileStatus[] familyDirs = fs.listStatus(dd, new DirFilter(fs));
        for (FileStatus familyDir : familyDirs) {
          Path family = familyDir.getPath();
          // Now in family make sure only one file.
          FileStatus[] familyStatus = fs.listStatus(family);
          if (familyStatus.length > 1) {
            LOG.debug(family.toString() + " has " + familyStatus.length +
                " files.");
            return false;
          }
        }
      }
    }
    return true;
  }

  // TODO move this method OUT of FSUtils. No dependencies to HMaster
  /**
   * Returns the total overall fragmentation percentage. Includes .META. and
   * -ROOT- as well.
   *
   * @param master  The master defining the HBase root and file system.
   * @return A map for each table and its percentage.
   * @throws IOException When scanning the directory fails.
   */
  public static int getTotalTableFragmentation(final HMaster master)
  throws IOException {
    Map<String, Integer> map = getTableFragmentation(master);
    return map != null && map.size() > 0 ? map.get("-TOTAL-") : -1;
  }

  /**
   * Runs through the HBase rootdir and checks how many stores for each table
   * have more than one file in them. Checks -ROOT- and .META. too. The total
   * percentage across all tables is stored under the special key "-TOTAL-".
   *
   * @param master  The master defining the HBase root and file system.
   * @return A map for each table and its percentage.
   *
   * @throws IOException When scanning the directory fails.
   */
  public static Map<String, Integer> getTableFragmentation(
    final HMaster master)
  throws IOException {
    Path path = getRootDir(master.getConfiguration());
    // since HMaster.getFileSystem() is package private
    FileSystem fs = path.getFileSystem(master.getConfiguration());
    return getTableFragmentation(fs, path);
  }

  /**
   * Runs through the HBase rootdir and checks how many stores for each table
   * have more than one file in them. Checks -ROOT- and .META. too. The total
   * percentage across all tables is stored under the special key "-TOTAL-".
   *
   * @param fs  The file system to use.
   * @param hbaseRootDir  The root directory to scan.
   * @return A map for each table and its percentage.
   * @throws IOException When scanning the directory fails.
   */
  public static Map<String, Integer> getTableFragmentation(
    final FileSystem fs, final Path hbaseRootDir)
  throws IOException {
    Map<String, Integer> frags = new HashMap<String, Integer>();
    int cfCountTotal = 0;
    int cfFragTotal = 0;
    DirFilter df = new DirFilter(fs);
    List<Path> tableDirs = getTableDirs(fs, hbaseRootDir);
    for (Path d : tableDirs) {
      // Skip the .log directory.  All others should be tables.  Inside a table,
      // there are compaction.dir directories to skip.  Otherwise, all else
      // should be regions.  Then in each region, should only be family
      // directories.  Under each of these, should be one file only.
      if (d.getName().equals(HConstants.HREGION_LOGDIR_NAME)) {
        continue;
      }
      int cfCount = 0;
      int cfFrag = 0;
      FileStatus[] regionDirs = fs.listStatus(d, df);
      for (FileStatus regionDir : regionDirs) {
        Path dd = regionDir.getPath();
        if (dd.getName().equals(HConstants.HREGION_COMPACTIONDIR_NAME)) {
          continue;
        }
        // else its a region name, now look in region for families
        FileStatus[] familyDirs = fs.listStatus(dd, df);
        for (FileStatus familyDir : familyDirs) {
          cfCount++;
          cfCountTotal++;
          Path family = familyDir.getPath();
          // now in family make sure only one file
          FileStatus[] familyStatus = fs.listStatus(family);
          if (familyStatus.length > 1) {
            cfFrag++;
            cfFragTotal++;
          }
        }
      }
      // compute percentage per table and store in result list
      frags.put(FSUtils.getTableName(d).getNameAsString(),
          Math.round((float) cfFrag / cfCount * 100));
    }
    // set overall percentage for all tables
    frags.put("-TOTAL-", Math.round((float) cfFragTotal / cfCountTotal * 100));
    return frags;
  }

  /**
   * Expects to find -ROOT- directory.
   * @param fs filesystem
   * @param hbaseRootDir hbase root directory
   * @return True if this a pre020 layout.
   * @throws IOException e
   */
  public static boolean isPre020FileLayout(final FileSystem fs,
    final Path hbaseRootDir)
  throws IOException {
    Path mapfiles = new Path(new Path(new Path(new Path(hbaseRootDir, "-ROOT-"),
      "70236052"), "info"), "mapfiles");
    return fs.exists(mapfiles);
  }

  /**
   * Runs through the hbase rootdir and checks all stores have only
   * one file in them -- that is, they've been major compacted.  Looks
   * at root and meta tables too.  This version differs from
   * {@link #isMajorCompacted(FileSystem, Path)} in that it expects a
   * pre-0.20.0 hbase layout on the filesystem.  Used migrating.
   * @param fs filesystem
   * @param hbaseRootDir hbase root directory
   * @return True if this hbase install is major compacted.
   * @throws IOException e
   */
  public static boolean isMajorCompactedPre020(final FileSystem fs,
      final Path hbaseRootDir)
  throws IOException {
    // Presumes any directory under hbase.rootdir is a table.
    List<Path> tableDirs = getTableDirs(fs, hbaseRootDir);
    for (Path d: tableDirs) {
      // Inside a table, there are compaction.dir directories to skip.
      // Otherwise, all else should be regions.  Then in each region, should
      // only be family directories.  Under each of these, should be a mapfile
      // and info directory and in these only one file.
      if (d.getName().equals(HConstants.HREGION_LOGDIR_NAME)) {
        continue;
      }
      FileStatus[] regionDirs = fs.listStatus(d, new DirFilter(fs));
      for (FileStatus regionDir : regionDirs) {
        Path dd = regionDir.getPath();
        if (dd.getName().equals(HConstants.HREGION_COMPACTIONDIR_NAME)) {
          continue;
        }
        // Else its a region name.  Now look in region for families.
        FileStatus[] familyDirs = fs.listStatus(dd, new DirFilter(fs));
        for (FileStatus familyDir : familyDirs) {
          Path family = familyDir.getPath();
          FileStatus[] infoAndMapfile = fs.listStatus(family);
          // Assert that only info and mapfile in family dir.
          if (infoAndMapfile.length != 0 && infoAndMapfile.length != 2) {
            LOG.debug(family.toString() +
                " has more than just info and mapfile: " + infoAndMapfile.length);
            return false;
          }
          // Make sure directory named info or mapfile.
          for (int ll = 0; ll < 2; ll++) {
            if (infoAndMapfile[ll].getPath().getName().equals("info") ||
                infoAndMapfile[ll].getPath().getName().equals("mapfiles"))
              continue;
            LOG.debug("Unexpected directory name: " +
                infoAndMapfile[ll].getPath());
            return false;
          }
          // Now in family, there are 'mapfile' and 'info' subdirs.  Just
          // look in the 'mapfile' subdir.
          FileStatus[] familyStatus =
              fs.listStatus(new Path(family, "mapfiles"));
          if (familyStatus.length > 1) {
            LOG.debug(family.toString() + " has " + familyStatus.length +
                " files.");
            return false;
          }
        }
      }
    }
    return true;
  }

  /**
   * Returns the {@link org.apache.hadoop.fs.Path} object representing the table directory under
   * path rootdir
   *
   * @param rootdir qualified path of HBase root directory
   * @param tableName name of table
   * @return {@link org.apache.hadoop.fs.Path} for table
   */
  public static Path getTableDir(Path rootdir, final TableName tableName) {
    return new Path(getNamespaceDir(rootdir, tableName.getNamespaceAsString()),
        tableName.getQualifierAsString());
  }

  /**
   * Returns the {@link org.apache.hadoop.hbase.TableName} object representing
   * the table directory under
   * path rootdir
   *
   * @param rootdir qualified path of HBase root directory
   * @param tablePath path of table
   * @return {@link org.apache.hadoop.fs.Path} for table
   */
  public static TableName getTableName(Path tablePath) {
    return TableName.valueOf(tablePath.getParent().getName(), tablePath.getName());
  }

  /**
   * Returns the {@link org.apache.hadoop.fs.Path} object representing
   * the namespace directory under path rootdir
   *
   * @param rootdir qualified path of HBase root directory
   * @param namespace namespace name
   * @return {@link org.apache.hadoop.fs.Path} for table
   */
  public static Path getNamespaceDir(Path rootdir, final String namespace) {
    return new Path(rootdir, new Path(HConstants.BASE_NAMESPACE_DIR,
        new Path(namespace)));
  }

  /**
   * A {@link PathFilter} that returns only regular files.
   */
  static class FileFilter implements PathFilter {
    private final FileSystem fs;

    public FileFilter(final FileSystem fs) {
      this.fs = fs;
    }

    @Override
    public boolean accept(Path p) {
      try {
        return fs.isFile(p);
      } catch (IOException e) {
        LOG.debug("unable to verify if path=" + p + " is a regular file", e);
        return false;
      }
    }
  }

  /**
   * Directory filter that doesn't include any of the directories in the specified blacklist
   */
  public static class BlackListDirFilter implements PathFilter {
    private final FileSystem fs;
    private List<String> blacklist;

    /**
     * Create a filter on the give filesystem with the specified blacklist
     * @param fs filesystem to filter
     * @param directoryNameBlackList list of the names of the directories to filter. If
     *          <tt>null</tt>, all directories are returned
     */
    @SuppressWarnings("unchecked")
    public BlackListDirFilter(final FileSystem fs, final List<String> directoryNameBlackList) {
      this.fs = fs;
      blacklist =
        (List<String>) (directoryNameBlackList == null ? Collections.emptyList()
          : directoryNameBlackList);
    }

    @Override
    public boolean accept(Path p) {
      boolean isValid = false;
      try {
        if (blacklist.contains(p.getName().toString())) {
          isValid = false;
        } else {
          isValid = fs.getFileStatus(p).isDir();
        }
      } catch (IOException e) {
        LOG.warn("An error occurred while verifying if [" + p.toString()
            + "] is a valid directory. Returning 'not valid' and continuing.", e);
      }
      return isValid;
    }
  }

  /**
   * A {@link PathFilter} that only allows directories.
   */
  public static class DirFilter extends BlackListDirFilter {

    public DirFilter(FileSystem fs) {
      super(fs, null);
    }
  }

  /**
   * A {@link PathFilter} that returns usertable directories. To get all directories use the
   * {@link BlackListDirFilter} with a <tt>null</tt> blacklist
   */
  public static class UserTableDirFilter extends BlackListDirFilter {

    public UserTableDirFilter(FileSystem fs) {
      super(fs, HConstants.HBASE_NON_TABLE_DIRS);
    }
  }

  /**
   * Heuristic to determine whether is safe or not to open a file for append
   * Looks both for dfs.support.append and use reflection to search
   * for SequenceFile.Writer.syncFs() or FSDataOutputStream.hflush()
   * @param conf
   * @return True if append support
   */
  public static boolean isAppendSupported(final Configuration conf) {
    boolean append = conf.getBoolean("dfs.support.append", false);
    if (append) {
      try {
        // TODO: The implementation that comes back when we do a createWriter
        // may not be using SequenceFile so the below is not a definitive test.
        // Will do for now (hdfs-200).
        SequenceFile.Writer.class.getMethod("syncFs", new Class<?> []{});
        append = true;
      } catch (SecurityException e) {
      } catch (NoSuchMethodException e) {
        append = false;
      }
    }
    if (!append) {
      // Look for the 0.21, 0.22, new-style append evidence.
      try {
        FSDataOutputStream.class.getMethod("hflush", new Class<?> []{});
        append = true;
      } catch (NoSuchMethodException e) {
        append = false;
      }
    }
    return append;
  }

  /**
   * @param conf
   * @return True if this filesystem whose scheme is 'hdfs'.
   * @throws IOException
   */
  public static boolean isHDFS(final Configuration conf) throws IOException {
    FileSystem fs = FileSystem.get(conf);
    String scheme = fs.getUri().getScheme();
    return scheme.equalsIgnoreCase("hdfs");
  }

  /**
   * Recover file lease. Used when a file might be suspect
   * to be had been left open by another process.
   * @param fs FileSystem handle
   * @param p Path of file to recover lease
   * @param conf Configuration handle
   * @throws IOException
   */
  public abstract void recoverFileLease(final FileSystem fs, final Path p,
      Configuration conf, CancelableProgressable reporter) throws IOException;

  public static List<Path> getTableDirs(final FileSystem fs, final Path rootdir)
      throws IOException {
    List<Path> tableDirs = new LinkedList<Path>();

    for(FileStatus status :
        fs.globStatus(new Path(rootdir,
            new Path(HConstants.BASE_NAMESPACE_DIR, "*")))) {
      tableDirs.addAll(FSUtils.getLocalTableDirs(fs, status.getPath()));
    }
    return tableDirs;
  }

  /**
   * @param fs
   * @param rootdir
   * @return All the table directories under <code>rootdir</code>. Ignore non table hbase folders such as
   * .logs, .oldlogs, .corrupt folders.
   * @throws IOException
   */
  public static List<Path> getLocalTableDirs(final FileSystem fs, final Path rootdir)
      throws IOException {
    // presumes any directory under hbase.rootdir is a table
    FileStatus[] dirs = fs.listStatus(rootdir, new UserTableDirFilter(fs));
    List<Path> tabledirs = new ArrayList<Path>(dirs.length);
    for (FileStatus dir: dirs) {
      tabledirs.add(dir.getPath());
    }
    return tabledirs;
  }

  /**
   * Filter for all dirs that don't start with '.'
   */
  public static class RegionDirFilter implements PathFilter {
    // This pattern will accept 0.90+ style hex region dirs and older numeric region dir names.
    final public static Pattern regionDirPattern = Pattern.compile("^[0-9a-f]*$");
    final FileSystem fs;

    public RegionDirFilter(FileSystem fs) {
      this.fs = fs;
    }

    @Override
    public boolean accept(Path rd) {
      if (!regionDirPattern.matcher(rd.getName()).matches()) {
        return false;
      }

      try {
        return fs.getFileStatus(rd).isDir();
      } catch (IOException ioe) {
        // Maybe the file was moved or the fs was disconnected.
        LOG.warn("Skipping file " + rd +" due to IOException", ioe);
        return false;
      }
    }
  }

  /**
   * Given a particular table dir, return all the regiondirs inside it, excluding files such as
   * .tableinfo
   * @param fs A file system for the Path
   * @param tableDir Path to a specific table directory <hbase.rootdir>/<tabledir>
   * @return List of paths to valid region directories in table dir.
   * @throws IOException
   */
  public static List<Path> getRegionDirs(final FileSystem fs, final Path tableDir) throws IOException {
    // assumes we are in a table dir.
    FileStatus[] rds = fs.listStatus(tableDir, new RegionDirFilter(fs));
    List<Path> regionDirs = new ArrayList<Path>(rds.length);
    for (FileStatus rdfs: rds) {
      Path rdPath = rdfs.getPath();
      regionDirs.add(rdPath);
    }
    return regionDirs;
  }

  /**
   * Filter for all dirs that are legal column family names.  This is generally used for colfam
   * dirs <hbase.rootdir>/<tabledir>/<regiondir>/<colfamdir>.
   */
  public static class FamilyDirFilter implements PathFilter {
    final FileSystem fs;

    public FamilyDirFilter(FileSystem fs) {
      this.fs = fs;
    }

    @Override
    public boolean accept(Path rd) {
      try {
        // throws IAE if invalid
        HColumnDescriptor.isLegalFamilyName(Bytes.toBytes(rd.getName()));
      } catch (IllegalArgumentException iae) {
        // path name is an invalid family name and thus is excluded.
        return false;
      }

      try {
        return fs.getFileStatus(rd).isDir();
      } catch (IOException ioe) {
        // Maybe the file was moved or the fs was disconnected.
        LOG.warn("Skipping file " + rd +" due to IOException", ioe);
        return false;
      }
    }
  }

  /**
   * Given a particular region dir, return all the familydirs inside it
   *
   * @param fs A file system for the Path
   * @param regionDir Path to a specific region directory
   * @return List of paths to valid family directories in region dir.
   * @throws IOException
   */
  public static List<Path> getFamilyDirs(final FileSystem fs, final Path regionDir) throws IOException {
    // assumes we are in a region dir.
    FileStatus[] fds = fs.listStatus(regionDir, new FamilyDirFilter(fs));
    List<Path> familyDirs = new ArrayList<Path>(fds.length);
    for (FileStatus fdfs: fds) {
      Path fdPath = fdfs.getPath();
      familyDirs.add(fdPath);
    }
    return familyDirs;
  }

  /**
   * Filter for HFiles that excludes reference files.
   */
  public static class HFileFilter implements PathFilter {
    // This pattern will accept 0.90+ style hex hfies files but reject reference files
    final public static Pattern hfilePattern = Pattern.compile("^([0-9a-f]+)$");

    final FileSystem fs;

    public HFileFilter(FileSystem fs) {
      this.fs = fs;
    }

    @Override
    public boolean accept(Path rd) {
      if (!hfilePattern.matcher(rd.getName()).matches()) {
        return false;
      }

      try {
        // only files
        return !fs.getFileStatus(rd).isDir();
      } catch (IOException ioe) {
        // Maybe the file was moved or the fs was disconnected.
        LOG.warn("Skipping file " + rd +" due to IOException", ioe);
        return false;
      }
    }
  }

  /**
   * @param conf
   * @return Returns the filesystem of the hbase rootdir.
   * @throws IOException
   */
  public static FileSystem getCurrentFileSystem(Configuration conf)
  throws IOException {
    return getRootDir(conf).getFileSystem(conf);
  }


  /**
   * Runs through the HBase rootdir/tablename and creates a reverse lookup map for
   * table StoreFile names to the full Path.
   * <br>
   * Example...<br>
   * Key = 3944417774205889744  <br>
   * Value = hdfs://localhost:51169/user/userid/-ROOT-/70236052/info/3944417774205889744
   *
   * @param map map to add values.  If null, this method will create and populate one to return
   * @param fs  The file system to use.
   * @param hbaseRootDir  The root directory to scan.
   * @param tableName name of the table to scan.
   * @return Map keyed by StoreFile name with a value of the full Path.
   * @throws IOException When scanning the directory fails.
   */
<<<<<<< HEAD
  public static Map<String, Path> getTableStoreFilePathMap(Map<String, Path> map, 
    final FileSystem fs, final Path hbaseRootDir, TableName tableName)
=======
  public static Map<String, Path> getTableStoreFilePathMap(Map<String, Path> map,
    final FileSystem fs, final Path hbaseRootDir, byte[] tablename)
>>>>>>> fb8e3d0f
  throws IOException {
    if (map == null) {
      map = new HashMap<String, Path>();
    }

    // only include the directory paths to tables
    Path tableDir = FSUtils.getTableDir(hbaseRootDir, tableName);
    // Inside a table, there are compaction.dir directories to skip.  Otherwise, all else
    // should be regions.
    PathFilter df = new BlackListDirFilter(fs, HConstants.HBASE_NON_TABLE_DIRS);
    FileStatus[] regionDirs = fs.listStatus(tableDir);
    for (FileStatus regionDir : regionDirs) {
      Path dd = regionDir.getPath();
      if (dd.getName().equals(HConstants.HREGION_COMPACTIONDIR_NAME)) {
        continue;
      }
      // else its a region name, now look in region for families
      FileStatus[] familyDirs = fs.listStatus(dd, df);
      for (FileStatus familyDir : familyDirs) {
        Path family = familyDir.getPath();
        // now in family, iterate over the StoreFiles and
        // put in map
        FileStatus[] familyStatus = fs.listStatus(family);
        for (FileStatus sfStatus : familyStatus) {
          Path sf = sfStatus.getPath();
          map.put( sf.getName(), sf);
        }
      }
    }
    return map;
  }


  /**
   * Runs through the HBase rootdir and creates a reverse lookup map for
   * table StoreFile names to the full Path.
   * <br>
   * Example...<br>
   * Key = 3944417774205889744  <br>
   * Value = hdfs://localhost:51169/user/userid/-ROOT-/70236052/info/3944417774205889744
   *
   * @param fs  The file system to use.
   * @param hbaseRootDir  The root directory to scan.
   * @return Map keyed by StoreFile name with a value of the full Path.
   * @throws IOException When scanning the directory fails.
   */
  public static Map<String, Path> getTableStoreFilePathMap(
    final FileSystem fs, final Path hbaseRootDir)
  throws IOException {
    Map<String, Path> map = new HashMap<String, Path>();

    // if this method looks similar to 'getTableFragmentation' that is because
    // it was borrowed from it.

    // only include the directory paths to tables
    for (Path tableDir : FSUtils.getTableDirs(fs, hbaseRootDir)) {
      getTableStoreFilePathMap(map, fs, hbaseRootDir,
          FSUtils.getTableName(tableDir));
    }
    return map;
  }

  /**
   * Calls fs.listStatus() and treats FileNotFoundException as non-fatal
   * This accommodates differences between hadoop versions, where hadoop 1
   * does not throw a FileNotFoundException, and return an empty FileStatus[]
   * while Hadoop 2 will throw FileNotFoundException.
   *
   * @param fs file system
   * @param dir directory
   * @param filter path filter
   * @return null if tabledir doesn't exist, otherwise FileStatus array
   */
  public static FileStatus [] listStatus(final FileSystem fs,
      final Path dir, final PathFilter filter) throws IOException {
    FileStatus [] status = null;
    try {
      status = filter == null ? fs.listStatus(dir) : fs.listStatus(dir, filter);
    } catch (FileNotFoundException fnfe) {
      // if directory doesn't exist, return null
      if (LOG.isTraceEnabled()) {
        LOG.trace(dir + " doesn't exist");
      }
    }
    if (status == null || status.length < 1) return null;
    return status;
  }

  /**
   * Calls fs.listStatus() and treats FileNotFoundException as non-fatal
   * This would accommodates differences between hadoop versions
   *
   * @param fs file system
   * @param dir directory
   * @return null if tabledir doesn't exist, otherwise FileStatus array
   */
  public static FileStatus[] listStatus(final FileSystem fs, final Path dir) throws IOException {
    return listStatus(fs, dir, null);
  }

  /**
   * Calls fs.delete() and returns the value returned by the fs.delete()
   *
   * @param fs
   * @param path
   * @param recursive
   * @return the value returned by the fs.delete()
   * @throws IOException
   */
  public static boolean delete(final FileSystem fs, final Path path, final boolean recursive)
      throws IOException {
    return fs.delete(path, recursive);
  }

  /**
   * Calls fs.exists(). Checks if the specified path exists
   *
   * @param fs
   * @param path
   * @return the value returned by fs.exists()
   * @throws IOException
   */
  public static boolean isExists(final FileSystem fs, final Path path) throws IOException {
    return fs.exists(path);
  }

  /**
   * Throw an exception if an action is not permitted by a user on a file.
   *
   * @param ugi
   *          the user
   * @param file
   *          the file
   * @param action
   *          the action
   */
  public static void checkAccess(UserGroupInformation ugi, FileStatus file,
      FsAction action) throws AccessControlException {
    if (ugi.getShortUserName().equals(file.getOwner())) {
      if (file.getPermission().getUserAction().implies(action)) {
        return;
      }
    } else if (contains(ugi.getGroupNames(), file.getGroup())) {
      if (file.getPermission().getGroupAction().implies(action)) {
        return;
      }
    } else if (file.getPermission().getOtherAction().implies(action)) {
      return;
    }
    throw new AccessControlException("Permission denied:" + " action=" + action
        + " path=" + file.getPath() + " user=" + ugi.getShortUserName());
  }

  private static boolean contains(String[] groups, String user) {
    for (String group : groups) {
      if (group.equals(user)) {
        return true;
      }
    }
    return false;
  }

  /**
   * Log the current state of the filesystem from a certain root directory
   * @param fs filesystem to investigate
   * @param root root file/directory to start logging from
   * @param LOG log to output information
   * @throws IOException if an unexpected exception occurs
   */
  public static void logFileSystemState(final FileSystem fs, final Path root, Log LOG)
      throws IOException {
    LOG.debug("Current file system:");
    logFSTree(LOG, fs, root, "|-");
  }

  /**
   * Recursive helper to log the state of the FS
   *
   * @see #logFileSystemState(FileSystem, Path, Log)
   */
  private static void logFSTree(Log LOG, final FileSystem fs, final Path root, String prefix)
      throws IOException {
    FileStatus[] files = FSUtils.listStatus(fs, root, null);
    if (files == null) return;

    for (FileStatus file : files) {
      if (file.isDir()) {
        LOG.debug(prefix + file.getPath().getName() + "/");
        logFSTree(LOG, fs, file.getPath(), prefix + "---");
      } else {
        LOG.debug(prefix + file.getPath().getName());
      }
    }
  }

  public static boolean renameAndSetModifyTime(final FileSystem fs, final Path src, final Path dest)
      throws IOException {
    // set the modify time for TimeToLive Cleaner
    fs.setTimes(src, EnvironmentEdgeManager.currentTimeMillis(), -1);
    return fs.rename(src, dest);
  }
}<|MERGE_RESOLUTION|>--- conflicted
+++ resolved
@@ -1489,13 +1489,8 @@
    * @return Map keyed by StoreFile name with a value of the full Path.
    * @throws IOException When scanning the directory fails.
    */
-<<<<<<< HEAD
-  public static Map<String, Path> getTableStoreFilePathMap(Map<String, Path> map, 
-    final FileSystem fs, final Path hbaseRootDir, TableName tableName)
-=======
   public static Map<String, Path> getTableStoreFilePathMap(Map<String, Path> map,
-    final FileSystem fs, final Path hbaseRootDir, byte[] tablename)
->>>>>>> fb8e3d0f
+  final FileSystem fs, final Path hbaseRootDir, TableName tableName)
   throws IOException {
     if (map == null) {
       map = new HashMap<String, Path>();
