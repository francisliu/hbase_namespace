/**
 *
 * Licensed to the Apache Software Foundation (ASF) under one
 * or more contributor license agreements.  See the NOTICE file
 * distributed with this work for additional information
 * regarding copyright ownership.  The ASF licenses this file
 * to you under the Apache License, Version 2.0 (the
 * "License"); you may not use this file except in compliance
 * with the License.  You may obtain a copy of the License at
 *
 *     http://www.apache.org/licenses/LICENSE-2.0
 *
 * Unless required by applicable law or agreed to in writing, software
 * distributed under the License is distributed on an "AS IS" BASIS,
 * WITHOUT WARRANTIES OR CONDITIONS OF ANY KIND, either express or implied.
 * See the License for the specific language governing permissions and
 * limitations under the License.
 */

package org.apache.hadoop.hbase.tool;

import org.apache.commons.lang.time.StopWatch;
import org.apache.commons.logging.Log;
import org.apache.commons.logging.LogFactory;

<<<<<<< HEAD
import org.apache.hadoop.hbase.TableName;
import org.apache.hadoop.hbase.exceptions.TableNotFoundException;
=======
>>>>>>> fb8e3d0f
import org.apache.hadoop.util.Tool;
import org.apache.hadoop.util.ToolRunner;

import org.apache.hadoop.conf.Configuration;

import org.apache.hadoop.hbase.HRegionInfo;
import org.apache.hadoop.hbase.HTableDescriptor;
import org.apache.hadoop.hbase.HColumnDescriptor;
import org.apache.hadoop.hbase.HBaseConfiguration;
import org.apache.hadoop.hbase.TableNotFoundException;

import org.apache.hadoop.hbase.client.Get;
import org.apache.hadoop.hbase.client.HTable;
import org.apache.hadoop.hbase.client.HBaseAdmin;
import org.apache.hadoop.hbase.client.ResultScanner;
import org.apache.hadoop.hbase.client.Scan;

/**
 * HBase Canary Tool, that that can be used to do
 * "canary monitoring" of a running HBase cluster.
 *
 * Foreach region tries to get one row per column family
 * and outputs some information about failure or latency.
 */
public final class Canary implements Tool {
  // Sink interface used by the canary to outputs information
  public interface Sink {
    public void publishReadFailure(HRegionInfo region, Exception e);
    public void publishReadFailure(HRegionInfo region, HColumnDescriptor column, Exception e);
    public void publishReadTiming(HRegionInfo region, HColumnDescriptor column, long msTime);
  }

  // Simple implementation of canary sink that allows to plot on
  // file or standard output timings or failures.
  public static class StdOutSink implements Sink {
    @Override
    public void publishReadFailure(HRegionInfo region, Exception e) {
      LOG.error(String.format("read from region %s failed", region.getRegionNameAsString()), e);
    }

    @Override
    public void publishReadFailure(HRegionInfo region, HColumnDescriptor column, Exception e) {
      LOG.error(String.format("read from region %s column family %s failed",
                region.getRegionNameAsString(), column.getNameAsString()), e);
    }

    @Override
    public void publishReadTiming(HRegionInfo region, HColumnDescriptor column, long msTime) {
      LOG.info(String.format("read from region %s column family %s in %dms",
               region.getRegionNameAsString(), column.getNameAsString(), msTime));
    }
  }

  private static final long DEFAULT_INTERVAL = 6000;

  private static final Log LOG = LogFactory.getLog(Canary.class);

  private Configuration conf = null;
  private HBaseAdmin admin = null;
  private long interval = 0;
  private Sink sink = null;

  public Canary() {
    this(new StdOutSink());
  }

  public Canary(Sink sink) {
    this.sink = sink;
  }

  @Override
  public Configuration getConf() {
    return conf;
  }

  @Override
  public void setConf(Configuration conf) {
    this.conf = conf;
  }

  @Override
  public int run(String[] args) throws Exception {
    int tables_index = -1;

    // Process command line args
    for (int i = 0; i < args.length; i++) {
      String cmd = args[i];

      if (cmd.startsWith("-")) {
        if (tables_index >= 0) {
          // command line args must be in the form: [opts] [table 1 [table 2 ...]]
          System.err.println("Invalid command line options");
          printUsageAndExit();
        }

        if (cmd.equals("-help")) {
          // user asked for help, print the help and quit.
          printUsageAndExit();
        } else if (cmd.equals("-daemon") && interval == 0) {
          // user asked for daemon mode, set a default interval between checks
          interval = DEFAULT_INTERVAL;
        } else if (cmd.equals("-interval")) {
          // user has specified an interval for canary breaths (-interval N)
          i++;

          if (i == args.length) {
            System.err.println("-interval needs a numeric value argument.");
            printUsageAndExit();
          }

          try {
            interval = Long.parseLong(args[i]) * 1000;
          } catch (NumberFormatException e) {
            System.err.println("-interval needs a numeric value argument.");
            printUsageAndExit();
          }
        } else {
          // no options match
          System.err.println(cmd + " options is invalid.");
          printUsageAndExit();
        }
      } else if (tables_index < 0) {
        // keep track of first table name specified by the user
        tables_index = i;
      }
    }

    // initialize HBase conf and admin
    if (conf == null) conf = HBaseConfiguration.create();
    admin = new HBaseAdmin(conf);
    try {
      // lets the canary monitor the cluster
      do {
        if (admin.isAborted()) {
          LOG.error("HBaseAdmin aborted");
          return(1);
        }

<<<<<<< HEAD
    // lets the canary monitor the cluster
    do {
      if (admin.isAborted()) {
        LOG.error("HBaseAdmin aborted");
        return(1);
      }

      if (tables_index >= 0) {
        for (int i = tables_index; i < args.length; i++) {
          sniff(TableName.valueOf(args[i]));
=======
        if (tables_index >= 0) {
          for (int i = tables_index; i < args.length; i++) {
            sniff(admin, sink, args[i]);
          }
        } else {
          sniff();
>>>>>>> fb8e3d0f
        }

        Thread.sleep(interval);
      } while (interval > 0);
    } finally {
      this.admin.close();
    }

    return(0);
  }

  private void printUsageAndExit() {
    System.err.printf("Usage: bin/hbase %s [opts] [table 1 [table 2...]]%n", getClass().getName());
    System.err.println(" where [opts] are:");
    System.err.println("   -help          Show this help and exit.");
    System.err.println("   -daemon        Continuous check at defined intervals.");
    System.err.println("   -interval <N>  Interval between checks (sec)");
    System.exit(1);
  }

  /*
   * canary entry point to monitor all the tables.
   */
  private void sniff() throws Exception {
    for (HTableDescriptor table : admin.listTables()) {
      sniff(admin, sink, table);
    }
  }

  /**
   * Canary entry point for specified table.
   * @param admin
   * @param tableName
   * @throws Exception
   */
<<<<<<< HEAD
  private void sniff(TableName tableName) throws Exception {
    if (admin.isTableAvailable(tableName)) {
      sniff(admin.getTableDescriptor(tableName));
=======
  public static void sniff(final HBaseAdmin admin, String tableName)
  throws Exception {
    sniff(admin, new StdOutSink(), tableName);
  }

  /**
   * Canary entry point for specified table.
   * @param admin
   * @param sink
   * @param tableName
   * @throws Exception
   */
  private static void sniff(final HBaseAdmin admin, final Sink sink, String tableName)
  throws Exception {
    if (admin.isTableAvailable(tableName)) {
      sniff(admin, sink, admin.getTableDescriptor(tableName.getBytes()));
>>>>>>> fb8e3d0f
    } else {
      LOG.warn(String.format("Table %s is not available", tableName));
    }
  }

  /*
   * Loops over regions that owns this table,
   * and output some information abouts the state.
   */
  private static void sniff(final HBaseAdmin admin, final Sink sink, HTableDescriptor tableDesc)
  throws Exception {
    HTable table = null;

    try {
      table = new HTable(admin.getConfiguration(), tableDesc.getTableName());
    } catch (TableNotFoundException e) {
      return;
    }

    for (HRegionInfo region : admin.getTableRegions(tableDesc.getTableName())) {
      try {
        sniffRegion(admin, sink, region, table);
      } catch (Exception e) {
        sink.publishReadFailure(region, e);
      }
    }
  }

  /*
   * For each column family of the region tries to get one row
   * and outputs the latency, or the failure.
   */
  private static void sniffRegion(final HBaseAdmin admin, final Sink sink, HRegionInfo region,
      HTable table)
  throws Exception {
    HTableDescriptor tableDesc = table.getTableDescriptor();
    StopWatch stopWatch = new StopWatch();
    for (HColumnDescriptor column : tableDesc.getColumnFamilies()) {
      stopWatch.reset();
      byte [] startKey = region.getStartKey();
      if (startKey ==  null || startKey.length <= 0) {
        // Can't do a get on empty start row so do a Scan of first element if any instead.
        Scan scan = new Scan();
        scan.addFamily(column.getName());
        scan.setBatch(1);
        ResultScanner scanner = null;
        try {
          stopWatch.start();
          scanner = table.getScanner(scan);
          scanner.next();
          stopWatch.stop();
          sink.publishReadTiming(region, column, stopWatch.getTime());
        } catch (Exception e) {
          sink.publishReadFailure(region, column, e);
        } finally {
          if (scanner != null) scanner.close();
        }
      } else {
        Get get = new Get(region.getStartKey());
        get.addFamily(column.getName());
        try {
          stopWatch.start();
          table.get(get);
          stopWatch.stop();
          sink.publishReadTiming(region, column, stopWatch.getTime());
        } catch (Exception e) {
          sink.publishReadFailure(region, column, e);
        }
      }
    }
  }

  public static void main(String[] args) throws Exception {
    int exitCode = ToolRunner.run(new Canary(), args);
    System.exit(exitCode);
  }
}<|MERGE_RESOLUTION|>--- conflicted
+++ resolved
@@ -23,11 +23,7 @@
 import org.apache.commons.logging.Log;
 import org.apache.commons.logging.LogFactory;
 
-<<<<<<< HEAD
 import org.apache.hadoop.hbase.TableName;
-import org.apache.hadoop.hbase.exceptions.TableNotFoundException;
-=======
->>>>>>> fb8e3d0f
 import org.apache.hadoop.util.Tool;
 import org.apache.hadoop.util.ToolRunner;
 
@@ -166,25 +162,12 @@
           return(1);
         }
 
-<<<<<<< HEAD
-    // lets the canary monitor the cluster
-    do {
-      if (admin.isAborted()) {
-        LOG.error("HBaseAdmin aborted");
-        return(1);
-      }
-
-      if (tables_index >= 0) {
-        for (int i = tables_index; i < args.length; i++) {
-          sniff(TableName.valueOf(args[i]));
-=======
         if (tables_index >= 0) {
           for (int i = tables_index; i < args.length; i++) {
-            sniff(admin, sink, args[i]);
+            sniff(admin, sink, TableName.valueOf(args[i]));
           }
         } else {
           sniff();
->>>>>>> fb8e3d0f
         }
 
         Thread.sleep(interval);
@@ -220,12 +203,7 @@
    * @param tableName
    * @throws Exception
    */
-<<<<<<< HEAD
-  private void sniff(TableName tableName) throws Exception {
-    if (admin.isTableAvailable(tableName)) {
-      sniff(admin.getTableDescriptor(tableName));
-=======
-  public static void sniff(final HBaseAdmin admin, String tableName)
+  public static void sniff(final HBaseAdmin admin, TableName tableName)
   throws Exception {
     sniff(admin, new StdOutSink(), tableName);
   }
@@ -237,11 +215,10 @@
    * @param tableName
    * @throws Exception
    */
-  private static void sniff(final HBaseAdmin admin, final Sink sink, String tableName)
+  private static void sniff(final HBaseAdmin admin, final Sink sink, TableName tableName)
   throws Exception {
     if (admin.isTableAvailable(tableName)) {
-      sniff(admin, sink, admin.getTableDescriptor(tableName.getBytes()));
->>>>>>> fb8e3d0f
+      sniff(admin, sink, admin.getTableDescriptor(tableName));
     } else {
       LOG.warn(String.format("Table %s is not available", tableName));
     }
