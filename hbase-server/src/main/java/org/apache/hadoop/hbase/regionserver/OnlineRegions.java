--- conflicted
+++ resolved
@@ -63,9 +63,5 @@
     * @return List of HRegion
     * @throws java.io.IOException
     */
-<<<<<<< HEAD
-   public List<HRegion> getOnlineRegions(TableName tableName) throws IOException;
-=======
-   List<HRegion> getOnlineRegions(byte[] tableName) throws IOException;
->>>>>>> fb8e3d0f
+   List<HRegion> getOnlineRegions(TableName tableName) throws IOException;
 }