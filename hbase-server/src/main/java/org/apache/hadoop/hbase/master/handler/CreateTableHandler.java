/**
 *
 * Licensed to the Apache Software Foundation (ASF) under one
 * or more contributor license agreements.  See the NOTICE file
 * distributed with this work for additional information
 * regarding copyright ownership.  The ASF licenses this file
 * to you under the Apache License, Version 2.0 (the
 * "License"); you may not use this file except in compliance
 * with the License.  You may obtain a copy of the License at
 *
 *     http://www.apache.org/licenses/LICENSE-2.0
 *
 * Unless required by applicable law or agreed to in writing, software
 * distributed under the License is distributed on an "AS IS" BASIS,
 * WITHOUT WARRANTIES OR CONDITIONS OF ANY KIND, either express or implied.
 * See the License for the specific language governing permissions and
 * limitations under the License.
 */
package org.apache.hadoop.hbase.master.handler;

import java.io.IOException;
import java.io.InterruptedIOException;
import java.util.List;

import org.apache.commons.logging.Log;
import org.apache.commons.logging.LogFactory;
import org.apache.hadoop.classification.InterfaceAudience;
import org.apache.hadoop.conf.Configuration;
import org.apache.hadoop.fs.FileSystem;
import org.apache.hadoop.fs.Path;
import org.apache.hadoop.hbase.TableName;
import org.apache.hadoop.hbase.HRegionInfo;
import org.apache.hadoop.hbase.HTableDescriptor;
import org.apache.hadoop.hbase.NotAllMetaRegionsOnlineException;
import org.apache.hadoop.hbase.Server;
import org.apache.hadoop.hbase.TableExistsException;
import org.apache.hadoop.hbase.catalog.CatalogTracker;
import org.apache.hadoop.hbase.catalog.MetaEditor;
import org.apache.hadoop.hbase.catalog.MetaReader;
import org.apache.hadoop.hbase.executor.EventHandler;
import org.apache.hadoop.hbase.executor.EventType;
import org.apache.hadoop.hbase.master.AssignmentManager;
import org.apache.hadoop.hbase.master.HMaster;
import org.apache.hadoop.hbase.master.MasterCoprocessorHost;
import org.apache.hadoop.hbase.master.MasterFileSystem;
import org.apache.hadoop.hbase.master.MasterServices;
import org.apache.hadoop.hbase.master.TableLockManager;
import org.apache.hadoop.hbase.master.TableLockManager.TableLock;
import org.apache.hadoop.hbase.util.FSTableDescriptors;
import org.apache.hadoop.hbase.util.FSUtils;
import org.apache.hadoop.hbase.util.ModifyRegionUtils;
import org.apache.zookeeper.KeeperException;

/**
 * Handler to create a table.
 */
@InterfaceAudience.Private
public class CreateTableHandler extends EventHandler {
  private static final Log LOG = LogFactory.getLog(CreateTableHandler.class);
  protected final MasterFileSystem fileSystemManager;
  protected final HTableDescriptor hTableDescriptor;
  protected final Configuration conf;
  private final AssignmentManager assignmentManager;
  private final CatalogTracker catalogTracker;
  private final TableLockManager tableLockManager;
  private final HRegionInfo [] newRegions;
  private final TableLock tableLock;

  public CreateTableHandler(Server server, MasterFileSystem fileSystemManager,
      HTableDescriptor hTableDescriptor, Configuration conf, HRegionInfo [] newRegions,
      MasterServices masterServices) {
    super(server, EventType.C_M_CREATE_TABLE);

    this.fileSystemManager = fileSystemManager;
    this.hTableDescriptor = hTableDescriptor;
    this.conf = conf;
    this.newRegions = newRegions;
    this.catalogTracker = masterServices.getCatalogTracker();
    this.assignmentManager = masterServices.getAssignmentManager();
    this.tableLockManager = masterServices.getTableLockManager();

    this.tableLock = this.tableLockManager.writeLock(this.hTableDescriptor.getTableName()
        , EventType.C_M_CREATE_TABLE.toString());
  }

  public CreateTableHandler prepare()
      throws NotAllMetaRegionsOnlineException, TableExistsException, IOException {
    int timeout = conf.getInt("hbase.client.catalog.timeout", 10000);
    // Need META availability to create a table
    try {
      if(catalogTracker.waitForMeta(timeout) == null) {
        throw new NotAllMetaRegionsOnlineException();
      }
    } catch (InterruptedException e) {
      LOG.warn("Interrupted waiting for meta availability", e);
      InterruptedIOException ie = new InterruptedIOException(e.getMessage());
      ie.initCause(e);
      throw ie;
    }

    //acquire the table write lock, blocking. Make sure that it is released.
    this.tableLock.acquire();
    boolean success = false;
    try {
      TableName tableName = this.hTableDescriptor.getTableName();
      if (MetaReader.tableExists(catalogTracker, tableName)) {
        throw new TableExistsException(tableName);
      }

      // If we have multiple client threads trying to create the table at the
      // same time, given the async nature of the operation, the table
      // could be in a state where .META. table hasn't been updated yet in
      // the process() function.
      // Use enabling state to tell if there is already a request for the same
      // table in progress. This will introduce a new zookeeper call. Given
      // createTable isn't a frequent operation, that should be ok.
      //TODO: now that we have table locks, re-evaluate above
      try {
        if (!this.assignmentManager.getZKTable().checkAndSetEnablingTable(tableName)) {
          throw new TableExistsException(tableName);
        }
      } catch (KeeperException e) {
        throw new IOException("Unable to ensure that the table will be" +
          " enabling because of a ZooKeeper issue", e);
      }
      success = true;
    } finally {
      if (!success) {
        releaseTableLock();
      }
    }
    return this;
  }

  @Override
  public String toString() {
    String name = "UnknownServerName";
    if(server != null && server.getServerName() != null) {
      name = server.getServerName().toString();
    }
    return getClass().getSimpleName() + "-" + name + "-" + getSeqid() + "-" +
      this.hTableDescriptor.getTableName();
  }

  @Override
  public void process() {
    TableName tableName = this.hTableDescriptor.getTableName();
    LOG.info("Create table " + tableName);

    try {
      MasterCoprocessorHost cpHost = ((HMaster) this.server).getCoprocessorHost();
      if (cpHost != null) {
        cpHost.preCreateTableHandler(this.hTableDescriptor, this.newRegions);
      }
      handleCreateTable(tableName);
      completed(null);
      if (cpHost != null) {
        cpHost.postCreateTableHandler(this.hTableDescriptor, this.newRegions);
      }
    } catch (Throwable e) {
      LOG.error("Error trying to create the table " + tableName, e);
      completed(e);
    }
  }

  /**
   * Called after that process() is completed.
   * @param exception null if process() is successful or not null if something has failed.
   */
  protected void completed(final Throwable exception) {
    releaseTableLock();
    if (exception != null) {
      // Try deleting the enabling node in case of error
      // If this does not happen then if the client tries to create the table
      // again with the same Active master
      // It will block the creation saying TableAlreadyExists.
      try {
        this.assignmentManager.getZKTable().removeEnablingTable(
            this.hTableDescriptor.getTableName(), false);
      } catch (KeeperException e) {
        // Keeper exception should not happen here
        LOG.error("Got a keeper exception while removing the ENABLING table znode "
            + this.hTableDescriptor.getTableName(), e);
      }
    }
  }

  /**
   * Responsible of table creation (on-disk and META) and assignment.
   * - Create the table directory and descriptor (temp folder)
   * - Create the on-disk regions (temp folder)
   *   [If something fails here: we've just some trash in temp]
   * - Move the table from temp to the root directory
   *   [If something fails here: we've the table in place but some of the rows required
   *    present in META. (hbck needed)]
   * - Add regions to META
   *   [If something fails here: we don't have regions assigned: table disabled]
   * - Assign regions to Region Servers
   *   [If something fails here: we still have the table in disabled state]
   * - Update ZooKeeper with the enabled state
   */
  private void handleCreateTable(TableName tableName)
      throws IOException, KeeperException {
    Path tempdir = fileSystemManager.getTempDir();
    FileSystem fs = fileSystemManager.getFileSystem();

    // 1. Create Table Descriptor
<<<<<<< HEAD
    FSTableDescriptors.createTableDescriptor(fs, tempdir, this.hTableDescriptor);
    Path tempTableDir = FSUtils.getTableDir(tempdir,
        this.hTableDescriptor.getTableName());
    Path tableDir = FSUtils.getTableDir(fileSystemManager.getRootDir(), tableName);
=======
    Path tempTableDir = new Path(tempdir, tableName);
    new FSTableDescriptors(this.conf).createTableDescriptorForTableDirectory(
      tempTableDir, this.hTableDescriptor, false);
    Path tableDir = new Path(fileSystemManager.getRootDir(), tableName);
>>>>>>> 0dce9993

    // 2. Create Regions
    List<HRegionInfo> regionInfos = handleCreateHdfsRegions(tempdir, tableName);
    // 3. Move Table temp directory to the hbase root location
    if (!fs.rename(tempTableDir, tableDir)) {
      throw new IOException("Unable to move table from temp=" + tempTableDir +
        " to hbase root=" + tableDir);
    }

    if (regionInfos != null && regionInfos.size() > 0) {
      // 4. Add regions to META
      MetaEditor.addRegionsToMeta(this.catalogTracker, regionInfos);

      // 5. Trigger immediate assignment of the regions in round-robin fashion
      try {
        assignmentManager.getRegionStates().createRegionStates(regionInfos);
        assignmentManager.assign(regionInfos);
      } catch (InterruptedException e) {
        LOG.error("Caught " + e + " during round-robin assignment");
        InterruptedIOException ie = new InterruptedIOException(e.getMessage());
        ie.initCause(e);
        throw ie;
      }
    }

    // 6. Set table enabled flag up in zk.
    try {
      assignmentManager.getZKTable().setEnabledTable(tableName);
    } catch (KeeperException e) {
      throw new IOException("Unable to ensure that " + tableName + " will be" +
        " enabled because of a ZooKeeper issue", e);
    }
  }

  private void releaseTableLock() {
    if (this.tableLock != null) {
      try {
        this.tableLock.release();
      } catch (IOException ex) {
        LOG.warn("Could not release the table lock", ex);
      }
    }
  }

  /**
   * Create the on-disk structure for the table, and returns the regions info.
   * @param tableRootDir directory where the table is being created
   * @param tableName name of the table under construction
   * @return the list of regions created
   */
  protected List<HRegionInfo> handleCreateHdfsRegions(final Path tableRootDir,
    final TableName tableName)
      throws IOException {
    return ModifyRegionUtils.createRegions(conf, tableRootDir,
        hTableDescriptor, newRegions, null);
  }
}<|MERGE_RESOLUTION|>--- conflicted
+++ resolved
@@ -205,17 +205,10 @@
     FileSystem fs = fileSystemManager.getFileSystem();
 
     // 1. Create Table Descriptor
-<<<<<<< HEAD
-    FSTableDescriptors.createTableDescriptor(fs, tempdir, this.hTableDescriptor);
-    Path tempTableDir = FSUtils.getTableDir(tempdir,
-        this.hTableDescriptor.getTableName());
-    Path tableDir = FSUtils.getTableDir(fileSystemManager.getRootDir(), tableName);
-=======
-    Path tempTableDir = new Path(tempdir, tableName);
+    Path tempTableDir = FSUtils.getTableDir(tempdir, tableName);
     new FSTableDescriptors(this.conf).createTableDescriptorForTableDirectory(
       tempTableDir, this.hTableDescriptor, false);
-    Path tableDir = new Path(fileSystemManager.getRootDir(), tableName);
->>>>>>> 0dce9993
+    Path tableDir = FSUtils.getTableDir(fileSystemManager.getRootDir(), tableName);
 
     // 2. Create Regions
     List<HRegionInfo> regionInfos = handleCreateHdfsRegions(tempdir, tableName);
