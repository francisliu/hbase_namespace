--- conflicted
+++ resolved
@@ -149,13 +149,8 @@
           HConstants.DEFAULT_MAX_FILE_SIZE);
 
       this.rootDir = FSUtils.getRootDir(conf);
-<<<<<<< HEAD
       Path tabledir = FSUtils.getTableDir(this.rootDir, tableName);
-      this.htd = FSTableDescriptors.getTableDescriptor(this.fs, tabledir);
-=======
-      Path tabledir = HTableDescriptor.getTableDir(this.rootDir, tableName);
       this.htd = FSTableDescriptors.getTableDescriptorFromFs(this.fs, tabledir);
->>>>>>> 0dce9993
       String logname = "merge_" + System.currentTimeMillis() + HConstants.HREGION_LOGDIR_NAME;
 
       this.hlog = HLogFactory.createHLog(fs, tabledir, logname, conf);
