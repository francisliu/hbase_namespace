/*
 *
 * Licensed to the Apache Software Foundation (ASF) under one
 * or more contributor license agreements.  See the NOTICE file
 * distributed with this work for additional information
 * regarding copyright ownership.  The ASF licenses this file
 * to you under the Apache License, Version 2.0 (the
 * "License"); you may not use this file except in compliance
 * with the License.  You may obtain a copy of the License at
 *
 *     http://www.apache.org/licenses/LICENSE-2.0
 *
 * Unless required by applicable law or agreed to in writing, software
 * distributed under the License is distributed on an "AS IS" BASIS,
 * WITHOUT WARRANTIES OR CONDITIONS OF ANY KIND, either express or implied.
 * See the License for the specific language governing permissions and
 * limitations under the License.
 */
package org.apache.hadoop.hbase.replication.regionserver;

import java.io.EOFException;
import java.io.FileNotFoundException;
import java.io.IOException;
import java.net.ConnectException;
import java.net.SocketTimeoutException;
import java.util.ArrayList;
import java.util.Arrays;
import java.util.Comparator;
import java.util.HashSet;
import java.util.List;
import java.util.NavigableMap;
import java.util.Random;
import java.util.Set;
import java.util.UUID;
import java.util.concurrent.CountDownLatch;
import java.util.concurrent.PriorityBlockingQueue;
import java.util.concurrent.TimeUnit;

import org.apache.commons.logging.Log;
import org.apache.commons.logging.LogFactory;
import org.apache.hadoop.classification.InterfaceAudience;
import org.apache.hadoop.conf.Configuration;
import org.apache.hadoop.fs.FileStatus;
import org.apache.hadoop.fs.FileSystem;
import org.apache.hadoop.fs.Path;
import org.apache.hadoop.hbase.HConstants;
import org.apache.hadoop.hbase.KeyValue;
import org.apache.hadoop.hbase.ServerName;
import org.apache.hadoop.hbase.Stoppable;
import org.apache.hadoop.hbase.TableNotFoundException;
import org.apache.hadoop.hbase.client.HConnection;
import org.apache.hadoop.hbase.client.HConnectionManager;
import org.apache.hadoop.hbase.protobuf.ProtobufUtil;
import org.apache.hadoop.hbase.protobuf.ReplicationProtbufUtil;
import org.apache.hadoop.hbase.protobuf.generated.AdminProtos.AdminService;
import org.apache.hadoop.hbase.regionserver.wal.HLog;
import org.apache.hadoop.hbase.regionserver.wal.HLogKey;
import org.apache.hadoop.hbase.regionserver.wal.WALEdit;
import org.apache.hadoop.hbase.replication.ReplicationPeers;
import org.apache.hadoop.hbase.replication.ReplicationQueueInfo;
import org.apache.hadoop.hbase.replication.ReplicationQueues;
import org.apache.hadoop.hbase.util.Bytes;
import org.apache.hadoop.hbase.util.Threads;
import org.apache.hadoop.ipc.RemoteException;
import org.apache.zookeeper.KeeperException;

/**
 * Class that handles the source of a replication stream.
 * Currently does not handle more than 1 slave
 * For each slave cluster it selects a random number of peers
 * using a replication ratio. For example, if replication ration = 0.1
 * and slave cluster has 100 region servers, 10 will be selected.
 * <p/>
 * A stream is considered down when we cannot contact a region server on the
 * peer cluster for more than 55 seconds by default.
 * <p/>
 *
 */
@InterfaceAudience.Private
public class ReplicationSource extends Thread
    implements ReplicationSourceInterface {

  public static final Log LOG = LogFactory.getLog(ReplicationSource.class);
  // Queue of logs to process
  private PriorityBlockingQueue<Path> queue;
  // container of entries to replicate
  private HLog.Entry[] entriesArray;
  private HConnection conn;
  private ReplicationQueues replicationQueues;
  private ReplicationPeers replicationPeers;
  private Configuration conf;
  // ratio of region servers to chose from a slave cluster
  private float ratio;
  private Random random;
  private ReplicationQueueInfo replicationQueueInfo;
  // id of the peer cluster this source replicates to
  private String peerId;
  // The manager of all sources to which we ping back our progress
  private ReplicationSourceManager manager;
  // Should we stop everything?
  private Stoppable stopper;
  // List of chosen sinks (region servers)
  private List<ServerName> currentPeers;
  // How long should we sleep for each retry
  private long sleepForRetries;
  // Max size in bytes of entriesArray
  private long replicationQueueSizeCapacity;
  // Max number of entries in entriesArray
  private int replicationQueueNbCapacity;
  // Our reader for the current log
  private HLog.Reader reader;
  // Last position in the log that we sent to ZooKeeper
  private long lastLoggedPosition = -1;
  // Path of the current log
  private volatile Path currentPath;
  private FileSystem fs;
  // id of this cluster
  private UUID clusterId;
  // id of the other cluster
  private UUID peerClusterId;
  // total number of edits we replicated
  private long totalReplicatedEdits = 0;
  // total number of edits we replicated
  private long totalReplicatedOperations = 0;
  // The znode we currently play with
  private String peerClusterZnode;
  // Maximum number of retries before taking bold actions
  private int maxRetriesMultiplier;
  // Socket timeouts require even bolder actions since we don't want to DDOS
  private int socketTimeoutMultiplier;
  // Current number of entries that we need to replicate
  private int currentNbEntries = 0;
  // Current number of operations (Put/Delete) that we need to replicate
  private int currentNbOperations = 0;
  // Current size of data we need to replicate
  private int currentSize = 0;
  // Indicates if this particular source is running
  private volatile boolean running = true;
  // Metrics for this source
  private MetricsSource metrics;
  // Handle on the log reader helper
  private ReplicationHLogReaderManager repLogReader;

  /**
   * Instantiation method used by region servers
   *
   * @param conf configuration to use
   * @param fs file system to use
   * @param manager replication manager to ping to
   * @param stopper     the atomic boolean to use to stop the regionserver
   * @param peerClusterZnode the name of our znode
   * @throws IOException
   */
  public void init(final Configuration conf, final FileSystem fs,
      final ReplicationSourceManager manager, final ReplicationQueues replicationQueues,
      final ReplicationPeers replicationPeers, final Stoppable stopper,
      final String peerClusterZnode, final UUID clusterId) throws IOException {
    this.stopper = stopper;
    this.conf = conf;
    this.replicationQueueSizeCapacity =
        this.conf.getLong("replication.source.size.capacity", 1024*1024*64);
    this.replicationQueueNbCapacity =
        this.conf.getInt("replication.source.nb.capacity", 25000);
    this.entriesArray = new HLog.Entry[this.replicationQueueNbCapacity];
    for (int i = 0; i < this.replicationQueueNbCapacity; i++) {
      this.entriesArray[i] = new HLog.Entry();
    }
    this.maxRetriesMultiplier = this.conf.getInt("replication.source.maxretriesmultiplier", 10);
    this.socketTimeoutMultiplier = this.conf.getInt("replication.source.socketTimeoutMultiplier",
        maxRetriesMultiplier * maxRetriesMultiplier);
    this.queue =
        new PriorityBlockingQueue<Path>(
            conf.getInt("hbase.regionserver.maxlogs", 32),
            new LogsComparator());
    // TODO: This connection is replication specific or we should make it particular to
    // replication and make replication specific settings such as compression or codec to use
    // passing Cells.
    this.conn = HConnectionManager.getConnection(conf);
    this.replicationQueues = replicationQueues;
    this.replicationPeers = replicationPeers;
    this.ratio = this.conf.getFloat("replication.source.ratio", 0.1f);
    this.currentPeers = new ArrayList<ServerName>();
    this.random = new Random();
    this.manager = manager;
    this.sleepForRetries =
        this.conf.getLong("replication.source.sleepforretries", 1000);
    this.fs = fs;
    this.metrics = new MetricsSource(peerClusterZnode);
    this.repLogReader = new ReplicationHLogReaderManager(this.fs, this.conf);
    this.clusterId = clusterId;

    this.peerClusterZnode = peerClusterZnode;
    this.replicationQueueInfo = new ReplicationQueueInfo(peerClusterZnode);
    // ReplicationQueueInfo parses the peerId out of the znode for us
    this.peerId = this.replicationQueueInfo.getPeerId();
  }

  /**
   * Select a number of peers at random using the ratio. Mininum 1.
   */
  private void chooseSinks() {
    this.currentPeers.clear();
    List<ServerName> addresses = this.replicationPeers.getRegionServersOfConnectedPeer(this.peerId);
    Set<ServerName> setOfAddr = new HashSet<ServerName>();
    int nbPeers = (int) (Math.ceil(addresses.size() * ratio));
    LOG.debug("Getting " + nbPeers +
        " rs from peer cluster # " + this.peerId);
    for (int i = 0; i < nbPeers; i++) {
      ServerName sn;
      // Make sure we get one address that we don't already have
      do {
        sn = addresses.get(this.random.nextInt(addresses.size()));
      } while (setOfAddr.contains(sn));
      LOG.info("Choosing peer " + sn);
      setOfAddr.add(sn);
    }
    this.currentPeers.addAll(setOfAddr);
  }

  @Override
  public void enqueueLog(Path log) {
    this.queue.put(log);
    this.metrics.setSizeOfLogQueue(queue.size());
  }

  @Override
  public void run() {
    connectToPeers();
    // We were stopped while looping to connect to sinks, just abort
    if (!this.isActive()) {
      metrics.clear();
      return;
    }
    int sleepMultiplier = 1;
    // delay this until we are in an asynchronous thread
    while (this.peerClusterId == null) {
      this.peerClusterId = replicationPeers.getPeerUUID(this.peerId);
      if (this.peerClusterId == null) {
        if (sleepForRetries("Cannot contact the peer's zk ensemble", sleepMultiplier)) {
          sleepMultiplier++;
        }
      }
    }
    // resetting to 1 to reuse later
    sleepMultiplier = 1;

    LOG.info("Replicating "+clusterId + " -> " + peerClusterId);

    // If this is recovered, the queue is already full and the first log
    // normally has a position (unless the RS failed between 2 logs)
    if (this.replicationQueueInfo.isQueueRecovered()) {
      try {
        this.repLogReader.setPosition(this.replicationQueues.getLogPosition(this.peerClusterZnode,
          this.queue.peek().getName()));
        if (LOG.isTraceEnabled()) {
          LOG.trace("Recovered queue started with log " + this.queue.peek() +
              " at position " + this.repLogReader.getPosition());
        }
      } catch (KeeperException e) {
        this.terminate("Couldn't get the position of this recovered queue " +
            this.peerClusterZnode, e);
      }
    }
    // Loop until we close down
    while (isActive()) {
      // Sleep until replication is enabled again
      if (!isPeerEnabled()) {
        if (sleepForRetries("Replication is disabled", sleepMultiplier)) {
          sleepMultiplier++;
        }
        continue;
      }
      Path oldPath = getCurrentPath(); //note that in the current scenario,
                                       //oldPath will be null when a log roll
                                       //happens.
      // Get a new path
      boolean hasCurrentPath = getNextPath();
      if (getCurrentPath() != null && oldPath == null) {
        sleepMultiplier = 1; //reset the sleepMultiplier on a path change
      }
      if (!hasCurrentPath) {
        if (sleepForRetries("No log to process", sleepMultiplier)) {
          sleepMultiplier++;
        }
        continue;
      }
      boolean currentWALisBeingWrittenTo = false;
      //For WAL files we own (rather than recovered), take a snapshot of whether the
      //current WAL file (this.currentPath) is in use (for writing) NOW!
      //Since the new WAL paths are enqueued only after the prev WAL file
      //is 'closed', presence of an element in the queue means that
      //the previous WAL file was closed, else the file is in use (currentPath)
      //We take the snapshot now so that we are protected against races
      //where a new file gets enqueued while the current file is being processed
      //(and where we just finished reading the current file).
      if (!this.replicationQueueInfo.isQueueRecovered() && queue.size() == 0) {
        currentWALisBeingWrittenTo = true;
      }
      // Open a reader on it
      if (!openReader(sleepMultiplier)) {
        // Reset the sleep multiplier, else it'd be reused for the next file
        sleepMultiplier = 1;
        continue;
      }

      // If we got a null reader but didn't continue, then sleep and continue
      if (this.reader == null) {
        if (sleepForRetries("Unable to open a reader", sleepMultiplier)) {
          sleepMultiplier++;
        }
        continue;
      }

      boolean gotIOE = false;
      currentNbOperations = 0;
      currentNbEntries = 0;
      currentSize = 0;
      try {
        if (readAllEntriesToReplicateOrNextFile(currentWALisBeingWrittenTo)) {
          continue;
        }
      } catch (IOException ioe) {
        LOG.warn(this.peerClusterZnode + " Got: ", ioe);
        gotIOE = true;
        if (ioe.getCause() instanceof EOFException) {

          boolean considerDumping = false;
          if (this.replicationQueueInfo.isQueueRecovered()) {
            try {
              FileStatus stat = this.fs.getFileStatus(this.currentPath);
              if (stat.getLen() == 0) {
                LOG.warn(this.peerClusterZnode + " Got EOF and the file was empty");
              }
              considerDumping = true;
            } catch (IOException e) {
              LOG.warn(this.peerClusterZnode + " Got while getting file size: ", e);
            }
          } else if (currentNbEntries != 0) {
            LOG.warn(this.peerClusterZnode +
                " Got EOF while reading, " + "looks like this file is broken? " + currentPath);
            considerDumping = true;
            currentNbEntries = 0;
          }

          if (considerDumping &&
              sleepMultiplier == this.maxRetriesMultiplier &&
              processEndOfFile()) {
            continue;
          }
        }
      } finally {
        try {
          this.reader = null;
          this.repLogReader.closeReader();
        } catch (IOException e) {
          gotIOE = true;
          LOG.warn("Unable to finalize the tailing of a file", e);
        }
      }

      // If we didn't get anything to replicate, or if we hit a IOE,
      // wait a bit and retry.
      // But if we need to stop, don't bother sleeping
      if (this.isActive() && (gotIOE || currentNbEntries == 0)) {
        if (this.lastLoggedPosition != this.repLogReader.getPosition()) {
          this.manager.logPositionAndCleanOldLogs(this.currentPath,
              this.peerClusterZnode, this.repLogReader.getPosition(),
              this.replicationQueueInfo.isQueueRecovered(), currentWALisBeingWrittenTo);
          this.lastLoggedPosition = this.repLogReader.getPosition();
        }
        if (sleepForRetries("Nothing to replicate", sleepMultiplier)) {
          sleepMultiplier++;
        }
        continue;
      }
      sleepMultiplier = 1;
      shipEdits(currentWALisBeingWrittenTo);

    }
    if (this.conn != null) {
      try {
        this.conn.close();
      } catch (IOException e) {
        LOG.debug("Attempt to close connection failed", e);
      }
    }
    LOG.debug("Source exiting " + this.peerId);
    metrics.clear();
  }

  /**
   * Read all the entries from the current log files and retain those
   * that need to be replicated. Else, process the end of the current file.
   * @param currentWALisBeingWrittenTo is the current WAL being written to
   * @return true if we got nothing and went to the next file, false if we got
   * entries
   * @throws IOException
   */
  protected boolean readAllEntriesToReplicateOrNextFile(boolean currentWALisBeingWrittenTo)
      throws IOException{
    long seenEntries = 0;
    if (LOG.isTraceEnabled()) {
      LOG.trace("Seeking in " + this.currentPath + " at position "
          + this.repLogReader.getPosition());
    }
    this.repLogReader.seek();
    HLog.Entry entry =
        this.repLogReader.readNextAndSetPosition(this.entriesArray, this.currentNbEntries);
    while (entry != null) {
      WALEdit edit = entry.getEdit();
      this.metrics.incrLogEditsRead();
      seenEntries++;
      // Remove all KVs that should not be replicated
      HLogKey logKey = entry.getKey();
      // don't replicate if the log entries originated in the peer
      if (!logKey.getClusterId().equals(peerClusterId)) {
        removeNonReplicableEdits(entry);
        // Don't replicate catalog entries, if the WALEdit wasn't
        // containing anything to replicate and if we're currently not set to replicate
<<<<<<< HEAD
        if (!(logKey.getTablename().equals(HConstants.ROOT_TABLE_NAME) ||
            logKey.getTablename().equals(HConstants.META_TABLE_NAME)) &&
            edit.size() != 0 && replicating.get()) {
=======
        if (!(Bytes.equals(logKey.getTablename(), HConstants.ROOT_TABLE_NAME) || Bytes.equals(
          logKey.getTablename(), HConstants.META_TABLE_NAME)) && edit.size() != 0) {
>>>>>>> fb8e3d0f
          // Only set the clusterId if is a local key.
          // This ensures that the originator sets the cluster id
          // and all replicas retain the initial cluster id.
          // This is *only* place where a cluster id other than the default is set.
          if (HConstants.DEFAULT_CLUSTER_ID == logKey.getClusterId()) {
            logKey.setClusterId(this.clusterId);
          }
          currentNbOperations += countDistinctRowKeys(edit);
          currentNbEntries++;
          currentSize += entry.getEdit().size();
        } else {
          this.metrics.incrLogEditsFiltered();
        }
      }
      // Stop if too many entries or too big
      if (currentSize >= this.replicationQueueSizeCapacity ||
          currentNbEntries >= this.replicationQueueNbCapacity) {
        break;
      }
      try {
        entry = this.repLogReader.readNextAndSetPosition(this.entriesArray, this.currentNbEntries);
      } catch (IOException ie) {
        LOG.debug("Break on IOE: " + ie.getMessage());
        break;
      }
    }
    if (currentWALisBeingWrittenTo) {
      return false;
    }
    // If we didn't get anything and the queue has an object, it means we
    // hit the end of the file for sure
    return seenEntries == 0 && processEndOfFile();
  }

  private void connectToPeers() {
    int sleepMultiplier = 1;

    // Connect to peer cluster first, unless we have to stop
    while (this.isActive() && this.currentPeers.size() == 0) {
      chooseSinks();
      if (this.isActive() && this.currentPeers.size() == 0) {
        if (sleepForRetries("Waiting for peers", sleepMultiplier)) {
          sleepMultiplier++;
        }
      }
    }
  }

  /**
   * Poll for the next path
   * @return true if a path was obtained, false if not
   */
  protected boolean getNextPath() {
    try {
      if (this.currentPath == null) {
        this.currentPath = queue.poll(this.sleepForRetries, TimeUnit.MILLISECONDS);
        this.metrics.setSizeOfLogQueue(queue.size());
        if (this.currentPath != null) {
          this.manager.cleanOldLogs(this.currentPath.getName(),
              this.peerId,
              this.replicationQueueInfo.isQueueRecovered());
          if (LOG.isTraceEnabled()) {
            LOG.trace("New log: " + this.currentPath);
          }
        }
      }
    } catch (InterruptedException e) {
      LOG.warn("Interrupted while reading edits", e);
    }
    return this.currentPath != null;
  }

  /**
   * Open a reader on the current path
   *
   * @param sleepMultiplier by how many times the default sleeping time is augmented
   * @return true if we should continue with that file, false if we are over with it
   */
  protected boolean openReader(int sleepMultiplier) {
    try {
      try {
        if (LOG.isTraceEnabled()) {
          LOG.trace("Opening log " + this.currentPath);
        }
        this.reader = repLogReader.openReader(this.currentPath);
      } catch (FileNotFoundException fnfe) {
        if (this.replicationQueueInfo.isQueueRecovered()) {
          // We didn't find the log in the archive directory, look if it still
          // exists in the dead RS folder (there could be a chain of failures
          // to look at)
          List<String> deadRegionServers = this.replicationQueueInfo.getDeadRegionServers();
          LOG.info("NB dead servers : " + deadRegionServers.size());
          for (String curDeadServerName : deadRegionServers) {
            Path deadRsDirectory =
                new Path(manager.getLogDir().getParent(), curDeadServerName);
            Path[] locs = new Path[] {
                new Path(deadRsDirectory, currentPath.getName()),
                new Path(deadRsDirectory.suffix(HLog.SPLITTING_EXT),
                                          currentPath.getName()),
            };
            for (Path possibleLogLocation : locs) {
              LOG.info("Possible location " + possibleLogLocation.toUri().toString());
              if (this.manager.getFs().exists(possibleLogLocation)) {
                // We found the right new location
                LOG.info("Log " + this.currentPath + " still exists at " +
                    possibleLogLocation);
                // Breaking here will make us sleep since reader is null
                return true;
              }
            }
          }
          // TODO What happens if the log was missing from every single location?
          // Although we need to check a couple of times as the log could have
          // been moved by the master between the checks
          // It can also happen if a recovered queue wasn't properly cleaned,
          // such that the znode pointing to a log exists but the log was
          // deleted a long time ago.
          // For the moment, we'll throw the IO and processEndOfFile
          throw new IOException("File from recovered queue is " +
              "nowhere to be found", fnfe);
        } else {
          // If the log was archived, continue reading from there
          Path archivedLogLocation =
              new Path(manager.getOldLogDir(), currentPath.getName());
          if (this.manager.getFs().exists(archivedLogLocation)) {
            currentPath = archivedLogLocation;
            LOG.info("Log " + this.currentPath + " was moved to " +
                archivedLogLocation);
            // Open the log at the new location
            this.openReader(sleepMultiplier);

          }
          // TODO What happens the log is missing in both places?
        }
      }
    } catch (IOException ioe) {
      if (ioe instanceof EOFException && isCurrentLogEmpty()) return true;
      LOG.warn(this.peerClusterZnode + " Got: ", ioe);
      this.reader = null;
      if (ioe.getCause() instanceof NullPointerException) {
        // Workaround for race condition in HDFS-4380
        // which throws a NPE if we open a file before any data node has the most recent block
        // Just sleep and retry. Will require re-reading compressed HLogs for compressionContext.
        LOG.warn("Got NPE opening reader, will retry.");
      } else if (sleepMultiplier == this.maxRetriesMultiplier) {
        // TODO Need a better way to determine if a file is really gone but
        // TODO without scanning all logs dir
        LOG.warn("Waited too long for this file, considering dumping");
        return !processEndOfFile();
      }
    }
    return true;
  }

  /*
   * Checks whether the current log file is empty, and it is not a recovered queue. This is to
   * handle scenario when in an idle cluster, there is no entry in the current log and we keep on
   * trying to read the log file and get EOFEception. In case of a recovered queue the last log file
   * may be empty, and we don't want to retry that.
   */
  private boolean isCurrentLogEmpty() {
    return (this.repLogReader.getPosition() == 0 &&
        !this.replicationQueueInfo.isQueueRecovered() && queue.size() == 0);
  }
  
  /**
   * Do the sleeping logic
   * @param msg Why we sleep
   * @param sleepMultiplier by how many times the default sleeping time is augmented
   * @return True if <code>sleepMultiplier</code> is &lt; <code>maxRetriesMultiplier</code>
   */
  protected boolean sleepForRetries(String msg, int sleepMultiplier) {
    try {
      LOG.debug(msg + ", sleeping " + sleepForRetries + " times " + sleepMultiplier);
      Thread.sleep(this.sleepForRetries * sleepMultiplier);
    } catch (InterruptedException e) {
      LOG.debug("Interrupted while sleeping between retries");
    }
    return sleepMultiplier < maxRetriesMultiplier;
  }

  /**
   * We only want KVs that are scoped other than local
   * @param entry The entry to check for replication
   */
  protected void removeNonReplicableEdits(HLog.Entry entry) {
    NavigableMap<byte[], Integer> scopes = entry.getKey().getScopes();
    List<KeyValue> kvs = entry.getEdit().getKeyValues();
    for (int i = kvs.size()-1; i >= 0; i--) {
      KeyValue kv = kvs.get(i);
      // The scope will be null or empty if
      // there's nothing to replicate in that WALEdit
      if (scopes == null || !scopes.containsKey(kv.getFamily())) {
        kvs.remove(i);
      }
    }
  }

  /**
   * Count the number of different row keys in the given edit because of
   * mini-batching. We assume that there's at least one KV in the WALEdit.
   * @param edit edit to count row keys from
   * @return number of different row keys
   */
  private int countDistinctRowKeys(WALEdit edit) {
    List<KeyValue> kvs = edit.getKeyValues();
    int distinctRowKeys = 1;
    KeyValue lastKV = kvs.get(0);
    for (int i = 0; i < edit.size(); i++) {
      if (!kvs.get(i).matchingRow(lastKV)) {
        distinctRowKeys++;
      }
    }
    return distinctRowKeys;
  }

  /**
   * Do the shipping logic
   * @param currentWALisBeingWrittenTo was the current WAL being (seemingly) 
   * written to when this method was called
   */
  protected void shipEdits(boolean currentWALisBeingWrittenTo) {
    int sleepMultiplier = 1;
    if (this.currentNbEntries == 0) {
      LOG.warn("Was given 0 edits to ship");
      return;
    }
    while (this.isActive()) {
      if (!isPeerEnabled()) {
        if (sleepForRetries("Replication is disabled", sleepMultiplier)) {
          sleepMultiplier++;
        }
        continue;
      }
      try {
        AdminService.BlockingInterface rrs = getRS();
        if (LOG.isTraceEnabled()) {
          LOG.trace("Replicating " + this.currentNbEntries + " entries");
        }
        ReplicationProtbufUtil.replicateWALEntry(rrs,
            Arrays.copyOf(this.entriesArray, currentNbEntries));
        if (this.lastLoggedPosition != this.repLogReader.getPosition()) {
          this.manager.logPositionAndCleanOldLogs(this.currentPath,
              this.peerClusterZnode, this.repLogReader.getPosition(),
              this.replicationQueueInfo.isQueueRecovered(), currentWALisBeingWrittenTo);
          this.lastLoggedPosition = this.repLogReader.getPosition();
        }
        this.totalReplicatedEdits += currentNbEntries;
        this.totalReplicatedOperations += currentNbOperations;
        this.metrics.shipBatch(this.currentNbOperations);
        this.metrics.setAgeOfLastShippedOp(
            this.entriesArray[currentNbEntries-1].getKey().getWriteTime());
        if (LOG.isTraceEnabled()) {
          LOG.trace("Replicated " + this.totalReplicatedEdits + " entries in total, or "
              + this.totalReplicatedOperations + " operations");
        }
        break;

      } catch (IOException ioe) {
        // Didn't ship anything, but must still age the last time we did
        this.metrics.refreshAgeOfLastShippedOp();
        if (ioe instanceof RemoteException) {
          ioe = ((RemoteException) ioe).unwrapRemoteException();
          LOG.warn("Can't replicate because of an error on the remote cluster: ", ioe);
          if (ioe instanceof TableNotFoundException) {
            if (sleepForRetries("A table is missing in the peer cluster. "
                + "Replication cannot proceed without losing data.", sleepMultiplier)) {
              sleepMultiplier++;
            }
          }
        } else {
          if (ioe instanceof SocketTimeoutException) {
            // This exception means we waited for more than 60s and nothing
            // happened, the cluster is alive and calling it right away
            // even for a test just makes things worse.
            sleepForRetries("Encountered a SocketTimeoutException. Since the " +
              "call to the remote cluster timed out, which is usually " +
              "caused by a machine failure or a massive slowdown",
              this.socketTimeoutMultiplier);
          } else if (ioe instanceof ConnectException) {
            LOG.warn("Peer is unavailable, rechecking all sinks: ", ioe);
            chooseSinks();
          } else {
            LOG.warn("Can't replicate because of a local or network error: ", ioe);
          }
        }

        try {
          boolean down;
          // Spin while the slave is down and we're not asked to shutdown/close
          do {
            down = isSlaveDown();
            if (down) {
              if (sleepForRetries("Since we are unable to replicate", sleepMultiplier)) {
                sleepMultiplier++;
              } else {
                chooseSinks();
              }
            }
          } while (this.isActive() && down );
        } catch (InterruptedException e) {
          LOG.debug("Interrupted while trying to contact the peer cluster");
        }
      }
    }
  }

  /**
   * check whether the peer is enabled or not
   *
   * @return true if the peer is enabled, otherwise false
   */
  protected boolean isPeerEnabled() {
    return this.replicationPeers.getStatusOfConnectedPeer(this.peerId);
  }

  /**
   * If the queue isn't empty, switch to the next one
   * Else if this is a recovered queue, it means we're done!
   * Else we'll just continue to try reading the log file
   * @return true if we're done with the current file, false if we should
   * continue trying to read from it
   */
  protected boolean processEndOfFile() {
    if (this.queue.size() != 0) {
      if (LOG.isTraceEnabled()) {
        String filesize = "N/A";
        try {
          FileStatus stat = this.fs.getFileStatus(this.currentPath);
          filesize = stat.getLen()+"";
        } catch (IOException ex) {}
        LOG.trace("Reached the end of a log, stats: " + getStats() +
            ", and the length of the file is " + filesize);
      }
      this.currentPath = null;
      this.repLogReader.finishCurrentFile();
      this.reader = null;
      return true;
    } else if (this.replicationQueueInfo.isQueueRecovered()) {
      this.manager.closeRecoveredQueue(this);
      LOG.info("Finished recovering the queue with the following stats " + getStats());
      this.running = false;
      return true;
    }
    return false;
  }

  public void startup() {
    String n = Thread.currentThread().getName();
    Thread.UncaughtExceptionHandler handler =
        new Thread.UncaughtExceptionHandler() {
          public void uncaughtException(final Thread t, final Throwable e) {
            LOG.error("Unexpected exception in ReplicationSource," +
              " currentPath=" + currentPath, e);
          }
        };
    Threads.setDaemonThreadRunning(
        this, n + ".replicationSource," +
        this.peerClusterZnode, handler);
  }

  public void terminate(String reason) {
    terminate(reason, null);
  }

  public void terminate(String reason, Exception cause) {
    if (cause == null) {
      LOG.info("Closing source "
          + this.peerClusterZnode + " because: " + reason);

    } else {
      LOG.error("Closing source " + this.peerClusterZnode
          + " because an error occurred: " + reason, cause);
    }
    this.running = false;
    Threads.shutdown(this, this.sleepForRetries);
  }

  /**
   * Get a new region server at random from this peer
   * @return
   * @throws IOException
   */
  private AdminService.BlockingInterface getRS() throws IOException {
    if (this.currentPeers.size() == 0) {
      throw new IOException(this.peerClusterZnode + " has 0 region servers");
    }
    ServerName address =
        currentPeers.get(random.nextInt(this.currentPeers.size()));
    return this.conn.getAdmin(address);
  }

  /**
   * Check if the slave is down by trying to establish a connection
   * @return true if down, false if up
   * @throws InterruptedException
   */
  public boolean isSlaveDown() throws InterruptedException {
    final CountDownLatch latch = new CountDownLatch(1);
    Thread pingThread = new Thread() {
      public void run() {
        try {
          AdminService.BlockingInterface rrs = getRS();
          // Dummy call which should fail
          ProtobufUtil.getServerInfo(rrs);
          latch.countDown();
        } catch (IOException ex) {
          if (ex instanceof RemoteException) {
            ex = ((RemoteException) ex).unwrapRemoteException();
          }
          LOG.info("Slave cluster looks down: " + ex.getMessage(), ex);
        }
      }
    };
    pingThread.start();
    // awaits returns true if countDown happened
    boolean down = ! latch.await(this.sleepForRetries, TimeUnit.MILLISECONDS);
    pingThread.interrupt();
    return down;
  }

  public String getPeerClusterZnode() {
    return this.peerClusterZnode;
  }

  public String getPeerClusterId() {
    return this.peerId;
  }

  public Path getCurrentPath() {
    return this.currentPath;
  }

  private boolean isActive() {
    return !this.stopper.isStopped() && this.running;
  }

  /**
   * Comparator used to compare logs together based on their start time
   */
  public static class LogsComparator implements Comparator<Path> {

    @Override
    public int compare(Path o1, Path o2) {
      return Long.valueOf(getTS(o1)).compareTo(getTS(o2));
    }

    /**
     * Split a path to get the start time
     * For example: 10.20.20.171%3A60020.1277499063250
     * @param p path to split
     * @return start time
     */
    private long getTS(Path p) {
      String[] parts = p.getName().split("\\.");
      return Long.parseLong(parts[parts.length-1]);
    }
  }

  @Override
  public String getStats() {
    long position = this.repLogReader.getPosition();
    return "Total replicated edits: " + totalReplicatedEdits +
      ", currently replicating from: " + this.currentPath +
      " at position: " + position;
  }
}<|MERGE_RESOLUTION|>--- conflicted
+++ resolved
@@ -417,14 +417,9 @@
         removeNonReplicableEdits(entry);
         // Don't replicate catalog entries, if the WALEdit wasn't
         // containing anything to replicate and if we're currently not set to replicate
-<<<<<<< HEAD
         if (!(logKey.getTablename().equals(HConstants.ROOT_TABLE_NAME) ||
             logKey.getTablename().equals(HConstants.META_TABLE_NAME)) &&
-            edit.size() != 0 && replicating.get()) {
-=======
-        if (!(Bytes.equals(logKey.getTablename(), HConstants.ROOT_TABLE_NAME) || Bytes.equals(
-          logKey.getTablename(), HConstants.META_TABLE_NAME)) && edit.size() != 0) {
->>>>>>> fb8e3d0f
+            edit.size() != 0) {
           // Only set the clusterId if is a local key.
           // This ensures that the originator sets the cluster id
           // and all replicas retain the initial cluster id.
