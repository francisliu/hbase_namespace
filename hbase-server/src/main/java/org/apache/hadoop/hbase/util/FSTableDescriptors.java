--- conflicted
+++ resolved
@@ -38,16 +38,12 @@
 import org.apache.hadoop.fs.FileSystem;
 import org.apache.hadoop.fs.Path;
 import org.apache.hadoop.fs.PathFilter;
-<<<<<<< HEAD
 import org.apache.hadoop.hbase.TableName;
 import org.apache.hadoop.hbase.exceptions.DeserializationException;
-=======
->>>>>>> 0dce9993
 import org.apache.hadoop.hbase.HConstants;
 import org.apache.hadoop.hbase.HTableDescriptor;
 import org.apache.hadoop.hbase.TableDescriptors;
 import org.apache.hadoop.hbase.TableInfoMissingException;
-import org.apache.hadoop.hbase.exceptions.DeserializationException;
 import org.apache.hadoop.hbase.protobuf.ProtobufUtil;
 
 import com.google.common.annotations.VisibleForTesting;
@@ -89,13 +85,8 @@
   // This cache does not age out the old stuff.  Thinking is that the amount
   // of data we keep up in here is so small, no need to do occasional purge.
   // TODO.
-<<<<<<< HEAD
-  private final Map<TableName, TableDescriptorModtime> cache =
-    new ConcurrentHashMap<TableName, TableDescriptorModtime>();
-=======
-  private final Map<String, TableDescriptorAndModtime> cache =
-    new ConcurrentHashMap<String, TableDescriptorAndModtime>();
->>>>>>> 0dce9993
+  private final Map<TableName, TableDescriptorAndModtime> cache =
+    new ConcurrentHashMap<TableName, TableDescriptorAndModtime>();
 
   /**
    * Data structure to hold modification time and table descriptor.
@@ -143,28 +134,11 @@
     this.fsreadonly = fsreadonly;
   }
 
-<<<<<<< HEAD
-  /* (non-Javadoc)
-   * @see org.apache.hadoop.hbase.TableDescriptors#getTableDescriptor(byte[])
-=======
   /**
    * Get the current table descriptor for the given table, or null if none exists.
    * 
    * Uses a local cache of the descriptor but still checks the filesystem on each call
    * to see if a newer file has been created since the cached one was read.
-   */
-  @Override
-  public HTableDescriptor get(final byte [] tablename)
-  throws IOException {
-    return get(Bytes.toString(tablename));
-  }
-
-  /**
-   * Get the current table descriptor for the given table, or null if none exists.
-   * 
-   * Uses a local cache of the descriptor but still checks the filesystem on each call
-   * to see if a newer file has been created since the cached one was read.
->>>>>>> 0dce9993
    */
   @Override
   public HTableDescriptor get(final TableName tablename)
@@ -180,13 +154,8 @@
     }
     // .META. and -ROOT- is already handled. If some one tries to get the descriptor for
     // .logs, .oldlogs or .corrupt throw an exception.
-<<<<<<< HEAD
     if (HConstants.HBASE_NON_USER_TABLE_DIRS.contains(tablename.getNameAsString())) {
-       throw new IOException("No descriptor found for table = " + tablename);
-=======
-    if (HConstants.HBASE_NON_USER_TABLE_DIRS.contains(tablename)) {
        throw new IOException("No descriptor found for non table = " + tablename);
->>>>>>> 0dce9993
     }
 
     // Look in cache of descriptors.
@@ -272,35 +241,19 @@
    */
   @Override
   public void add(HTableDescriptor htd) throws IOException {
-<<<<<<< HEAD
-    if (TableName.ROOT_TABLE_NAME.equals(htd.getTableName())) {
-=======
     if (fsreadonly) {
       throw new NotImplementedException("Cannot add a table descriptor - in read only mode");
     }
-    if (Bytes.equals(HConstants.ROOT_TABLE_NAME, htd.getName())) {
->>>>>>> 0dce9993
-      throw new NotImplementedException();
-    }
     if (TableName.META_TABLE_NAME.equals(htd.getTableName())) {
       throw new NotImplementedException();
     }
-<<<<<<< HEAD
     if (HConstants.HBASE_NON_USER_TABLE_DIRS.contains(htd.getTableName().getNameAsString())) {
-      throw new NotImplementedException();
-    }
-    if (!this.fsreadonly) updateHTableDescriptor(this.fs, this.rootdir, htd);
-    long modtime = getTableInfoModtime(this.fs, this.rootdir, htd.getTableName());
-    this.cache.put(htd.getTableName(), new TableDescriptorModtime(modtime, htd));
-=======
-    if (HConstants.HBASE_NON_USER_TABLE_DIRS.contains(htd.getNameAsString())) {
       throw new NotImplementedException(
         "Cannot add a table descriptor for a reserved subdirectory name: " + htd.getNameAsString());
     }
     updateTableDescriptor(htd);
-    long modtime = getTableInfoModtime(htd.getNameAsString());
-    this.cache.put(htd.getNameAsString(), new TableDescriptorAndModtime(modtime, htd));
->>>>>>> 0dce9993
+    long modtime = getTableInfoModtime(htd.getTableName());
+    this.cache.put(htd.getTableName(), new TableDescriptorAndModtime(modtime, htd));
   }
 
   /**
@@ -311,22 +264,13 @@
   @Override
   public HTableDescriptor remove(final TableName tablename)
   throws IOException {
-<<<<<<< HEAD
-    if (!this.fsreadonly) {
-      Path tabledir = FSUtils.getTableDir(this.rootdir, tablename);
-      if (this.fs.exists(tabledir)) {
-        if (!this.fs.delete(tabledir, true)) {
-          throw new IOException("Failed delete of " + tabledir.toString());
-        }
-=======
     if (fsreadonly) {
       throw new NotImplementedException("Cannot remove a table descriptor - in read only mode");
     }
-    Path tabledir = getTableDirectory(tablename);
+    Path tabledir = getTableDir(tablename);
     if (this.fs.exists(tabledir)) {
       if (!this.fs.delete(tabledir, true)) {
         throw new IOException("Failed delete of " + tabledir.toString());
->>>>>>> 0dce9993
       }
     }
     TableDescriptorAndModtime tdm = this.cache.remove(tablename);
@@ -340,20 +284,7 @@
    * @return true if exists
    * @throws IOException
    */
-<<<<<<< HEAD
-  public static boolean isTableInfoExists(FileSystem fs, Path rootdir,
-      TableName tableName) throws IOException {
-    FileStatus status = getTableInfoPath(fs, rootdir, tableName);
-    return status == null? false: fs.exists(status.getPath());
-  }
-
-  private static FileStatus getTableInfoPath(final FileSystem fs,
-      final Path rootdir, final TableName tableName)
-  throws IOException {
-    Path tabledir = FSUtils.getTableDir(rootdir, tableName);
-    return getTableInfoPath(fs, tabledir);
-=======
-  public boolean isTableInfoExists(String tableName) throws IOException {
+  public boolean isTableInfoExists(TableName tableName) throws IOException {
     return getTableInfoPath(tableName) != null;
   }
   
@@ -361,15 +292,14 @@
    * Find the most current table info file for the given table in the hbase root directory.
    * @return The file status of the current table info file or null if it does not exist
    */
-  private FileStatus getTableInfoPath(final String tableName) throws IOException {
-    Path tableDir = getTableDirectory(tableName);
+  private FileStatus getTableInfoPath(final TableName tableName) throws IOException {
+    Path tableDir = getTableDir(tableName);
     return getTableInfoPath(tableDir);
   }
 
   private FileStatus getTableInfoPath(Path tableDir)
   throws IOException {
     return getTableInfoPath(fs, tableDir, !fsreadonly);
->>>>>>> 0dce9993
   }
   
   /**
@@ -462,17 +392,10 @@
   /**
    * Return the table directory in HDFS
    */
-  @VisibleForTesting Path getTableDirectory(final String tableName) {
-    return getTableDirectory(rootdir, tableName);
-  }
-  
-  /**
-   * Return the table directory in HDFS
-   */
-  static Path getTableDirectory(Path rootDir, String tableName) {
-    return FSUtils.getTablePath(rootDir, tableName);
-  }
-  
+  @VisibleForTesting Path getTableDir(final TableName tableName) {
+    return FSUtils.getTableDir(rootdir, tableName);
+  }
+
   private static final PathFilter TABLEINFO_PATHFILTER = new PathFilter() {
     @Override
     public boolean accept(Path p) {
@@ -538,17 +461,9 @@
    * or <code>0</code> if no tableinfo file found.
    * @throws IOException
    */
-<<<<<<< HEAD
-  static long getTableInfoModtime(final FileSystem fs, final Path rootdir,
-      final TableName tableName)
-  throws IOException {
-    FileStatus status = getTableInfoPath(fs, rootdir, tableName);
-    return status == null? 0: status.getModificationTime();
-=======
-  private long getTableInfoModtime(final String tableName) throws IOException {
+  private long getTableInfoModtime(final TableName tableName) throws IOException {
     FileStatus status = getTableInfoPath(tableName);
     return status == null ? 0 : status.getModificationTime();
->>>>>>> 0dce9993
   }
 
   /**
@@ -556,28 +471,9 @@
    * if it exists, bypassing the local cache.
    * Returns null if it's not found.
    */
-<<<<<<< HEAD
-  public static HTableDescriptor getTableDescriptor(FileSystem fs,
-      Path hbaseRootDir, TableName tableName)
-  throws IOException {
-     HTableDescriptor htd = null;
-     try {
-       TableDescriptorModtime tdmt =
-         getTableDescriptorModtime(fs, hbaseRootDir, tableName);
-       htd = tdmt == null ? null : tdmt.getTableDescriptor();
-     } catch (NullPointerException e) {
-       LOG.debug("Exception during readTableDecriptor. Current table name = "
-           + tableName, e);
-     }
-     return htd;
-  }
-
-  static TableDescriptorModtime getTableDescriptorModtime(FileSystem fs,
-      Path hbaseRootDir, TableName tableName) throws NullPointerException, IOException{
-=======
   public static HTableDescriptor getTableDescriptorFromFs(FileSystem fs,
-      Path hbaseRootDir, String tableName) throws IOException {
-    Path tableDir = getTableDirectory(hbaseRootDir, tableName);
+      Path hbaseRootDir, TableName tableName) throws IOException {
+    Path tableDir = FSUtils.getTableDir(hbaseRootDir, tableName);
     return getTableDescriptorFromFs(fs, tableDir);
   }
 
@@ -595,31 +491,19 @@
     return readTableDescriptor(fs, status, false);
   }
   
-  private TableDescriptorAndModtime getTableDescriptorAndModtime(String tableName)
-  throws IOException {
->>>>>>> 0dce9993
+  private TableDescriptorAndModtime getTableDescriptorAndModtime(TableName tableName)
+  throws IOException {
     // ignore both -ROOT- and .META. tables
-    if (tableName.compareTo(TableName.ROOT_TABLE_NAME) == 0
-        || tableName.compareTo(TableName.META_TABLE_NAME) == 0) {
+    if (tableName.equals(TableName.ROOT_TABLE_NAME)
+        || tableName.equals(TableName.META_TABLE_NAME)) {
       return null;
     }
-<<<<<<< HEAD
-    return getTableDescriptorModtime(fs,
-        FSUtils.getTableDir(hbaseRootDir, tableName));
-  }
-
-  public static TableDescriptorModtime getTableDescriptorModtime(FileSystem fs, Path tableDir)
-      throws NullPointerException, IOException {
-    if (tableDir == null) throw new NullPointerException();
-    FileStatus status = getTableInfoPath(fs, tableDir);
-=======
-    return getTableDescriptorAndModtime(getTableDirectory(tableName));
+    return getTableDescriptorAndModtime(getTableDir(tableName));
   }
 
   private TableDescriptorAndModtime getTableDescriptorAndModtime(Path tableDir)
   throws IOException {
     FileStatus status = getTableInfoPath(tableDir);
->>>>>>> 0dce9993
     if (status == null) {
       throw new TableInfoMissingException("No table descriptor file under " + tableDir);
     }
@@ -645,13 +529,9 @@
     }
     if (rewritePb && !ProtobufUtil.isPBMagicPrefix(content)) {
       // Convert the file over to be pb before leaving here.
-<<<<<<< HEAD
-      createTableDescriptor(fs, FSUtils.getRootDir(fs.getConf()), htd, true);
-=======
       Path tableInfoDir = status.getPath().getParent();
       Path tableDir = tableInfoDir.getParent();
       writeTableDescriptor(fs, htd, tableDir, status);
->>>>>>> 0dce9993
     }
     return htd;
   }
@@ -663,17 +543,11 @@
    */
   @VisibleForTesting Path updateTableDescriptor(HTableDescriptor htd)
   throws IOException {
-<<<<<<< HEAD
-    Path tableDir = FSUtils.getTableDir(rootdir, hTableDescriptor.getTableName());
-    Path p = writeTableDescriptor(fs, hTableDescriptor, tableDir,
-      getTableInfoPath(fs, tableDir));
-=======
     if (fsreadonly) {
       throw new NotImplementedException("Cannot update a table descriptor - in read only mode");
     }
-    Path tableDir = getTableDirectory(htd.getNameAsString());
+    Path tableDir = getTableDir(htd.getTableName());
     Path p = writeTableDescriptor(fs, htd, tableDir, getTableInfoPath(tableDir));
->>>>>>> 0dce9993
     if (p == null) throw new IOException("Failed update");
     LOG.info("Updated tableinfo=" + p);
     return p;
@@ -684,22 +558,12 @@
    * Used in unit tests only.
    * @throws NotImplementedException if in read only mode
    */
-<<<<<<< HEAD
-  public static void deleteTableDescriptorIfExists(TableName tableName,
-      Configuration conf) throws IOException {
-    FileSystem fs = FSUtils.getCurrentFileSystem(conf);
-    FileStatus status = getTableInfoPath(fs, FSUtils.getRootDir(conf), tableName);
-    // The below deleteDirectory works for either file or directory.
-    if (status != null && fs.exists(status.getPath())) {
-      FSUtils.deleteDirectory(fs, status.getPath());
-=======
-  public void deleteTableDescriptorIfExists(String tableName) throws IOException {
+  public void deleteTableDescriptorIfExists(TableName tableName) throws IOException {
     if (fsreadonly) {
       throw new NotImplementedException("Cannot delete a table descriptor - in read only mode");
->>>>>>> 0dce9993
     }
    
-    Path tableDir = getTableDirectory(tableName);
+    Path tableDir = getTableDir(tableName);
     Path tableInfoDir = new Path(tableDir, TABLEINFO_DIR);
     deleteTableDescriptorFiles(fs, tableInfoDir, Integer.MAX_VALUE);
   }
@@ -820,13 +684,8 @@
    */
   public boolean createTableDescriptor(HTableDescriptor htd, boolean forceCreation)
   throws IOException {
-<<<<<<< HEAD
-    Path tabledir = FSUtils.getTableDir(rootdir, htableDescriptor.getTableName());
-    return createTableDescriptorForTableDirectory(fs, tabledir, htableDescriptor, forceCreation);
-=======
-    Path tableDir = getTableDirectory(htd.getNameAsString());
+    Path tableDir = getTableDir(htd.getTableName());
     return createTableDescriptorForTableDirectory(tableDir, htd, forceCreation);
->>>>>>> 0dce9993
   }
   
   /**
