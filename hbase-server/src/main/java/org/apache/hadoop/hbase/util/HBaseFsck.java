/**
 * Licensed to the Apache Software Foundation (ASF) under one
 * or more contributor license agreements.  See the NOTICE file
 * distributed with this work for additional information
 * regarding copyright ownership.  The ASF licenses this file
 * to you under the Apache License, Version 2.0 (the
 * "License"); you may not use this file except in compliance
 * with the License.  You may obtain a copy of the License at
 *
 *     http://www.apache.org/licenses/LICENSE-2.0
 *
 * Unless required by applicable law or agreed to in writing, software
 * distributed under the License is distributed on an "AS IS" BASIS,
 * WITHOUT WARRANTIES OR CONDITIONS OF ANY KIND, either express or implied.
 * See the License for the specific language governing permissions and
 * limitations under the License.
 */
package org.apache.hadoop.hbase.util;

import java.io.IOException;
import java.io.PrintWriter;
import java.io.StringWriter;
import java.net.URI;
import java.util.ArrayList;
import java.util.Arrays;
import java.util.Collection;
import java.util.Collections;
import java.util.Comparator;
import java.util.HashMap;
import java.util.HashSet;
import java.util.Iterator;
import java.util.List;
import java.util.Map;
import java.util.Map.Entry;
import java.util.Set;
import java.util.SortedMap;
import java.util.SortedSet;
import java.util.TreeMap;
import java.util.TreeSet;
import java.util.concurrent.Callable;
import java.util.concurrent.ConcurrentSkipListMap;
import java.util.concurrent.ExecutionException;
import java.util.concurrent.ExecutorService;
import java.util.concurrent.Future;
import java.util.concurrent.ScheduledThreadPoolExecutor;
import java.util.concurrent.atomic.AtomicInteger;

import org.apache.commons.logging.Log;
import org.apache.commons.logging.LogFactory;
import org.apache.hadoop.classification.InterfaceAudience;
import org.apache.hadoop.classification.InterfaceStability;
import org.apache.hadoop.conf.Configuration;
import org.apache.hadoop.conf.Configured;
import org.apache.hadoop.fs.FileStatus;
import org.apache.hadoop.fs.FileSystem;
import org.apache.hadoop.fs.Path;
import org.apache.hadoop.fs.permission.FsAction;
import org.apache.hadoop.hbase.Abortable;
import org.apache.hadoop.hbase.ClusterStatus;
import org.apache.hadoop.hbase.TableName;
import org.apache.hadoop.hbase.HBaseConfiguration;
import org.apache.hadoop.hbase.HColumnDescriptor;
import org.apache.hadoop.hbase.HConstants;
import org.apache.hadoop.hbase.HRegionInfo;
import org.apache.hadoop.hbase.HRegionLocation;
import org.apache.hadoop.hbase.HTableDescriptor;
import org.apache.hadoop.hbase.KeyValue;
import org.apache.hadoop.hbase.MasterNotRunningException;
import org.apache.hadoop.hbase.ServerName;
import org.apache.hadoop.hbase.ZooKeeperConnectionException;
import org.apache.hadoop.hbase.catalog.MetaEditor;
import org.apache.hadoop.hbase.client.Delete;
import org.apache.hadoop.hbase.client.Get;
import org.apache.hadoop.hbase.client.HBaseAdmin;
import org.apache.hadoop.hbase.client.HConnectable;
import org.apache.hadoop.hbase.client.HConnection;
import org.apache.hadoop.hbase.client.HConnectionManager;
import org.apache.hadoop.hbase.client.HTable;
import org.apache.hadoop.hbase.client.MetaScanner;
import org.apache.hadoop.hbase.client.MetaScanner.MetaScannerVisitor;
import org.apache.hadoop.hbase.client.MetaScanner.MetaScannerVisitorBase;
import org.apache.hadoop.hbase.client.Put;
import org.apache.hadoop.hbase.client.Result;
import org.apache.hadoop.hbase.client.RowMutations;
import org.apache.hadoop.hbase.io.hfile.CacheConfig;
import org.apache.hadoop.hbase.io.hfile.HFile;
import org.apache.hadoop.hbase.master.MasterFileSystem;
import org.apache.hadoop.hbase.protobuf.ProtobufUtil;
import org.apache.hadoop.hbase.protobuf.generated.AdminProtos.AdminService.BlockingInterface;
import org.apache.hadoop.hbase.regionserver.HRegion;
import org.apache.hadoop.hbase.regionserver.HRegionFileSystem;
import org.apache.hadoop.hbase.regionserver.StoreFileInfo;
import org.apache.hadoop.hbase.regionserver.wal.HLogUtil;
import org.apache.hadoop.hbase.security.User;
import org.apache.hadoop.hbase.util.HBaseFsck.ErrorReporter.ERROR_CODE;
import org.apache.hadoop.hbase.util.hbck.HFileCorruptionChecker;
import org.apache.hadoop.hbase.util.hbck.TableIntegrityErrorHandler;
import org.apache.hadoop.hbase.util.hbck.TableIntegrityErrorHandlerImpl;
import org.apache.hadoop.hbase.util.hbck.TableLockChecker;
import org.apache.hadoop.hbase.zookeeper.MetaRegionTracker;
import org.apache.hadoop.hbase.zookeeper.ZKTableReadOnly;
import org.apache.hadoop.hbase.zookeeper.ZooKeeperWatcher;
import org.apache.hadoop.security.AccessControlException;
import org.apache.hadoop.security.UserGroupInformation;
import org.apache.hadoop.util.ReflectionUtils;
import org.apache.hadoop.util.Tool;
import org.apache.hadoop.util.ToolRunner;
import org.apache.zookeeper.KeeperException;

import com.google.common.base.Joiner;
import com.google.common.base.Preconditions;
import com.google.common.collect.Lists;
import com.google.common.collect.Multimap;
import com.google.common.collect.TreeMultimap;
import com.google.protobuf.ServiceException;

/**
 * HBaseFsck (hbck) is a tool for checking and repairing region consistency and
 * table integrity problems in a corrupted HBase.
 * <p>
 * Region consistency checks verify that .META., region deployment on region
 * servers and the state of data in HDFS (.regioninfo files) all are in
 * accordance.
 * <p>
 * Table integrity checks verify that all possible row keys resolve to exactly
 * one region of a table.  This means there are no individual degenerate
 * or backwards regions; no holes between regions; and that there are no
 * overlapping regions.
 * <p>
 * The general repair strategy works in two phases:
 * <ol>
 * <li> Repair Table Integrity on HDFS. (merge or fabricate regions)
 * <li> Repair Region Consistency with .META. and assignments
 * </ol>
 * <p>
 * For table integrity repairs, the tables' region directories are scanned
 * for .regioninfo files.  Each table's integrity is then verified.  If there
 * are any orphan regions (regions with no .regioninfo files) or holes, new
 * regions are fabricated.  Backwards regions are sidelined as well as empty
 * degenerate (endkey==startkey) regions.  If there are any overlapping regions,
 * a new region is created and all data is merged into the new region.
 * <p>
 * Table integrity repairs deal solely with HDFS and could potentially be done
 * offline -- the hbase region servers or master do not need to be running.
 * This phase can eventually be used to completely reconstruct the META table in
 * an offline fashion.
 * <p>
 * Region consistency requires three conditions -- 1) valid .regioninfo file
 * present in an HDFS region dir,  2) valid row with .regioninfo data in META,
 * and 3) a region is deployed only at the regionserver that was assigned to
 * with proper state in the master.
 * <p>
 * Region consistency repairs require hbase to be online so that hbck can
 * contact the HBase master and region servers.  The hbck#connect() method must
 * first be called successfully.  Much of the region consistency information
 * is transient and less risky to repair.
 * <p>
 * If hbck is run from the command line, there are a handful of arguments that
 * can be used to limit the kinds of repairs hbck will do.  See the code in
 * {@link #printUsageAndExit()} for more details.
 */
@InterfaceAudience.Public
@InterfaceStability.Evolving
public class HBaseFsck extends Configured implements Tool {
  public static final long DEFAULT_TIME_LAG = 60000; // default value of 1 minute
  public static final long DEFAULT_SLEEP_BEFORE_RERUN = 10000;
  private static final int MAX_NUM_THREADS = 50; // #threads to contact regions
  private static boolean rsSupportsOffline = true;
  private static final int DEFAULT_OVERLAPS_TO_SIDELINE = 2;
  private static final int DEFAULT_MAX_MERGE = 5;
  private static final String TO_BE_LOADED = "to_be_loaded";

  /**********************
   * Internal resources
   **********************/
  private static final Log LOG = LogFactory.getLog(HBaseFsck.class.getName());
  private ClusterStatus status;
  private HConnection connection;
  private HBaseAdmin admin;
  private HTable meta;
  protected ExecutorService executor; // threads to retrieve data from regionservers
  private long startMillis = System.currentTimeMillis();
  private HFileCorruptionChecker hfcc;
  private int retcode = 0;

  /***********
   * Options
   ***********/
  private static boolean details = false; // do we display the full report
  private long timelag = DEFAULT_TIME_LAG; // tables whose modtime is older
  private boolean fixAssignments = false; // fix assignment errors?
  private boolean fixMeta = false; // fix meta errors?
  private boolean checkHdfs = true; // load and check fs consistency?
  private boolean fixHdfsHoles = false; // fix fs holes?
  private boolean fixHdfsOverlaps = false; // fix fs overlaps (risky)
  private boolean fixHdfsOrphans = false; // fix fs holes (missing .regioninfo)
  private boolean fixTableOrphans = false; // fix fs holes (missing .tableinfo)
  private boolean fixVersionFile = false; // fix missing hbase.version file in hdfs
  private boolean fixSplitParents = false; // fix lingering split parents
  private boolean fixReferenceFiles = false; // fix lingering reference store file
  private boolean fixEmptyMetaCells = false; // fix (remove) empty REGIONINFO_QUALIFIER rows
  private boolean fixTableLocks = false; // fix table locks which are expired

  // limit checking/fixes to listed tables, if empty attempt to check/fix all
  // .META. are always checked
  private Set<TableName> tablesIncluded = new HashSet<TableName>();
  private int maxMerge = DEFAULT_MAX_MERGE; // maximum number of overlapping regions to merge
  private int maxOverlapsToSideline = DEFAULT_OVERLAPS_TO_SIDELINE; // maximum number of overlapping regions to sideline
  private boolean sidelineBigOverlaps = false; // sideline overlaps with >maxMerge regions
  private Path sidelineDir = null;

  private boolean rerun = false; // if we tried to fix something, rerun hbck
  private static boolean summary = false; // if we want to print less output
  private boolean checkMetaOnly = false;
  private boolean ignorePreCheckPermission = false; // if pre-check permission

  /*********
   * State
   *********/
  final private ErrorReporter errors;
  int fixes = 0;

  /**
   * This map contains the state of all hbck items.  It maps from encoded region
   * name to HbckInfo structure.  The information contained in HbckInfo is used
   * to detect and correct consistency (hdfs/meta/deployment) problems.
   */
  private TreeMap<String, HbckInfo> regionInfoMap = new TreeMap<String, HbckInfo>();
  private TreeSet<TableName> disabledTables =
    new TreeSet<TableName>();
  // Empty regioninfo qualifiers in .META.
  private Set<Result> emptyRegionInfoQualifiers = new HashSet<Result>();

  /**
   * This map from Tablename -> TableInfo contains the structures necessary to
   * detect table consistency problems (holes, dupes, overlaps).  It is sorted
   * to prevent dupes.
   *
   * If tablesIncluded is empty, this map contains all tables.
   * Otherwise, it contains only meta tables and tables in tablesIncluded,
   * unless checkMetaOnly is specified, in which case, it contains only
   * the meta table
   */
  private SortedMap<TableName, TableInfo> tablesInfo =
      new ConcurrentSkipListMap<TableName, TableInfo>();

  /**
   * When initially looking at HDFS, we attempt to find any orphaned data.
   */
  private List<HbckInfo> orphanHdfsDirs = Collections.synchronizedList(new ArrayList<HbckInfo>());

  private Map<TableName, Set<String>> orphanTableDirs =
      new HashMap<TableName, Set<String>>();

  /**
   * Constructor
   *
   * @param conf Configuration object
   * @throws MasterNotRunningException if the master is not running
   * @throws ZooKeeperConnectionException if unable to connect to ZooKeeper
   */
  public HBaseFsck(Configuration conf) throws MasterNotRunningException,
      ZooKeeperConnectionException, IOException, ClassNotFoundException {
    super(conf);
    errors = getErrorReporter(conf);

    int numThreads = conf.getInt("hbasefsck.numthreads", MAX_NUM_THREADS);
    executor = new ScheduledThreadPoolExecutor(numThreads, Threads.newDaemonThreadFactory("hbasefsck"));
  }

  /**
   * Constructor
   *
   * @param conf
   *          Configuration object
   * @throws MasterNotRunningException
   *           if the master is not running
   * @throws ZooKeeperConnectionException
   *           if unable to connect to ZooKeeper
   */
  public HBaseFsck(Configuration conf, ExecutorService exec) throws MasterNotRunningException,
      ZooKeeperConnectionException, IOException, ClassNotFoundException {
    super(conf);
    errors = getErrorReporter(getConf());
    this.executor = exec;
  }

  /**
   * To repair region consistency, one must call connect() in order to repair
   * online state.
   */
  public void connect() throws IOException {
    admin = new HBaseAdmin(getConf());
    meta = new HTable(getConf(), TableName.META_TABLE_NAME);
    status = admin.getClusterStatus();
    connection = admin.getConnection();
  }

  /**
   * Get deployed regions according to the region servers.
   */
  private void loadDeployedRegions() throws IOException, InterruptedException {
    // From the master, get a list of all known live region servers
    Collection<ServerName> regionServers = status.getServers();
    errors.print("Number of live region servers: " + regionServers.size());
    if (details) {
      for (ServerName rsinfo: regionServers) {
        errors.print("  " + rsinfo.getServerName());
      }
    }

    // From the master, get a list of all dead region servers
    Collection<ServerName> deadRegionServers = status.getDeadServerNames();
    errors.print("Number of dead region servers: " + deadRegionServers.size());
    if (details) {
      for (ServerName name: deadRegionServers) {
        errors.print("  " + name);
      }
    }

    // Print the current master name and state
    errors.print("Master: " + status.getMaster());

    // Print the list of all backup masters
    Collection<ServerName> backupMasters = status.getBackupMasters();
    errors.print("Number of backup masters: " + backupMasters.size());
    if (details) {
      for (ServerName name: backupMasters) {
        errors.print("  " + name);
      }
    }

    // Determine what's deployed
    processRegionServers(regionServers);
  }

  /**
   * Clear the current state of hbck.
   */
  private void clearState() {
    // Make sure regionInfo is empty before starting
    fixes = 0;
    regionInfoMap.clear();
    emptyRegionInfoQualifiers.clear();
    disabledTables.clear();
    errors.clear();
    tablesInfo.clear();
    orphanHdfsDirs.clear();
  }

  /**
   * This repair method analyzes hbase data in hdfs and repairs it to satisfy
   * the table integrity rules.  HBase doesn't need to be online for this
   * operation to work.
   */
  public void offlineHdfsIntegrityRepair() throws IOException, InterruptedException {
    // Initial pass to fix orphans.
    if (shouldCheckHdfs() && (shouldFixHdfsOrphans() || shouldFixHdfsHoles()
        || shouldFixHdfsOverlaps() || shouldFixTableOrphans())) {
      LOG.info("Loading regioninfos HDFS");
      // if nothing is happening this should always complete in two iterations.
      int maxIterations = getConf().getInt("hbase.hbck.integrityrepair.iterations.max", 3);
      int curIter = 0;
      do {
        clearState(); // clears hbck state and reset fixes to 0 and.
        // repair what's on HDFS
        restoreHdfsIntegrity();
        curIter++;// limit the number of iterations.
      } while (fixes > 0 && curIter <= maxIterations);

      // Repairs should be done in the first iteration and verification in the second.
      // If there are more than 2 passes, something funny has happened.
      if (curIter > 2) {
        if (curIter == maxIterations) {
          LOG.warn("Exiting integrity repairs after max " + curIter + " iterations. "
              + "Tables integrity may not be fully repaired!");
        } else {
          LOG.info("Successfully exiting integrity repairs after " + curIter + " iterations");
        }
      }
    }
  }

  /**
   * This repair method requires the cluster to be online since it contacts
   * region servers and the masters.  It makes each region's state in HDFS, in
   * .META., and deployments consistent.
   *
   * @return If > 0 , number of errors detected, if < 0 there was an unrecoverable
   * error.  If 0, we have a clean hbase.
   */
  public int onlineConsistencyRepair() throws IOException, KeeperException,
    InterruptedException {
    clearState();

    // get regions according to what is online on each RegionServer
    loadDeployedRegions();
    // check whether .META. is deployed and online
    if (!recordMetaRegion()) {
      // Will remove later if we can fix it
      errors.reportError("Fatal error: unable to get .META. region location. Exiting...");
      return -2;
    }
    // Check if .META. is found only once and in the right place
    if (!checkMetaRegion()) {
      String errorMsg = ".META. table is not consistent. ";
      if (shouldFixAssignments()) {
        errorMsg += "HBCK will try fixing it. Rerun once .META. is back to consistent state.";
      } else {
        errorMsg += "Run HBCK with proper fix options to fix .META. inconsistency.";
      }
      errors.reportError(errorMsg + " Exiting...");
      return -2;
    }
    // Not going with further consistency check for tables when META itself is not consistent.
    LOG.info("Loading regionsinfo from the .META. table");
    boolean success = loadMetaEntries();
    if (!success) return -1;

    // Empty cells in .META.?
    reportEmptyMetaCells();

    // Check if we have to cleanup empty REGIONINFO_QUALIFIER rows from .META.
    if (shouldFixEmptyMetaCells()) {
      fixEmptyMetaCells();
    }

    // get a list of all tables that have not changed recently.
    if (!checkMetaOnly) {
      reportTablesInFlux();
    }

    // load regiondirs and regioninfos from HDFS
    if (shouldCheckHdfs()) {
      loadHdfsRegionDirs();
      loadHdfsRegionInfos();
    }

    // Get disabled tables from ZooKeeper
    loadDisabledTables();

    // fix the orphan tables
    fixOrphanTables();

    // Check and fix consistency
    checkAndFixConsistency();

    // Check integrity (does not fix)
    checkIntegrity();
    return errors.getErrorList().size();
  }

  /**
   * Contacts the master and prints out cluster-wide information
   * @return 0 on success, non-zero on failure
   */
  public int onlineHbck() throws IOException, KeeperException, InterruptedException, ServiceException {
    // print hbase server version
    errors.print("Version: " + status.getHBaseVersion());
    offlineHdfsIntegrityRepair();

    // turn the balancer off
    boolean oldBalancer = admin.setBalancerRunning(false, true);
    try {
      onlineConsistencyRepair();
    }
    finally {
      admin.setBalancerRunning(oldBalancer, false);
    }

    offlineReferenceFileRepair();

    checkAndFixTableLocks();

    // Print table summary
    printTableSummary(tablesInfo);
    return errors.summarize();
  }

  /**
   * Iterates through the list of all orphan/invalid regiondirs.
   */
  private void adoptHdfsOrphans(Collection<HbckInfo> orphanHdfsDirs) throws IOException {
    for (HbckInfo hi : orphanHdfsDirs) {
      LOG.info("Attempting to handle orphan hdfs dir: " + hi.getHdfsRegionDir());
      adoptHdfsOrphan(hi);
    }
  }

  /**
   * Orphaned regions are regions without a .regioninfo file in them.  We "adopt"
   * these orphans by creating a new region, and moving the column families,
   * recovered edits, HLogs, into the new region dir.  We determine the region
   * startkey and endkeys by looking at all of the hfiles inside the column
   * families to identify the min and max keys. The resulting region will
   * likely violate table integrity but will be dealt with by merging
   * overlapping regions.
   */
  private void adoptHdfsOrphan(HbckInfo hi) throws IOException {
    Path p = hi.getHdfsRegionDir();
    FileSystem fs = p.getFileSystem(getConf());
    FileStatus[] dirs = fs.listStatus(p);
    if (dirs == null) {
      LOG.warn("Attempt to adopt ophan hdfs region skipped becuase no files present in " +
          p + ". This dir could probably be deleted.");
      return ;
    }

    TableName tableName = hi.getTableName();
    TableInfo tableInfo = tablesInfo.get(tableName);
    Preconditions.checkNotNull(tableInfo, "Table '" + tableName + "' not present!");
    HTableDescriptor template = tableInfo.getHTD();

    // find min and max key values
    Pair<byte[],byte[]> orphanRegionRange = null;
    for (FileStatus cf : dirs) {
      String cfName= cf.getPath().getName();
      // TODO Figure out what the special dirs are
      if (cfName.startsWith(".") || cfName.equals(HConstants.SPLIT_LOGDIR_NAME)) continue;

      FileStatus[] hfiles = fs.listStatus(cf.getPath());
      for (FileStatus hfile : hfiles) {
        byte[] start, end;
        HFile.Reader hf = null;
        try {
          CacheConfig cacheConf = new CacheConfig(getConf());
          hf = HFile.createReader(fs, hfile.getPath(), cacheConf);
          hf.loadFileInfo();
          KeyValue startKv = KeyValue.createKeyValueFromKey(hf.getFirstKey());
          start = startKv.getRow();
          KeyValue endKv = KeyValue.createKeyValueFromKey(hf.getLastKey());
          end = endKv.getRow();
        } catch (IOException ioe) {
          LOG.warn("Problem reading orphan file " + hfile + ", skipping");
          continue;
        } catch (NullPointerException ioe) {
          LOG.warn("Orphan file " + hfile + " is possibly corrupted HFile, skipping");
          continue;
        } finally {
          if (hf != null) {
            hf.close();
          }
        }

        // expand the range to include the range of all hfiles
        if (orphanRegionRange == null) {
          // first range
          orphanRegionRange = new Pair<byte[], byte[]>(start, end);
        } else {
          // TODO add test

          // expand range only if the hfile is wider.
          if (Bytes.compareTo(orphanRegionRange.getFirst(), start) > 0) {
            orphanRegionRange.setFirst(start);
          }
          if (Bytes.compareTo(orphanRegionRange.getSecond(), end) < 0 ) {
            orphanRegionRange.setSecond(end);
          }
        }
      }
    }
    if (orphanRegionRange == null) {
      LOG.warn("No data in dir " + p + ", sidelining data");
      fixes++;
      sidelineRegionDir(fs, hi);
      return;
    }
    LOG.info("Min max keys are : [" + Bytes.toString(orphanRegionRange.getFirst()) + ", " +
        Bytes.toString(orphanRegionRange.getSecond()) + ")");

    // create new region on hdfs.  move data into place.
    HRegionInfo hri = new HRegionInfo(template.getTableName(), orphanRegionRange.getFirst(), orphanRegionRange.getSecond());
    LOG.info("Creating new region : " + hri);
    HRegion region = HBaseFsckRepair.createHDFSRegionDir(getConf(), hri, template);
    Path target = region.getRegionFileSystem().getRegionDir();

    // rename all the data to new region
    mergeRegionDirs(target, hi);
    fixes++;
  }

  /**
   * This method determines if there are table integrity errors in HDFS.  If
   * there are errors and the appropriate "fix" options are enabled, the method
   * will first correct orphan regions making them into legit regiondirs, and
   * then reload to merge potentially overlapping regions.
   *
   * @return number of table integrity errors found
   */
  private int restoreHdfsIntegrity() throws IOException, InterruptedException {
    // Determine what's on HDFS
    LOG.info("Loading HBase regioninfo from HDFS...");
    loadHdfsRegionDirs(); // populating regioninfo table.

    int errs = errors.getErrorList().size();
    // First time just get suggestions.
    tablesInfo = loadHdfsRegionInfos(); // update tableInfos based on region info in fs.
    checkHdfsIntegrity(false, false);

    if (errors.getErrorList().size() == errs) {
      LOG.info("No integrity errors.  We are done with this phase. Glorious.");
      return 0;
    }

    if (shouldFixHdfsOrphans() && orphanHdfsDirs.size() > 0) {
      adoptHdfsOrphans(orphanHdfsDirs);
      // TODO optimize by incrementally adding instead of reloading.
    }

    // Make sure there are no holes now.
    if (shouldFixHdfsHoles()) {
      clearState(); // this also resets # fixes.
      loadHdfsRegionDirs();
      tablesInfo = loadHdfsRegionInfos(); // update tableInfos based on region info in fs.
      tablesInfo = checkHdfsIntegrity(shouldFixHdfsHoles(), false);
    }

    // Now we fix overlaps
    if (shouldFixHdfsOverlaps()) {
      // second pass we fix overlaps.
      clearState(); // this also resets # fixes.
      loadHdfsRegionDirs();
      tablesInfo = loadHdfsRegionInfos(); // update tableInfos based on region info in fs.
      tablesInfo = checkHdfsIntegrity(false, shouldFixHdfsOverlaps());
    }

    return errors.getErrorList().size();
  }

  /**
   * Scan all the store file names to find any lingering reference files,
   * which refer to some none-exiting files. If "fix" option is enabled,
   * any lingering reference file will be sidelined if found.
   * <p>
   * Lingering reference file prevents a region from opening. It has to
   * be fixed before a cluster can start properly.
   */
  private void offlineReferenceFileRepair() throws IOException {
    Configuration conf = getConf();
    Path hbaseRoot = FSUtils.getRootDir(conf);
    FileSystem fs = hbaseRoot.getFileSystem(conf);
    Map<String, Path> allFiles = FSUtils.getTableStoreFilePathMap(fs, hbaseRoot);
    for (Path path: allFiles.values()) {
      boolean isReference = false;
      try {
        isReference = StoreFileInfo.isReference(path);
      } catch (Throwable t) {
        // Ignore. Some files may not be store files at all.
        // For example, files under .oldlogs folder in .META.
        // Warning message is already logged by
        // StoreFile#isReference.
      }
      if (!isReference) continue;

      Path referredToFile = StoreFileInfo.getReferredToFile(path);
      if (fs.exists(referredToFile)) continue;  // good, expected

      // Found a lingering reference file
      errors.reportError(ERROR_CODE.LINGERING_REFERENCE_HFILE,
        "Found lingering reference file " + path);
      if (!shouldFixReferenceFiles()) continue;

      // Now, trying to fix it since requested
      boolean success = false;
      String pathStr = path.toString();

      // A reference file path should be like
      // ${hbase.rootdir}/table_name/region_id/family_name/referred_file.region_name
      // Up 3 directories to get the table folder.
      // So the file will be sidelined to a similar folder structure.
      int index = pathStr.lastIndexOf(Path.SEPARATOR_CHAR);
      for (int i = 0; index > 0 && i < 3; i++) {
        index = pathStr.lastIndexOf(Path.SEPARATOR_CHAR, index);
      }
      if (index > 0) {
        Path rootDir = getSidelineDir();
        Path dst = new Path(rootDir, pathStr.substring(index));
        fs.mkdirs(dst.getParent());
        LOG.info("Trying to sildeline reference file"
          + path + " to " + dst);
        setShouldRerun();

        success = fs.rename(path, dst);
      }
      if (!success) {
        LOG.error("Failed to sideline reference file " + path);
      }
    }
  }

  /**
   * TODO -- need to add tests for this.
   */
  private void reportEmptyMetaCells() {
    errors.print("Number of empty REGIONINFO_QUALIFIER rows in .META.: " +
      emptyRegionInfoQualifiers.size());
    if (details) {
      for (Result r: emptyRegionInfoQualifiers) {
        errors.print("  " + r);
      }
    }
  }

  /**
   * TODO -- need to add tests for this.
   */
  private void reportTablesInFlux() {
    AtomicInteger numSkipped = new AtomicInteger(0);
    HTableDescriptor[] allTables = getTables(numSkipped);
    errors.print("Number of Tables: " + allTables.length);
    if (details) {
      if (numSkipped.get() > 0) {
        errors.detail("Number of Tables in flux: " + numSkipped.get());
      }
      for (HTableDescriptor td : allTables) {
        errors.detail("  Table: " + td.getTableName() + "\t" +
                           (td.isReadOnly() ? "ro" : "rw") + "\t" +
                            (td.isMetaRegion() ? "META" : "    ") + "\t" +
                           " families: " + td.getFamilies().size());
      }
    }
  }

  public ErrorReporter getErrors() {
    return errors;
  }

  /**
   * Read the .regioninfo file from the file system.  If there is no
   * .regioninfo, add it to the orphan hdfs region list.
   */
  private void loadHdfsRegioninfo(HbckInfo hbi) throws IOException {
    Path regionDir = hbi.getHdfsRegionDir();
    if (regionDir == null) {
      LOG.warn("No HDFS region dir found: " + hbi + " meta=" + hbi.metaEntry);
      return;
    }

    if (hbi.hdfsEntry.hri != null) {
      // already loaded data
      return;
    }

    FileSystem fs = FileSystem.get(getConf());
    HRegionInfo hri = HRegionFileSystem.loadRegionInfoFileContent(fs, regionDir);
    LOG.debug("HRegionInfo read: " + hri.toString());
    hbi.hdfsEntry.hri = hri;
  }

  /**
   * Exception thrown when a integrity repair operation fails in an
   * unresolvable way.
   */
  public static class RegionRepairException extends IOException {
    private static final long serialVersionUID = 1L;
    final IOException ioe;
    public RegionRepairException(String s, IOException ioe) {
      super(s);
      this.ioe = ioe;
    }
  }

  /**
   * Populate hbi's from regionInfos loaded from file system.
   */
  private SortedMap<TableName, TableInfo> loadHdfsRegionInfos()
      throws IOException, InterruptedException {
    tablesInfo.clear(); // regenerating the data
    // generate region split structure
    Collection<HbckInfo> hbckInfos = regionInfoMap.values();

    // Parallelized read of .regioninfo files.
    List<WorkItemHdfsRegionInfo> hbis = new ArrayList<WorkItemHdfsRegionInfo>(hbckInfos.size());
    List<Future<Void>> hbiFutures;

    for (HbckInfo hbi : hbckInfos) {
      WorkItemHdfsRegionInfo work = new WorkItemHdfsRegionInfo(hbi, this, errors);
      hbis.add(work);
    }

    // Submit and wait for completion
    hbiFutures = executor.invokeAll(hbis);

    for(int i=0; i<hbiFutures.size(); i++) {
      WorkItemHdfsRegionInfo work = hbis.get(i);
      Future<Void> f = hbiFutures.get(i);
      try {
        f.get();
      } catch(ExecutionException e) {
        LOG.warn("Failed to read .regioninfo file for region " +
              work.hbi.getRegionNameAsString(), e.getCause());
      }
    }

    // serialized table info gathering.
    for (HbckInfo hbi: hbckInfos) {

      if (hbi.getHdfsHRI() == null) {
        // was an orphan
        continue;
      }


      // get table name from hdfs, populate various HBaseFsck tables.
      TableName tableName = hbi.getTableName();
      if (tableName == null) {
        // There was an entry in META not in the HDFS?
        LOG.warn("tableName was null for: " + hbi);
        continue;
      }

      TableInfo modTInfo = tablesInfo.get(tableName);
      if (modTInfo == null) {
        // only executed once per table.
        modTInfo = new TableInfo(tableName);
        Path hbaseRoot = FSUtils.getRootDir(getConf());
        tablesInfo.put(tableName, modTInfo);
        try {
          HTableDescriptor htd =
              FSTableDescriptors.getTableDescriptorFromFs(hbaseRoot.getFileSystem(getConf()),
              hbaseRoot, tableName);
          modTInfo.htds.add(htd);
        } catch (IOException ioe) {
          if (!orphanTableDirs.containsKey(tableName)) {
            LOG.warn("Unable to read .tableinfo from " + hbaseRoot, ioe);
            //should only report once for each table
            errors.reportError(ERROR_CODE.NO_TABLEINFO_FILE,
                "Unable to read .tableinfo from " + hbaseRoot + "/" + tableName);
            Set<String> columns = new HashSet<String>();
            orphanTableDirs.put(tableName, getColumnFamilyList(columns, hbi));
          }
        }
      }
      if (!hbi.isSkipChecks()) {
        modTInfo.addRegionInfo(hbi);
      }
    }

    return tablesInfo;
  }

  /**
   * To get the column family list according to the column family dirs
   * @param columns
   * @param hbi
   * @return
   * @throws IOException
   */
  private Set<String> getColumnFamilyList(Set<String> columns, HbckInfo hbi) throws IOException {
    Path regionDir = hbi.getHdfsRegionDir();
    FileSystem fs = regionDir.getFileSystem(getConf());
    FileStatus[] subDirs = fs.listStatus(regionDir, new FSUtils.FamilyDirFilter(fs));
    for (FileStatus subdir : subDirs) {
      String columnfamily = subdir.getPath().getName();
      columns.add(columnfamily);
    }
    return columns;
  }

  /**
   * To fabricate a .tableinfo file with following contents<br>
   * 1. the correct tablename <br>
   * 2. the correct colfamily list<br>
   * 3. the default properties for both {@link HTableDescriptor} and {@link HColumnDescriptor}<br>
   * @throws IOException
   */
  private boolean fabricateTableInfo(FSTableDescriptors fstd, TableName tableName,
      Set<String> columns) throws IOException {
    if (columns ==null || columns.isEmpty()) return false;
    HTableDescriptor htd = new HTableDescriptor(tableName);
    for (String columnfamimly : columns) {
      htd.addFamily(new HColumnDescriptor(columnfamimly));
    }
    fstd.createTableDescriptor(htd, true);
    return true;
  }

  /**
   * To fix the empty REGIONINFO_QUALIFIER rows from .META. <br>
   * @throws IOException
   */
  public void fixEmptyMetaCells() throws IOException {
    if (shouldFixEmptyMetaCells() && !emptyRegionInfoQualifiers.isEmpty()) {
      LOG.info("Trying to fix empty REGIONINFO_QUALIFIER .META. rows.");
      for (Result region : emptyRegionInfoQualifiers) {
        deleteMetaRegion(region.getRow());
        errors.getErrorList().remove(ERROR_CODE.EMPTY_META_CELL);
      }
      emptyRegionInfoQualifiers.clear();
    }
  }

  /**
   * To fix orphan table by creating a .tableinfo file under tableDir <br>
   * 1. if TableInfo is cached, to recover the .tableinfo accordingly <br>
   * 2. else create a default .tableinfo file with following items<br>
   * &nbsp;2.1 the correct tablename <br>
   * &nbsp;2.2 the correct colfamily list<br>
   * &nbsp;2.3 the default properties for both {@link HTableDescriptor} and {@link HColumnDescriptor}<br>
   * @throws IOException
   */
  public void fixOrphanTables() throws IOException {
    if (shouldFixTableOrphans() && !orphanTableDirs.isEmpty()) {

      List<TableName> tmpList = new ArrayList<TableName>();
      tmpList.addAll(orphanTableDirs.keySet());
      HTableDescriptor[] htds = getHTableDescriptors(tmpList);
      Iterator<Entry<TableName, Set<String>>> iter =
          orphanTableDirs.entrySet().iterator();
      int j = 0;
      int numFailedCase = 0;
      FSTableDescriptors fstd = new FSTableDescriptors(getConf());
      while (iter.hasNext()) {
        Entry<TableName, Set<String>> entry =
            (Entry<TableName, Set<String>>) iter.next();
        TableName tableName = entry.getKey();
        LOG.info("Trying to fix orphan table error: " + tableName);
        if (j < htds.length) {
          if (tableName.equals(htds[j].getTableName())) {
            HTableDescriptor htd = htds[j];
            LOG.info("fixing orphan table: " + tableName + " from cache");
            fstd.createTableDescriptor(htd, true);
            j++;
            iter.remove();
          }
        } else {
          if (fabricateTableInfo(fstd, tableName, entry.getValue())) {
            LOG.warn("fixing orphan table: " + tableName + " with a default .tableinfo file");
            LOG.warn("Strongly recommend to modify the HTableDescriptor if necessary for: " + tableName);
            iter.remove();
          } else {
            LOG.error("Unable to create default .tableinfo for " + tableName + " while missing column family information");
            numFailedCase++;
          }
        }
        fixes++;
      }

      if (orphanTableDirs.isEmpty()) {
        // all orphanTableDirs are luckily recovered
        // re-run doFsck after recovering the .tableinfo file
        setShouldRerun();
        LOG.warn("Strongly recommend to re-run manually hfsck after all orphanTableDirs being fixed");
      } else if (numFailedCase > 0) {
        LOG.error("Failed to fix " + numFailedCase
            + " OrphanTables with default .tableinfo files");
      }

    }
    //cleanup the list
    orphanTableDirs.clear();

  }

  /**
   * This borrows code from MasterFileSystem.bootstrap()
   *
   * @return an open .META. HRegion
   */
  private HRegion createNewMeta() throws IOException {
      Path rootdir = FSUtils.getRootDir(getConf());
    Configuration c = getConf();
    HRegionInfo metaHRI = new HRegionInfo(HRegionInfo.FIRST_META_REGIONINFO);
    MasterFileSystem.setInfoFamilyCachingForMeta(false);
    HRegion meta = HRegion.createHRegion(metaHRI, rootdir, c,
        HTableDescriptor.META_TABLEDESC);
    MasterFileSystem.setInfoFamilyCachingForMeta(true);
    return meta;
  }

  /**
   * Generate set of puts to add to new meta.  This expects the tables to be
   * clean with no overlaps or holes.  If there are any problems it returns null.
   *
   * @return An array list of puts to do in bulk, null if tables have problems
   */
  private ArrayList<Put> generatePuts(
      SortedMap<TableName, TableInfo> tablesInfo) throws IOException {
    ArrayList<Put> puts = new ArrayList<Put>();
    boolean hasProblems = false;
    for (Entry<TableName, TableInfo> e : tablesInfo.entrySet()) {
      TableName name = e.getKey();

      // skip ".META."
      if (name.compareTo(TableName.META_TABLE_NAME) == 0) {
        continue;
      }

      TableInfo ti = e.getValue();
      for (Entry<byte[], Collection<HbckInfo>> spl : ti.sc.getStarts().asMap()
          .entrySet()) {
        Collection<HbckInfo> his = spl.getValue();
        int sz = his.size();
        if (sz != 1) {
          // problem
          LOG.error("Split starting at " + Bytes.toStringBinary(spl.getKey())
              + " had " +  sz + " regions instead of exactly 1." );
          hasProblems = true;
          continue;
        }

        // add the row directly to meta.
        HbckInfo hi = his.iterator().next();
        HRegionInfo hri = hi.getHdfsHRI(); // hi.metaEntry;
        Put p = MetaEditor.makePutFromRegionInfo(hri);
        puts.add(p);
      }
    }
    return hasProblems ? null : puts;
  }

  /**
   * Suggest fixes for each table
   */
  private void suggestFixes(
      SortedMap<TableName, TableInfo> tablesInfo) throws IOException {
    for (TableInfo tInfo : tablesInfo.values()) {
      TableIntegrityErrorHandler handler = tInfo.new IntegrityFixSuggester(tInfo, errors);
      tInfo.checkRegionChain(handler);
    }
  }

  /**
   * Rebuilds meta from information in hdfs/fs.  Depends on configuration
   * settings passed into hbck constructor to point to a particular fs/dir.
   *
   * @param fix flag that determines if method should attempt to fix holes
   * @return true if successful, false if attempt failed.
   */
  public boolean rebuildMeta(boolean fix) throws IOException,
      InterruptedException {

    // TODO check to make sure hbase is offline. (or at least the table
    // currently being worked on is off line)

    // Determine what's on HDFS
    LOG.info("Loading HBase regioninfo from HDFS...");
    loadHdfsRegionDirs(); // populating regioninfo table.

    int errs = errors.getErrorList().size();
    tablesInfo = loadHdfsRegionInfos(); // update tableInfos based on region info in fs.
    checkHdfsIntegrity(false, false);

    // make sure ok.
    if (errors.getErrorList().size() != errs) {
      // While in error state, iterate until no more fixes possible
      while(true) {
        fixes = 0;
        suggestFixes(tablesInfo);
        errors.clear();
        loadHdfsRegionInfos(); // update tableInfos based on region info in fs.
        checkHdfsIntegrity(shouldFixHdfsHoles(), shouldFixHdfsOverlaps());

        int errCount = errors.getErrorList().size();

        if (fixes == 0) {
          if (errCount > 0) {
            return false; // failed to fix problems.
          } else {
            break; // no fixes and no problems? drop out and fix stuff!
          }
        }
      }
    }

    // we can rebuild, move old meta out of the way and start
    LOG.info("HDFS regioninfo's seems good.  Sidelining old .META.");
    Path backupDir = sidelineOldMeta();

    LOG.info("Creating new .META.");
    HRegion meta = createNewMeta();

    // populate meta
    List<Put> puts = generatePuts(tablesInfo);
    if (puts == null) {
      LOG.fatal("Problem encountered when creating new .META. entries.  " +
        "You may need to restore the previously sidelined .META.");
      return false;
    }
    meta.batchMutate(puts.toArray(new Put[0]));
    HRegion.closeHRegion(meta);
    LOG.info("Success! .META. table rebuilt.");
    LOG.info("Old .META. is moved into " + backupDir);
    return true;
  }

  private SortedMap<TableName, TableInfo> checkHdfsIntegrity(boolean fixHoles,
      boolean fixOverlaps) throws IOException {
    LOG.info("Checking HBase region split map from HDFS data...");
    for (TableInfo tInfo : tablesInfo.values()) {
      TableIntegrityErrorHandler handler;
      if (fixHoles || fixOverlaps) {
        handler = tInfo.new HDFSIntegrityFixer(tInfo, errors, getConf(),
          fixHoles, fixOverlaps);
      } else {
        handler = tInfo.new IntegrityFixSuggester(tInfo, errors);
      }
      if (!tInfo.checkRegionChain(handler)) {
        // should dump info as well.
        errors.report("Found inconsistency in table " + tInfo.getName());
      }
    }
    return tablesInfo;
  }

  private Path getSidelineDir() throws IOException {
    if (sidelineDir == null) {
      Path hbaseDir = FSUtils.getRootDir(getConf());
      Path hbckDir = new Path(hbaseDir, HConstants.HBCK_SIDELINEDIR_NAME);
      sidelineDir = new Path(hbckDir, hbaseDir.getName() + "-"
          + startMillis);
    }
    return sidelineDir;
  }

  /**
   * Sideline a region dir (instead of deleting it)
   */
  Path sidelineRegionDir(FileSystem fs, HbckInfo hi) throws IOException {
    return sidelineRegionDir(fs, null, hi);
  }

  /**
   * Sideline a region dir (instead of deleting it)
   *
   * @param parentDir if specified, the region will be sidelined to
   * folder like .../parentDir/<table name>/<region name>. The purpose
   * is to group together similar regions sidelined, for example, those
   * regions should be bulk loaded back later on. If null, it is ignored.
   */
  Path sidelineRegionDir(FileSystem fs,
      String parentDir, HbckInfo hi) throws IOException {
    TableName tableName = hi.getTableName();
    Path regionDir = hi.getHdfsRegionDir();

    if (!fs.exists(regionDir)) {
      LOG.warn("No previous " + regionDir + " exists.  Continuing.");
      return null;
    }

    Path rootDir = getSidelineDir();
    if (parentDir != null) {
      rootDir = new Path(rootDir, parentDir);
    }
    Path sidelineTableDir= FSUtils.getTableDir(rootDir, tableName);
    Path sidelineRegionDir = new Path(sidelineTableDir, regionDir.getName());
    fs.mkdirs(sidelineRegionDir);
    boolean success = false;
    FileStatus[] cfs =  fs.listStatus(regionDir);
    if (cfs == null) {
      LOG.info("Region dir is empty: " + regionDir);
    } else {
      for (FileStatus cf : cfs) {
        Path src = cf.getPath();
        Path dst =  new Path(sidelineRegionDir, src.getName());
        if (fs.isFile(src)) {
          // simple file
          success = fs.rename(src, dst);
          if (!success) {
            String msg = "Unable to rename file " + src +  " to " + dst;
            LOG.error(msg);
            throw new IOException(msg);
          }
          continue;
        }

        // is a directory.
        fs.mkdirs(dst);

        LOG.info("Sidelining files from " + src + " into containing region " + dst);
        // FileSystem.rename is inconsistent with directories -- if the
        // dst (foo/a) exists and is a dir, and the src (foo/b) is a dir,
        // it moves the src into the dst dir resulting in (foo/a/b).  If
        // the dst does not exist, and the src a dir, src becomes dst. (foo/b)
        FileStatus[] hfiles = fs.listStatus(src);
        if (hfiles != null && hfiles.length > 0) {
          for (FileStatus hfile : hfiles) {
            success = fs.rename(hfile.getPath(), dst);
            if (!success) {
              String msg = "Unable to rename file " + src +  " to " + dst;
              LOG.error(msg);
              throw new IOException(msg);
            }
          }
        }
        LOG.debug("Sideline directory contents:");
        debugLsr(sidelineRegionDir);
      }
    }

    LOG.info("Removing old region dir: " + regionDir);
    success = fs.delete(regionDir, true);
    if (!success) {
      String msg = "Unable to delete dir " + regionDir;
      LOG.error(msg);
      throw new IOException(msg);
    }
    return sidelineRegionDir;
  }

  /**
   * Side line an entire table.
   */
  void sidelineTable(FileSystem fs, TableName tableName, Path hbaseDir,
      Path backupHbaseDir) throws IOException {
    Path tableDir = FSUtils.getTableDir(hbaseDir, tableName);
    if (fs.exists(tableDir)) {
      Path backupTableDir= FSUtils.getTableDir(backupHbaseDir, tableName);
      fs.mkdirs(backupTableDir.getParent());
      boolean success = fs.rename(tableDir, backupTableDir);
      if (!success) {
        throw new IOException("Failed to move  " + tableName + " from "
            +  tableDir + " to " + backupTableDir);
      }
    } else {
      LOG.info("No previous " + tableName +  " exists.  Continuing.");
    }
  }

  /**
   * @return Path to backup of original directory
   */
  Path sidelineOldMeta() throws IOException {
    // put current .META. aside.
    Path hbaseDir = FSUtils.getRootDir(getConf());
    FileSystem fs = hbaseDir.getFileSystem(getConf());
    Path backupDir = getSidelineDir();
    fs.mkdirs(backupDir);

    try {
      sidelineTable(fs, TableName.META_TABLE_NAME, hbaseDir, backupDir);
    } catch (IOException e) {
        LOG.fatal("... failed to sideline meta. Currently in inconsistent state.  To restore "
            + "try to rename .META. in " + backupDir.getName() + " to "
            + hbaseDir.getName() + ".", e);
      throw e; // throw original exception
    }
    return backupDir;
  }

  /**
   * Load the list of disabled tables in ZK into local set.
   * @throws ZooKeeperConnectionException
   * @throws IOException
   */
  private void loadDisabledTables()
  throws ZooKeeperConnectionException, IOException {
    HConnectionManager.execute(new HConnectable<Void>(getConf()) {
      @Override
      public Void connect(HConnection connection) throws IOException {
        ZooKeeperWatcher zkw = createZooKeeperWatcher();
        try {
          for (TableName tableName :
              ZKTableReadOnly.getDisabledOrDisablingTables(zkw)) {
            disabledTables.add(tableName);
          }
        } catch (KeeperException ke) {
          throw new IOException(ke);
        } finally {
          zkw.close();
        }
        return null;
      }
    });
  }

  /**
   * Check if the specified region's table is disabled.
   */
  private boolean isTableDisabled(HRegionInfo regionInfo) {
    return disabledTables.contains(regionInfo.getTableName());
  }

  /**
   * Scan HDFS for all regions, recording their information into
   * regionInfoMap
   */
  public void loadHdfsRegionDirs() throws IOException, InterruptedException {
    Path rootDir = FSUtils.getRootDir(getConf());
    FileSystem fs = rootDir.getFileSystem(getConf());

    // list all tables from HDFS
    List<FileStatus> tableDirs = Lists.newArrayList();

    boolean foundVersionFile = fs.exists(new Path(rootDir, HConstants.VERSION_FILE_NAME));

    List<Path> paths = FSUtils.getTableDirs(fs, rootDir);
    for (Path path : paths) {
      TableName tableName = FSUtils.getTableName(path);
       if ((!checkMetaOnly &&
           isTableIncluded(tableName)) ||
           tableName.equals(TableName.META_TABLE_NAME)) {
         tableDirs.add(fs.getFileStatus(path));
       }
    }

    // verify that version file exists
    if (!foundVersionFile) {
      errors.reportError(ERROR_CODE.NO_VERSION_FILE,
          "Version file does not exist in root dir " + rootDir);
      if (shouldFixVersionFile()) {
        LOG.info("Trying to create a new " + HConstants.VERSION_FILE_NAME
            + " file.");
        setShouldRerun();
        FSUtils.setVersion(fs, rootDir, getConf().getInt(
            HConstants.THREAD_WAKE_FREQUENCY, 10 * 1000), getConf().getInt(
            HConstants.VERSION_FILE_WRITE_ATTEMPTS,
            HConstants.DEFAULT_VERSION_FILE_WRITE_ATTEMPTS));
      }
    }

    // level 1:  <HBASE_DIR>/*
    List<WorkItemHdfsDir> dirs = new ArrayList<WorkItemHdfsDir>(tableDirs.size());
    List<Future<Void>> dirsFutures;

    for (FileStatus tableDir : tableDirs) {
      LOG.debug("Loading region dirs from " +tableDir.getPath());
      dirs.add(new WorkItemHdfsDir(this, fs, errors, tableDir));
    }

    // Invoke and wait for Callables to complete
    dirsFutures = executor.invokeAll(dirs);

    for(Future<Void> f: dirsFutures) {
      try {
        f.get();
      } catch(ExecutionException e) {
        LOG.warn("Could not load region dir " , e.getCause());
      }
    }
  }

  /**
   * Record the location of the META region as found in ZooKeeper.
   */
  private boolean recordMetaRegion() throws IOException {
    HRegionLocation metaLocation = connection.locateRegion(
      TableName.META_TABLE_NAME, HConstants.EMPTY_START_ROW);

    // Check if Meta region is valid and existing
    if (metaLocation == null || metaLocation.getRegionInfo() == null ||
        metaLocation.getHostname() == null) {
      errors.reportError(ERROR_CODE.NULL_META_REGION,
        "META region or some of its attributes are null.");
      return false;
    }
    ServerName sn;
    try {
      sn = getMetaRegionServerName();
    } catch (KeeperException e) {
      throw new IOException(e);
    }
    MetaEntry m = new MetaEntry(metaLocation.getRegionInfo(), sn, System.currentTimeMillis());
    HbckInfo hbckInfo = regionInfoMap.get(metaLocation.getRegionInfo().getEncodedName());
    if (hbckInfo == null) {
      regionInfoMap.put(metaLocation.getRegionInfo().getEncodedName(), new HbckInfo(m));
    } else {
      hbckInfo.metaEntry = m;
    }
    return true;
  }

  private ZooKeeperWatcher createZooKeeperWatcher() throws IOException {
    return new ZooKeeperWatcher(getConf(), "hbase Fsck", new Abortable() {
      @Override
      public void abort(String why, Throwable e) {
        LOG.error(why, e);
        System.exit(1);
      }

      @Override
      public boolean isAborted() {
        return false;
      }

    });
  }

  private ServerName getMetaRegionServerName()
  throws IOException, KeeperException {
    ZooKeeperWatcher zkw = createZooKeeperWatcher();
    ServerName sn = null;
    try {
      sn = MetaRegionTracker.getMetaRegionLocation(zkw);
    } finally {
      zkw.close();
    }
    return sn;
  }

  /**
   * Contacts each regionserver and fetches metadata about regions.
   * @param regionServerList - the list of region servers to connect to
   * @throws IOException if a remote or network exception occurs
   */
  void processRegionServers(Collection<ServerName> regionServerList)
    throws IOException, InterruptedException {

    List<WorkItemRegion> workItems = new ArrayList<WorkItemRegion>(regionServerList.size());
    List<Future<Void>> workFutures;

    // loop to contact each region server in parallel
    for (ServerName rsinfo: regionServerList) {
      workItems.add(new WorkItemRegion(this, rsinfo, errors, connection));
    }

    workFutures = executor.invokeAll(workItems);

    for(int i=0; i<workFutures.size(); i++) {
      WorkItemRegion item = workItems.get(i);
      Future<Void> f = workFutures.get(i);
      try {
        f.get();
      } catch(ExecutionException e) {
        LOG.warn("Could not process regionserver " + item.rsinfo.getHostAndPort(),
            e.getCause());
      }
    }
  }

  /**
   * Check consistency of all regions that have been found in previous phases.
   */
  private void checkAndFixConsistency()
  throws IOException, KeeperException, InterruptedException {
    for (java.util.Map.Entry<String, HbckInfo> e: regionInfoMap.entrySet()) {
      checkRegionConsistency(e.getKey(), e.getValue());
    }
  }

  private void preCheckPermission() throws IOException, AccessControlException {
    if (shouldIgnorePreCheckPermission()) {
      return;
    }

    Path hbaseDir = FSUtils.getRootDir(getConf());
    FileSystem fs = hbaseDir.getFileSystem(getConf());
    UserGroupInformation ugi = User.getCurrent().getUGI();
    FileStatus[] files = fs.listStatus(hbaseDir);
    for (FileStatus file : files) {
      try {
        FSUtils.checkAccess(ugi, file, FsAction.WRITE);
      } catch (AccessControlException ace) {
        LOG.warn("Got AccessControlException when preCheckPermission ", ace);
        errors.reportError(ERROR_CODE.WRONG_USAGE, "Current user " + ugi.getUserName()
          + " does not have write perms to " + file.getPath()
          + ". Please rerun hbck as hdfs user " + file.getOwner());
        throw new AccessControlException(ace);
      }
    }
  }

  /**
   * Deletes region from meta table
   */
  private void deleteMetaRegion(HbckInfo hi) throws IOException {
    deleteMetaRegion(hi.metaEntry.getRegionName());
  }

  /**
   * Deletes region from meta table
   */
  private void deleteMetaRegion(byte[] metaKey) throws IOException {
    Delete d = new Delete(metaKey);
    meta.delete(d);
    meta.flushCommits();
    LOG.info("Deleted " + Bytes.toString(metaKey) + " from META" );
  }

  /**
   * Reset the split parent region info in meta table
   */
  private void resetSplitParent(HbckInfo hi) throws IOException {
    RowMutations mutations = new RowMutations(hi.metaEntry.getRegionName());
    Delete d = new Delete(hi.metaEntry.getRegionName());
    d.deleteColumn(HConstants.CATALOG_FAMILY, HConstants.SPLITA_QUALIFIER);
    d.deleteColumn(HConstants.CATALOG_FAMILY, HConstants.SPLITB_QUALIFIER);
    mutations.add(d);

    HRegionInfo hri = new HRegionInfo(hi.metaEntry);
    hri.setOffline(false);
    hri.setSplit(false);
    Put p = MetaEditor.makePutFromRegionInfo(hri);
    mutations.add(p);

    meta.mutateRow(mutations);
    meta.flushCommits();
    LOG.info("Reset split parent " + hi.metaEntry.getRegionNameAsString() + " in META" );
  }

  /**
   * This backwards-compatibility wrapper for permanently offlining a region
   * that should not be alive.  If the region server does not support the
   * "offline" method, it will use the closest unassign method instead.  This
   * will basically work until one attempts to disable or delete the affected
   * table.  The problem has to do with in-memory only master state, so
   * restarting the HMaster or failing over to another should fix this.
   */
  private void offline(byte[] regionName) throws IOException {
    String regionString = Bytes.toStringBinary(regionName);
    if (!rsSupportsOffline) {
      LOG.warn("Using unassign region " + regionString
          + " instead of using offline method, you should"
          + " restart HMaster after these repairs");
      admin.unassign(regionName, true);
      return;
    }

    // first time we assume the rs's supports #offline.
    try {
      LOG.info("Offlining region " + regionString);
      admin.offline(regionName);
    } catch (IOException ioe) {
      String notFoundMsg = "java.lang.NoSuchMethodException: " +
        "org.apache.hadoop.hbase.master.HMaster.offline([B)";
      if (ioe.getMessage().contains(notFoundMsg)) {
        LOG.warn("Using unassign region " + regionString
            + " instead of using offline method, you should"
            + " restart HMaster after these repairs");
        rsSupportsOffline = false; // in the future just use unassign
        admin.unassign(regionName, true);
        return;
      }
      throw ioe;
    }
  }

  private void undeployRegions(HbckInfo hi) throws IOException, InterruptedException {
    for (OnlineEntry rse : hi.deployedEntries) {
      LOG.debug("Undeploy region "  + rse.hri + " from " + rse.hsa);
      try {
        HBaseFsckRepair.closeRegionSilentlyAndWait(admin, rse.hsa, rse.hri);
        offline(rse.hri.getRegionName());
      } catch (IOException ioe) {
        LOG.warn("Got exception when attempting to offline region "
            + Bytes.toString(rse.hri.getRegionName()), ioe);
      }
    }
  }

  /**
   * Attempts to undeploy a region from a region server based in information in
   * META.  Any operations that modify the file system should make sure that
   * its corresponding region is not deployed to prevent data races.
   *
   * A separate call is required to update the master in-memory region state
   * kept in the AssignementManager.  Because disable uses this state instead of
   * that found in META, we can't seem to cleanly disable/delete tables that
   * have been hbck fixed.  When used on a version of HBase that does not have
   * the offline ipc call exposed on the master (<0.90.5, <0.92.0) a master
   * restart or failover may be required.
   */
  private void closeRegion(HbckInfo hi) throws IOException, InterruptedException {
    if (hi.metaEntry == null && hi.hdfsEntry == null) {
      undeployRegions(hi);
      return;
    }

    // get assignment info and hregioninfo from meta.
    Get get = new Get(hi.getRegionName());
    get.addColumn(HConstants.CATALOG_FAMILY, HConstants.REGIONINFO_QUALIFIER);
    get.addColumn(HConstants.CATALOG_FAMILY, HConstants.SERVER_QUALIFIER);
    get.addColumn(HConstants.CATALOG_FAMILY, HConstants.STARTCODE_QUALIFIER);
    Result r = meta.get(get);
    ServerName serverName = HRegionInfo.getServerName(r);
    if (serverName == null) {
      errors.reportError("Unable to close region "
          + hi.getRegionNameAsString() +  " because meta does not "
          + "have handle to reach it.");
      return;
    }

    HRegionInfo hri = HRegionInfo.getHRegionInfo(r);
    if (hri == null) {
      LOG.warn("Unable to close region " + hi.getRegionNameAsString()
          + " because META had invalid or missing "
          + HConstants.CATALOG_FAMILY_STR + ":"
          + Bytes.toString(HConstants.REGIONINFO_QUALIFIER)
          + " qualifier value.");
      return;
    }

    // close the region -- close files and remove assignment
    HBaseFsckRepair.closeRegionSilentlyAndWait(admin, serverName, hri);
  }

  private void tryAssignmentRepair(HbckInfo hbi, String msg) throws IOException,
    KeeperException, InterruptedException {
    // If we are trying to fix the errors
    if (shouldFixAssignments()) {
      errors.print(msg);
      undeployRegions(hbi);
      setShouldRerun();
      HRegionInfo hri = hbi.getHdfsHRI();
      if (hri == null) {
        hri = hbi.metaEntry;
      }
      HBaseFsckRepair.fixUnassigned(admin, hri);
      HBaseFsckRepair.waitUntilAssigned(admin, hri);
    }
  }

  /**
   * Check a single region for consistency and correct deployment.
   */
  private void checkRegionConsistency(final String key, final HbckInfo hbi)
  throws IOException, KeeperException, InterruptedException {
    String descriptiveName = hbi.toString();

    boolean inMeta = hbi.metaEntry != null;
    // In case not checking HDFS, assume the region is on HDFS
    boolean inHdfs = !shouldCheckHdfs() || hbi.getHdfsRegionDir() != null;
    boolean hasMetaAssignment = inMeta && hbi.metaEntry.regionServer != null;
    boolean isDeployed = !hbi.deployedOn.isEmpty();
    boolean isMultiplyDeployed = hbi.deployedOn.size() > 1;
    boolean deploymentMatchesMeta =
      hasMetaAssignment && isDeployed && !isMultiplyDeployed &&
      hbi.metaEntry.regionServer.equals(hbi.deployedOn.get(0));
    boolean splitParent =
      (hbi.metaEntry == null)? false: hbi.metaEntry.isSplit() && hbi.metaEntry.isOffline();
    boolean shouldBeDeployed = inMeta && !isTableDisabled(hbi.metaEntry);
    boolean recentlyModified = inHdfs &&
      hbi.getModTime() + timelag > System.currentTimeMillis();

    // ========== First the healthy cases =============
    if (hbi.containsOnlyHdfsEdits()) {
      return;
    }
    if (inMeta && inHdfs && isDeployed && deploymentMatchesMeta && shouldBeDeployed) {
      return;
    } else if (inMeta && inHdfs && !shouldBeDeployed && !isDeployed) {
      LOG.info("Region " + descriptiveName + " is in META, and in a disabled " +
        "tabled that is not deployed");
      return;
    } else if (recentlyModified) {
      LOG.warn("Region " + descriptiveName + " was recently modified -- skipping");
      return;
    }
    // ========== Cases where the region is not in META =============
    else if (!inMeta && !inHdfs && !isDeployed) {
      // We shouldn't have record of this region at all then!
      assert false : "Entry for region with no data";
    } else if (!inMeta && !inHdfs && isDeployed) {
      errors.reportError(ERROR_CODE.NOT_IN_META_HDFS, "Region "
          + descriptiveName + ", key=" + key + ", not on HDFS or in META but " +
          "deployed on " + Joiner.on(", ").join(hbi.deployedOn));
      if (shouldFixAssignments()) {
        undeployRegions(hbi);
      }

    } else if (!inMeta && inHdfs && !isDeployed) {
      errors.reportError(ERROR_CODE.NOT_IN_META_OR_DEPLOYED, "Region "
          + descriptiveName + " on HDFS, but not listed in META " +
          "or deployed on any region server");
      // restore region consistency of an adopted orphan
      if (shouldFixMeta()) {
        if (!hbi.isHdfsRegioninfoPresent()) {
          LOG.error("Region " + hbi.getHdfsHRI() + " could have been repaired"
              +  " in table integrity repair phase if -fixHdfsOrphans was" +
              " used.");
          return;
        }

        LOG.info("Patching .META. with .regioninfo: " + hbi.getHdfsHRI());
        HBaseFsckRepair.fixMetaHoleOnline(getConf(), hbi.getHdfsHRI());

        tryAssignmentRepair(hbi, "Trying to reassign region...");
      }

    } else if (!inMeta && inHdfs && isDeployed) {
      errors.reportError(ERROR_CODE.NOT_IN_META, "Region " + descriptiveName
          + " not in META, but deployed on " + Joiner.on(", ").join(hbi.deployedOn));
      debugLsr(hbi.getHdfsRegionDir());
      if (shouldFixMeta()) {
        if (!hbi.isHdfsRegioninfoPresent()) {
          LOG.error("This should have been repaired in table integrity repair phase");
          return;
        }

        LOG.info("Patching .META. with with .regioninfo: " + hbi.getHdfsHRI());
        HBaseFsckRepair.fixMetaHoleOnline(getConf(), hbi.getHdfsHRI());

        tryAssignmentRepair(hbi, "Trying to fix unassigned region...");
      }

    // ========== Cases where the region is in META =============
    } else if (inMeta && inHdfs && !isDeployed && splitParent) {
      // check whether this is an actual error, or just transient state where parent
      // is not cleaned
      if (hbi.metaEntry.splitA != null && hbi.metaEntry.splitB != null) {
        // check that split daughters are there
        HbckInfo infoA = this.regionInfoMap.get(hbi.metaEntry.splitA.getEncodedName());
        HbckInfo infoB = this.regionInfoMap.get(hbi.metaEntry.splitB.getEncodedName());
        if (infoA != null && infoB != null) {
          // we already processed or will process daughters. Move on, nothing to see here.
          hbi.setSkipChecks(true);
          return;
        }
      }
      errors.reportError(ERROR_CODE.LINGERING_SPLIT_PARENT, "Region "
          + descriptiveName + " is a split parent in META, in HDFS, "
          + "and not deployed on any region server. This could be transient.");
      if (shouldFixSplitParents()) {
        setShouldRerun();
        resetSplitParent(hbi);
      }
    } else if (inMeta && !inHdfs && !isDeployed) {
      errors.reportError(ERROR_CODE.NOT_IN_HDFS_OR_DEPLOYED, "Region "
          + descriptiveName + " found in META, but not in HDFS "
          + "or deployed on any region server.");
      if (shouldFixMeta()) {
        deleteMetaRegion(hbi);
      }
    } else if (inMeta && !inHdfs && isDeployed) {
      errors.reportError(ERROR_CODE.NOT_IN_HDFS, "Region " + descriptiveName
          + " found in META, but not in HDFS, " +
          "and deployed on " + Joiner.on(", ").join(hbi.deployedOn));
      // We treat HDFS as ground truth.  Any information in meta is transient
      // and equivalent data can be regenerated.  So, lets unassign and remove
      // these problems from META.
      if (shouldFixAssignments()) {
        errors.print("Trying to fix unassigned region...");
        closeRegion(hbi);// Close region will cause RS to abort.
      }
      if (shouldFixMeta()) {
        // wait for it to complete
        deleteMetaRegion(hbi);
      }
    } else if (inMeta && inHdfs && !isDeployed && shouldBeDeployed) {
      errors.reportError(ERROR_CODE.NOT_DEPLOYED, "Region " + descriptiveName
          + " not deployed on any region server.");
      tryAssignmentRepair(hbi, "Trying to fix unassigned region...");
    } else if (inMeta && inHdfs && isDeployed && !shouldBeDeployed) {
      errors.reportError(ERROR_CODE.SHOULD_NOT_BE_DEPLOYED,
          "Region " + descriptiveName + " should not be deployed according " +
          "to META, but is deployed on " + Joiner.on(", ").join(hbi.deployedOn));
      if (shouldFixAssignments()) {
        errors.print("Trying to close the region " + descriptiveName);
        setShouldRerun();
        HBaseFsckRepair.fixMultiAssignment(admin, hbi.metaEntry, hbi.deployedOn);
      }
    } else if (inMeta && inHdfs && isMultiplyDeployed) {
      errors.reportError(ERROR_CODE.MULTI_DEPLOYED, "Region " + descriptiveName
          + " is listed in META on region server " + hbi.metaEntry.regionServer
          + " but is multiply assigned to region servers " +
          Joiner.on(", ").join(hbi.deployedOn));
      // If we are trying to fix the errors
      if (shouldFixAssignments()) {
        errors.print("Trying to fix assignment error...");
        setShouldRerun();
        HBaseFsckRepair.fixMultiAssignment(admin, hbi.metaEntry, hbi.deployedOn);
      }
    } else if (inMeta && inHdfs && isDeployed && !deploymentMatchesMeta) {
      errors.reportError(ERROR_CODE.SERVER_DOES_NOT_MATCH_META, "Region "
          + descriptiveName + " listed in META on region server " +
          hbi.metaEntry.regionServer + " but found on region server " +
          hbi.deployedOn.get(0));
      // If we are trying to fix the errors
      if (shouldFixAssignments()) {
        errors.print("Trying to fix assignment error...");
        setShouldRerun();
        HBaseFsckRepair.fixMultiAssignment(admin, hbi.metaEntry, hbi.deployedOn);
        HBaseFsckRepair.waitUntilAssigned(admin, hbi.getHdfsHRI());
      }
    } else {
      errors.reportError(ERROR_CODE.UNKNOWN, "Region " + descriptiveName +
          " is in an unforeseen state:" +
          " inMeta=" + inMeta +
          " inHdfs=" + inHdfs +
          " isDeployed=" + isDeployed +
          " isMultiplyDeployed=" + isMultiplyDeployed +
          " deploymentMatchesMeta=" + deploymentMatchesMeta +
          " shouldBeDeployed=" + shouldBeDeployed);
    }
  }

  /**
   * Checks tables integrity. Goes over all regions and scans the tables.
   * Collects all the pieces for each table and checks if there are missing,
   * repeated or overlapping ones.
   * @throws IOException
   */
  SortedMap<TableName, TableInfo> checkIntegrity() throws IOException {
    tablesInfo = new TreeMap<TableName,TableInfo> ();
    List<HbckInfo> noHDFSRegionInfos = new ArrayList<HbckInfo>();
    LOG.debug("There are " + regionInfoMap.size() + " region info entries");
    for (HbckInfo hbi : regionInfoMap.values()) {
      // Check only valid, working regions
      if (hbi.metaEntry == null) {
        // this assumes that consistency check has run loadMetaEntry
        noHDFSRegionInfos.add(hbi);
        Path p = hbi.getHdfsRegionDir();
        if (p == null) {
          errors.report("No regioninfo in Meta or HDFS. " + hbi);
        }

        // TODO test.
        continue;
      }
      if (hbi.metaEntry.regionServer == null) {
        errors.detail("Skipping region because no region server: " + hbi);
        continue;
      }
      if (hbi.metaEntry.isOffline()) {
        errors.detail("Skipping region because it is offline: " + hbi);
        continue;
      }
      if (hbi.containsOnlyHdfsEdits()) {
        errors.detail("Skipping region because it only contains edits" + hbi);
        continue;
      }

      // Missing regionDir or over-deployment is checked elsewhere. Include
      // these cases in modTInfo, so we can evaluate those regions as part of
      // the region chain in META
      //if (hbi.foundRegionDir == null) continue;
      //if (hbi.deployedOn.size() != 1) continue;
      if (hbi.deployedOn.size() == 0) continue;

      // We should be safe here
      TableName tableName = hbi.metaEntry.getTableName();
      TableInfo modTInfo = tablesInfo.get(tableName);
      if (modTInfo == null) {
        modTInfo = new TableInfo(tableName);
      }
      for (ServerName server : hbi.deployedOn) {
        modTInfo.addServer(server);
      }

      if (!hbi.isSkipChecks()) {
        modTInfo.addRegionInfo(hbi);
      }

      tablesInfo.put(tableName, modTInfo);
    }

    for (TableInfo tInfo : tablesInfo.values()) {
      TableIntegrityErrorHandler handler = tInfo.new IntegrityFixSuggester(tInfo, errors);
      if (!tInfo.checkRegionChain(handler)) {
        errors.report("Found inconsistency in table " + tInfo.getName());
      }
    }
    return tablesInfo;
  }

  /**
   * Merge hdfs data by moving from contained HbckInfo into targetRegionDir.
   * @return number of file move fixes done to merge regions.
   */
  public int mergeRegionDirs(Path targetRegionDir, HbckInfo contained) throws IOException {
    int fileMoves = 0;

    LOG.debug("Contained region dir after close and pause");
    debugLsr(contained.getHdfsRegionDir());

    // rename the contained into the container.
    FileSystem fs = targetRegionDir.getFileSystem(getConf());
    FileStatus[] dirs = fs.listStatus(contained.getHdfsRegionDir());

    if (dirs == null) {
      if (!fs.exists(contained.getHdfsRegionDir())) {
        LOG.warn("HDFS region dir " + contained.getHdfsRegionDir() + " already sidelined.");
      } else {
        sidelineRegionDir(fs, contained);
      }
      return fileMoves;
    }

    for (FileStatus cf : dirs) {
      Path src = cf.getPath();
      Path dst =  new Path(targetRegionDir, src.getName());

      if (src.getName().equals(HRegionFileSystem.REGION_INFO_FILE)) {
        // do not copy the old .regioninfo file.
        continue;
      }

      if (src.getName().equals(HConstants.HREGION_OLDLOGDIR_NAME)) {
        // do not copy the .oldlogs files
        continue;
      }

      LOG.info("Moving files from " + src + " into containing region " + dst);
      // FileSystem.rename is inconsistent with directories -- if the
      // dst (foo/a) exists and is a dir, and the src (foo/b) is a dir,
      // it moves the src into the dst dir resulting in (foo/a/b).  If
      // the dst does not exist, and the src a dir, src becomes dst. (foo/b)
      for (FileStatus hfile : fs.listStatus(src)) {
        boolean success = fs.rename(hfile.getPath(), dst);
        if (success) {
          fileMoves++;
        }
      }
      LOG.debug("Sideline directory contents:");
      debugLsr(targetRegionDir);
    }

    // if all success.
    sidelineRegionDir(fs, contained);
    LOG.info("Sidelined region dir "+ contained.getHdfsRegionDir() + " into " +
        getSidelineDir());
    debugLsr(contained.getHdfsRegionDir());

    return fileMoves;
  }

  /**
   * Maintain information about a particular table.
   */
  public class TableInfo {
    TableName tableName;
    TreeSet <ServerName> deployedOn;

    // backwards regions
    final List<HbckInfo> backwards = new ArrayList<HbckInfo>();

    // sidelined big overlapped regions
    final Map<Path, HbckInfo> sidelinedRegions = new HashMap<Path, HbckInfo>();

    // region split calculator
    final RegionSplitCalculator<HbckInfo> sc = new RegionSplitCalculator<HbckInfo>(cmp);

    // Histogram of different HTableDescriptors found.  Ideally there is only one!
    final Set<HTableDescriptor> htds = new HashSet<HTableDescriptor>();

    // key = start split, values = set of splits in problem group
    final Multimap<byte[], HbckInfo> overlapGroups =
      TreeMultimap.create(RegionSplitCalculator.BYTES_COMPARATOR, cmp);

    TableInfo(TableName name) {
      this.tableName = name;
      deployedOn = new TreeSet <ServerName>();
    }

    /**
     * @return descriptor common to all regions.  null if are none or multiple!
     */
    private HTableDescriptor getHTD() {
      if (htds.size() == 1) {
        return (HTableDescriptor)htds.toArray()[0];
      } else {
        LOG.error("None/Multiple table descriptors found for table '"
          + tableName + "' regions: " + htds);
      }
      return null;
    }

    public void addRegionInfo(HbckInfo hir) {
      if (Bytes.equals(hir.getEndKey(), HConstants.EMPTY_END_ROW)) {
        // end key is absolute end key, just add it.
        sc.add(hir);
        return;
      }

      // if not the absolute end key, check for cycle
      if (Bytes.compareTo(hir.getStartKey(), hir.getEndKey()) > 0) {
        errors.reportError(
            ERROR_CODE.REGION_CYCLE,
            String.format("The endkey for this region comes before the "
                + "startkey, startkey=%s, endkey=%s",
                Bytes.toStringBinary(hir.getStartKey()),
                Bytes.toStringBinary(hir.getEndKey())), this, hir);
        backwards.add(hir);
        return;
      }

      // main case, add to split calculator
      sc.add(hir);
    }

    public void addServer(ServerName server) {
      this.deployedOn.add(server);
    }

    public TableName getName() {
      return tableName;
    }

    public int getNumRegions() {
      return sc.getStarts().size() + backwards.size();
    }

    private class IntegrityFixSuggester extends TableIntegrityErrorHandlerImpl {
      ErrorReporter errors;

      IntegrityFixSuggester(TableInfo ti, ErrorReporter errors) {
        this.errors = errors;
        setTableInfo(ti);
      }

      @Override
      public void handleRegionStartKeyNotEmpty(HbckInfo hi) throws IOException{
        errors.reportError(ERROR_CODE.FIRST_REGION_STARTKEY_NOT_EMPTY,
            "First region should start with an empty key.  You need to "
            + " create a new region and regioninfo in HDFS to plug the hole.",
            getTableInfo(), hi);
      }

      @Override
      public void handleRegionEndKeyNotEmpty(byte[] curEndKey) throws IOException {
        errors.reportError(ERROR_CODE.LAST_REGION_ENDKEY_NOT_EMPTY,
            "Last region should end with an empty key. You need to "
                + "create a new region and regioninfo in HDFS to plug the hole.", getTableInfo());
      }

      @Override
      public void handleDegenerateRegion(HbckInfo hi) throws IOException{
        errors.reportError(ERROR_CODE.DEGENERATE_REGION,
            "Region has the same start and end key.", getTableInfo(), hi);
      }

      @Override
      public void handleDuplicateStartKeys(HbckInfo r1, HbckInfo r2) throws IOException{
        byte[] key = r1.getStartKey();
        // dup start key
        errors.reportError(ERROR_CODE.DUPE_STARTKEYS,
            "Multiple regions have the same startkey: "
            + Bytes.toStringBinary(key), getTableInfo(), r1);
        errors.reportError(ERROR_CODE.DUPE_STARTKEYS,
            "Multiple regions have the same startkey: "
            + Bytes.toStringBinary(key), getTableInfo(), r2);
      }

      @Override
      public void handleOverlapInRegionChain(HbckInfo hi1, HbckInfo hi2) throws IOException{
        errors.reportError(ERROR_CODE.OVERLAP_IN_REGION_CHAIN,
            "There is an overlap in the region chain.",
            getTableInfo(), hi1, hi2);
      }

      @Override
      public void handleHoleInRegionChain(byte[] holeStart, byte[] holeStop) throws IOException{
        errors.reportError(
            ERROR_CODE.HOLE_IN_REGION_CHAIN,
            "There is a hole in the region chain between "
                + Bytes.toStringBinary(holeStart) + " and "
                + Bytes.toStringBinary(holeStop)
                + ".  You need to create a new .regioninfo and region "
                + "dir in hdfs to plug the hole.");
      }
    };

    /**
     * This handler fixes integrity errors from hdfs information.  There are
     * basically three classes of integrity problems 1) holes, 2) overlaps, and
     * 3) invalid regions.
     *
     * This class overrides methods that fix holes and the overlap group case.
     * Individual cases of particular overlaps are handled by the general
     * overlap group merge repair case.
     *
     * If hbase is online, this forces regions offline before doing merge
     * operations.
     */
    private class HDFSIntegrityFixer extends IntegrityFixSuggester {
      Configuration conf;

      boolean fixOverlaps = true;

      HDFSIntegrityFixer(TableInfo ti, ErrorReporter errors, Configuration conf,
          boolean fixHoles, boolean fixOverlaps) {
        super(ti, errors);
        this.conf = conf;
        this.fixOverlaps = fixOverlaps;
        // TODO properly use fixHoles
      }

      /**
       * This is a special case hole -- when the first region of a table is
       * missing from META, HBase doesn't acknowledge the existance of the
       * table.
       */
      public void handleRegionStartKeyNotEmpty(HbckInfo next) throws IOException {
        errors.reportError(ERROR_CODE.FIRST_REGION_STARTKEY_NOT_EMPTY,
            "First region should start with an empty key.  Creating a new " +
            "region and regioninfo in HDFS to plug the hole.",
            getTableInfo(), next);
        HTableDescriptor htd = getTableInfo().getHTD();
        // from special EMPTY_START_ROW to next region's startKey
        HRegionInfo newRegion = new HRegionInfo(htd.getTableName(),
            HConstants.EMPTY_START_ROW, next.getStartKey());

        // TODO test
        HRegion region = HBaseFsckRepair.createHDFSRegionDir(conf, newRegion, htd);
        LOG.info("Table region start key was not empty.  Created new empty region: "
            + newRegion + " " +region);
        fixes++;
      }

      public void handleRegionEndKeyNotEmpty(byte[] curEndKey) throws IOException {
        errors.reportError(ERROR_CODE.LAST_REGION_ENDKEY_NOT_EMPTY,
            "Last region should end with an empty key.  Creating a new "
                + "region and regioninfo in HDFS to plug the hole.", getTableInfo());
        HTableDescriptor htd = getTableInfo().getHTD();
        // from curEndKey to EMPTY_START_ROW
        HRegionInfo newRegion = new HRegionInfo(htd.getTableName(), curEndKey,
            HConstants.EMPTY_START_ROW);

        HRegion region = HBaseFsckRepair.createHDFSRegionDir(conf, newRegion, htd);
        LOG.info("Table region end key was not empty.  Created new empty region: " + newRegion
            + " " + region);
        fixes++;
      }

      /**
       * There is a hole in the hdfs regions that violates the table integrity
       * rules.  Create a new empty region that patches the hole.
       */
      public void handleHoleInRegionChain(byte[] holeStartKey, byte[] holeStopKey) throws IOException {
        errors.reportError(
            ERROR_CODE.HOLE_IN_REGION_CHAIN,
            "There is a hole in the region chain between "
                + Bytes.toStringBinary(holeStartKey) + " and "
                + Bytes.toStringBinary(holeStopKey)
                + ".  Creating a new regioninfo and region "
                + "dir in hdfs to plug the hole.");
        HTableDescriptor htd = getTableInfo().getHTD();
        HRegionInfo newRegion = new HRegionInfo(htd.getTableName(), holeStartKey, holeStopKey);
        HRegion region = HBaseFsckRepair.createHDFSRegionDir(conf, newRegion, htd);
        LOG.info("Plugged hold by creating new empty region: "+ newRegion + " " +region);
        fixes++;
      }

      /**
       * This takes set of overlapping regions and merges them into a single
       * region.  This covers cases like degenerate regions, shared start key,
       * general overlaps, duplicate ranges, and partial overlapping regions.
       *
       * Cases:
       * - Clean regions that overlap
       * - Only .oldlogs regions (can't find start/stop range, or figure out)
       */
      @Override
      public void handleOverlapGroup(Collection<HbckInfo> overlap)
          throws IOException {
        Preconditions.checkNotNull(overlap);
        Preconditions.checkArgument(overlap.size() >0);

        if (!this.fixOverlaps) {
          LOG.warn("Not attempting to repair overlaps.");
          return;
        }

        if (overlap.size() > maxMerge) {
          LOG.warn("Overlap group has " + overlap.size() + " overlapping " +
            "regions which is greater than " + maxMerge + ", the max number of regions to merge");
          if (sidelineBigOverlaps) {
            // we only sideline big overlapped groups that exceeds the max number of regions to merge
            sidelineBigOverlaps(overlap);
          }
          return;
        }

        mergeOverlaps(overlap);
      }

      void mergeOverlaps(Collection<HbckInfo> overlap)
          throws IOException {
        LOG.info("== Merging regions into one region: "
          + Joiner.on(",").join(overlap));
        // get the min / max range and close all concerned regions
        Pair<byte[], byte[]> range = null;
        for (HbckInfo hi : overlap) {
          if (range == null) {
            range = new Pair<byte[], byte[]>(hi.getStartKey(), hi.getEndKey());
          } else {
            if (RegionSplitCalculator.BYTES_COMPARATOR
                .compare(hi.getStartKey(), range.getFirst()) < 0) {
              range.setFirst(hi.getStartKey());
            }
            if (RegionSplitCalculator.BYTES_COMPARATOR
                .compare(hi.getEndKey(), range.getSecond()) > 0) {
              range.setSecond(hi.getEndKey());
            }
          }
          // need to close files so delete can happen.
          LOG.debug("Closing region before moving data around: " +  hi);
          LOG.debug("Contained region dir before close");
          debugLsr(hi.getHdfsRegionDir());
          try {
            LOG.info("Closing region: " + hi);
            closeRegion(hi);
          } catch (IOException ioe) {
            LOG.warn("Was unable to close region " + hi
              + ".  Just continuing... ", ioe);
          } catch (InterruptedException e) {
            LOG.warn("Was unable to close region " + hi
              + ".  Just continuing... ", e);
          }

          try {
            LOG.info("Offlining region: " + hi);
            offline(hi.getRegionName());
          } catch (IOException ioe) {
            LOG.warn("Unable to offline region from master: " + hi
              + ".  Just continuing... ", ioe);
          }
        }

        // create new empty container region.
        HTableDescriptor htd = getTableInfo().getHTD();
        // from start key to end Key
        HRegionInfo newRegion = new HRegionInfo(htd.getTableName(), range.getFirst(),
            range.getSecond());
        HRegion region = HBaseFsckRepair.createHDFSRegionDir(conf, newRegion, htd);
        LOG.info("Created new empty container region: " +
            newRegion + " to contain regions: " + Joiner.on(",").join(overlap));
        debugLsr(region.getRegionFileSystem().getRegionDir());

        // all target regions are closed, should be able to safely cleanup.
        boolean didFix= false;
        Path target = region.getRegionFileSystem().getRegionDir();
        for (HbckInfo contained : overlap) {
          LOG.info("Merging " + contained  + " into " + target );
          int merges = mergeRegionDirs(target, contained);
          if (merges > 0) {
            didFix = true;
          }
        }
        if (didFix) {
          fixes++;
        }
      }

      /**
       * Sideline some regions in a big overlap group so that it
       * will have fewer regions, and it is easier to merge them later on.
       *
       * @param bigOverlap the overlapped group with regions more than maxMerge
       * @throws IOException
       */
      void sidelineBigOverlaps(
          Collection<HbckInfo> bigOverlap) throws IOException {
        int overlapsToSideline = bigOverlap.size() - maxMerge;
        if (overlapsToSideline > maxOverlapsToSideline) {
          overlapsToSideline = maxOverlapsToSideline;
        }
        List<HbckInfo> regionsToSideline =
          RegionSplitCalculator.findBigRanges(bigOverlap, overlapsToSideline);
        FileSystem fs = FileSystem.get(conf);
        for (HbckInfo regionToSideline: regionsToSideline) {
          try {
            LOG.info("Closing region: " + regionToSideline);
            closeRegion(regionToSideline);
          } catch (IOException ioe) {
            LOG.warn("Was unable to close region " + regionToSideline
              + ".  Just continuing... ", ioe);
          } catch (InterruptedException e) {
            LOG.warn("Was unable to close region " + regionToSideline
              + ".  Just continuing... ", e);
          }

          try {
            LOG.info("Offlining region: " + regionToSideline);
            offline(regionToSideline.getRegionName());
          } catch (IOException ioe) {
            LOG.warn("Unable to offline region from master: " + regionToSideline
              + ".  Just continuing... ", ioe);
          }

          LOG.info("Before sideline big overlapped region: " + regionToSideline.toString());
          Path sidelineRegionDir = sidelineRegionDir(fs, TO_BE_LOADED, regionToSideline);
          if (sidelineRegionDir != null) {
            sidelinedRegions.put(sidelineRegionDir, regionToSideline);
            LOG.info("After sidelined big overlapped region: "
              + regionToSideline.getRegionNameAsString()
              + " to " + sidelineRegionDir.toString());
            fixes++;
          }
        }
      }
    }

    /**
     * Check the region chain (from META) of this table.  We are looking for
     * holes, overlaps, and cycles.
     * @return false if there are errors
     * @throws IOException
     */
    public boolean checkRegionChain(TableIntegrityErrorHandler handler) throws IOException {
      // When table is disabled no need to check for the region chain. Some of the regions
      // accidently if deployed, this below code might report some issues like missing start
      // or end regions or region hole in chain and may try to fix which is unwanted.
      if (disabledTables.contains(this.tableName)) {
        return true;
      }
      int originalErrorsCount = errors.getErrorList().size();
      Multimap<byte[], HbckInfo> regions = sc.calcCoverage();
      SortedSet<byte[]> splits = sc.getSplits();

      byte[] prevKey = null;
      byte[] problemKey = null;
      for (byte[] key : splits) {
        Collection<HbckInfo> ranges = regions.get(key);
        if (prevKey == null && !Bytes.equals(key, HConstants.EMPTY_BYTE_ARRAY)) {
          for (HbckInfo rng : ranges) {
            handler.handleRegionStartKeyNotEmpty(rng);
          }
        }

        // check for degenerate ranges
        for (HbckInfo rng : ranges) {
          // special endkey case converts '' to null
          byte[] endKey = rng.getEndKey();
          endKey = (endKey.length == 0) ? null : endKey;
          if (Bytes.equals(rng.getStartKey(),endKey)) {
            handler.handleDegenerateRegion(rng);
          }
        }

        if (ranges.size() == 1) {
          // this split key is ok -- no overlap, not a hole.
          if (problemKey != null) {
            LOG.warn("reached end of problem group: " + Bytes.toStringBinary(key));
          }
          problemKey = null; // fell through, no more problem.
        } else if (ranges.size() > 1) {
          // set the new problem key group name, if already have problem key, just
          // keep using it.
          if (problemKey == null) {
            // only for overlap regions.
            LOG.warn("Naming new problem group: " + Bytes.toStringBinary(key));
            problemKey = key;
          }
          overlapGroups.putAll(problemKey, ranges);

          // record errors
          ArrayList<HbckInfo> subRange = new ArrayList<HbckInfo>(ranges);
          //  this dumb and n^2 but this shouldn't happen often
          for (HbckInfo r1 : ranges) {
            subRange.remove(r1);
            for (HbckInfo r2 : subRange) {
              if (Bytes.compareTo(r1.getStartKey(), r2.getStartKey())==0) {
                handler.handleDuplicateStartKeys(r1,r2);
              } else {
                // overlap
                handler.handleOverlapInRegionChain(r1, r2);
              }
            }
          }

        } else if (ranges.size() == 0) {
          if (problemKey != null) {
            LOG.warn("reached end of problem group: " + Bytes.toStringBinary(key));
          }
          problemKey = null;

          byte[] holeStopKey = sc.getSplits().higher(key);
          // if higher key is null we reached the top.
          if (holeStopKey != null) {
            // hole
            handler.handleHoleInRegionChain(key, holeStopKey);
          }
        }
        prevKey = key;
      }

      // When the last region of a table is proper and having an empty end key, 'prevKey'
      // will be null.
      if (prevKey != null) {
        handler.handleRegionEndKeyNotEmpty(prevKey);
      }

      for (Collection<HbckInfo> overlap : overlapGroups.asMap().values()) {
        handler.handleOverlapGroup(overlap);
      }

      if (details) {
        // do full region split map dump
        errors.print("---- Table '"  +  this.tableName
            + "': region split map");
        dump(splits, regions);
        errors.print("---- Table '"  +  this.tableName
            + "': overlap groups");
        dumpOverlapProblems(overlapGroups);
        errors.print("There are " + overlapGroups.keySet().size()
            + " overlap groups with " + overlapGroups.size()
            + " overlapping regions");
      }
      if (!sidelinedRegions.isEmpty()) {
        LOG.warn("Sidelined big overlapped regions, please bulk load them!");
        errors.print("---- Table '"  +  this.tableName
            + "': sidelined big overlapped regions");
        dumpSidelinedRegions(sidelinedRegions);
      }
      return errors.getErrorList().size() == originalErrorsCount;
    }

    /**
     * This dumps data in a visually reasonable way for visual debugging
     *
     * @param splits
     * @param regions
     */
    void dump(SortedSet<byte[]> splits, Multimap<byte[], HbckInfo> regions) {
      // we display this way because the last end key should be displayed as well.
      StringBuilder sb = new StringBuilder();
      for (byte[] k : splits) {
        sb.setLength(0); // clear out existing buffer, if any.
        sb.append(Bytes.toStringBinary(k) + ":\t");
        for (HbckInfo r : regions.get(k)) {
          sb.append("[ "+ r.toString() + ", "
              + Bytes.toStringBinary(r.getEndKey())+ "]\t");
        }
        errors.print(sb.toString());
      }
    }
  }

  public void dumpOverlapProblems(Multimap<byte[], HbckInfo> regions) {
    // we display this way because the last end key should be displayed as
    // well.
    for (byte[] k : regions.keySet()) {
      errors.print(Bytes.toStringBinary(k) + ":");
      for (HbckInfo r : regions.get(k)) {
        errors.print("[ " + r.toString() + ", "
            + Bytes.toStringBinary(r.getEndKey()) + "]");
      }
      errors.print("----");
    }
  }

  public void dumpSidelinedRegions(Map<Path, HbckInfo> regions) {
    for (Map.Entry<Path, HbckInfo> entry: regions.entrySet()) {
      TableName tableName = entry.getValue().getTableName();
      Path path = entry.getKey();
      errors.print("This sidelined region dir should be bulk loaded: "
        + path.toString());
      errors.print("Bulk load command looks like: "
        + "hbase org.apache.hadoop.hbase.mapreduce.LoadIncrementalHFiles "
        + path.toUri().getPath() + " "+ tableName);
    }
  }

  public Multimap<byte[], HbckInfo> getOverlapGroups(
      TableName table) {
    TableInfo ti = tablesInfo.get(table);
    return ti.overlapGroups;
  }

  /**
   * Return a list of user-space table names whose metadata have not been
   * modified in the last few milliseconds specified by timelag
   * if any of the REGIONINFO_QUALIFIER, SERVER_QUALIFIER, STARTCODE_QUALIFIER,
   * SPLITA_QUALIFIER, SPLITB_QUALIFIER have not changed in the last
   * milliseconds specified by timelag, then the table is a candidate to be returned.
   * @return tables that have not been modified recently
   * @throws IOException if an error is encountered
   */
   HTableDescriptor[] getTables(AtomicInteger numSkipped) {
    List<TableName> tableNames = new ArrayList<TableName>();
    long now = System.currentTimeMillis();

    for (HbckInfo hbi : regionInfoMap.values()) {
      MetaEntry info = hbi.metaEntry;

      // if the start key is zero, then we have found the first region of a table.
      // pick only those tables that were not modified in the last few milliseconds.
      if (info != null && info.getStartKey().length == 0 && !info.isMetaRegion()) {
        if (info.modTime + timelag < now) {
          tableNames.add(info.getTableName());
        } else {
          numSkipped.incrementAndGet(); // one more in-flux table
        }
      }
    }
    return getHTableDescriptors(tableNames);
  }

   HTableDescriptor[] getHTableDescriptors(List<TableName> tableNames) {
    HTableDescriptor[] htd = new HTableDescriptor[0];
     try {
       LOG.info("getHTableDescriptors == tableNames => " + tableNames);
       htd = new HBaseAdmin(getConf()).getTableDescriptorsByTableName(tableNames);
     } catch (IOException e) {
       LOG.debug("Exception getting table descriptors", e);
     }
     return htd;
  }


  /**
   * Gets the entry in regionInfo corresponding to the the given encoded
   * region name. If the region has not been seen yet, a new entry is added
   * and returned.
   */
  private synchronized HbckInfo getOrCreateInfo(String name) {
    HbckInfo hbi = regionInfoMap.get(name);
    if (hbi == null) {
      hbi = new HbckInfo(null);
      regionInfoMap.put(name, hbi);
    }
    return hbi;
  }

  private void checkAndFixTableLocks() throws IOException {
    TableLockChecker checker = new TableLockChecker(createZooKeeperWatcher(), errors);
    checker.checkTableLocks();

    if (this.fixTableLocks) {
      checker.fixExpiredTableLocks();
    }
  }

  /**
    * Check values in regionInfo for .META.
    * Check if zero or more than one regions with META are found.
    * If there are inconsistencies (i.e. zero or more than one regions
    * pretend to be holding the .META.) try to fix that and report an error.
    * @throws IOException from HBaseFsckRepair functions
   * @throws KeeperException
   * @throws InterruptedException
    */
  boolean checkMetaRegion() throws IOException, KeeperException, InterruptedException {
    List<HbckInfo> metaRegions = Lists.newArrayList();
    for (HbckInfo value : regionInfoMap.values()) {
      if (value.metaEntry != null && value.metaEntry.isMetaRegion()) {
        metaRegions.add(value);
      }
    }

<<<<<<< HEAD
    // If something is wrong
    if (metaRegions.size() != 1) {
      HRegionLocation rootLocation = connection.locateRegion(
        TableName.ROOT_TABLE_NAME, HConstants.EMPTY_START_ROW);
      HbckInfo root =
          regionInfoMap.get(rootLocation.getRegionInfo().getEncodedName());

      // If there is no region holding .META.
      if (metaRegions.size() == 0) {
=======
    // There will be always one entry in regionInfoMap corresponding to .META.
    // Check the deployed servers. It should be exactly one server.
    HbckInfo metaHbckInfo = metaRegions.get(0);
    List<ServerName> servers = metaHbckInfo.deployedOn;
    if (servers.size() != 1) {
      if (servers.size() == 0) {
>>>>>>> 1521b4c1
        errors.reportError(ERROR_CODE.NO_META_REGION, ".META. is not found on any region.");
        if (shouldFixAssignments()) {
          errors.print("Trying to fix a problem with .META...");
          setShouldRerun();
          // try to fix it (treat it as unassigned region)
          HBaseFsckRepair.fixUnassigned(admin, metaHbckInfo.metaEntry);
          HBaseFsckRepair.waitUntilAssigned(admin, metaHbckInfo.metaEntry);
        }
      } else if (servers.size() > 1) {
        errors
            .reportError(ERROR_CODE.MULTI_META_REGION, ".META. is found on more than one region.");
        if (shouldFixAssignments()) {
          errors.print("Trying to fix a problem with .META...");
          setShouldRerun();
          // try fix it (treat is a dupe assignment)
          HBaseFsckRepair.fixMultiAssignment(admin, metaHbckInfo.metaEntry, servers);
        }
      }
      // rerun hbck with hopefully fixed META
      return false;
    }
    // no errors, so continue normally
    return true;
  }

  /**
   * Scan .META., adding all regions found to the regionInfo map.
   * @throws IOException if an error is encountered
   */
  boolean loadMetaEntries() throws IOException {
    MetaScannerVisitor visitor = new MetaScannerVisitorBase() {
      int countRecord = 1;

      // comparator to sort KeyValues with latest modtime
      final Comparator<KeyValue> comp = new Comparator<KeyValue>() {
        public int compare(KeyValue k1, KeyValue k2) {
          return (int)(k1.getTimestamp() - k2.getTimestamp());
        }
      };

      public boolean processRow(Result result) throws IOException {
        try {

          // record the latest modification of this META record
          long ts =  Collections.max(result.list(), comp).getTimestamp();
          Pair<HRegionInfo, ServerName> pair = HRegionInfo.getHRegionInfoAndServerName(result);
          if (pair == null || pair.getFirst() == null) {
            emptyRegionInfoQualifiers.add(result);
            errors.reportError(ERROR_CODE.EMPTY_META_CELL,
              "Empty REGIONINFO_QUALIFIER found in .META.");
            return true;
          }
          ServerName sn = null;
          if (pair.getSecond() != null) {
            sn = pair.getSecond();
          }
          HRegionInfo hri = pair.getFirst();
          if (!(isTableIncluded(hri.getTableName())
              || hri.isMetaRegion())) {
            return true;
          }
          PairOfSameType<HRegionInfo> daughters = HRegionInfo.getDaughterRegions(result);
          MetaEntry m = new MetaEntry(hri, sn, ts, daughters.getFirst(), daughters.getSecond());
          HbckInfo previous = regionInfoMap.get(hri.getEncodedName());
          if (previous == null) {
            regionInfoMap.put(hri.getEncodedName(), new HbckInfo(m));
          } else if (previous.metaEntry == null) {
            previous.metaEntry = m;
          } else {
            throw new IOException("Two entries in META are same " + previous);
          }

          // show proof of progress to the user, once for every 100 records.
          if (countRecord % 100 == 0) {
            errors.progress();
          }
          countRecord++;
          return true;
        } catch (RuntimeException e) {
          LOG.error("Result=" + result);
          throw e;
        }
      }
    };
    if (!checkMetaOnly) {
      // Scan .META. to pick up user regions
      MetaScanner.metaScan(getConf(), visitor);
    }

    errors.print("");
    return true;
  }

  /**
   * Stores the regioninfo entries scanned from META
   */
  static class MetaEntry extends HRegionInfo {
    ServerName regionServer;   // server hosting this region
    long modTime;          // timestamp of most recent modification metadata
    HRegionInfo splitA, splitB; //split daughters

    public MetaEntry(HRegionInfo rinfo, ServerName regionServer, long modTime) {
      this(rinfo, regionServer, modTime, null, null);
    }

    public MetaEntry(HRegionInfo rinfo, ServerName regionServer, long modTime,
        HRegionInfo splitA, HRegionInfo splitB) {
      super(rinfo);
      this.regionServer = regionServer;
      this.modTime = modTime;
      this.splitA = splitA;
      this.splitB = splitB;
    }

    public boolean equals(Object o) {
      boolean superEq = super.equals(o);
      if (!superEq) {
        return superEq;
      }

      MetaEntry me = (MetaEntry) o;
      if (!regionServer.equals(me.regionServer)) {
        return false;
      }
      return (modTime == me.modTime);
    }

    @Override
    public int hashCode() {
      int hash = Arrays.hashCode(getRegionName());
      hash ^= getRegionId();
      hash ^= Arrays.hashCode(getStartKey());
      hash ^= Arrays.hashCode(getEndKey());
      hash ^= Boolean.valueOf(isOffline()).hashCode();
      hash ^= getTableName().hashCode();
      if (regionServer != null) {
        hash ^= regionServer.hashCode();
      }
      hash ^= modTime;
      return hash;
    }
  }

  /**
   * Stores the regioninfo entries from HDFS
   */
  static class HdfsEntry {
    HRegionInfo hri;
    Path hdfsRegionDir = null;
    long hdfsRegionDirModTime  = 0;
    boolean hdfsRegioninfoFilePresent = false;
    boolean hdfsOnlyEdits = false;
  }

  /**
   * Stores the regioninfo retrieved from Online region servers.
   */
  static class OnlineEntry {
    HRegionInfo hri;
    ServerName hsa;

    public String toString() {
      return hsa.toString() + ";" + hri.getRegionNameAsString();
    }
  }

  /**
   * Maintain information about a particular region.  It gathers information
   * from three places -- HDFS, META, and region servers.
   */
  public static class HbckInfo implements KeyRange {
    private MetaEntry metaEntry = null; // info in META
    private HdfsEntry hdfsEntry = null; // info in HDFS
    private List<OnlineEntry> deployedEntries = Lists.newArrayList(); // on Region Server
    private List<ServerName> deployedOn = Lists.newArrayList(); // info on RS's
    private boolean skipChecks = false; // whether to skip further checks to this region info.

    HbckInfo(MetaEntry metaEntry) {
      this.metaEntry = metaEntry;
    }

    public synchronized void addServer(HRegionInfo hri, ServerName server) {
      OnlineEntry rse = new OnlineEntry() ;
      rse.hri = hri;
      rse.hsa = server;
      this.deployedEntries.add(rse);
      this.deployedOn.add(server);
    }

    public synchronized String toString() {
      StringBuilder sb = new StringBuilder();
      sb.append("{ meta => ");
      sb.append((metaEntry != null)? metaEntry.getRegionNameAsString() : "null");
      sb.append( ", hdfs => " + getHdfsRegionDir());
      sb.append( ", deployed => " + Joiner.on(", ").join(deployedEntries));
      sb.append(" }");
      return sb.toString();
    }

    @Override
    public byte[] getStartKey() {
      if (this.metaEntry != null) {
        return this.metaEntry.getStartKey();
      } else if (this.hdfsEntry != null) {
        return this.hdfsEntry.hri.getStartKey();
      } else {
        LOG.error("Entry " + this + " has no meta or hdfs region start key.");
        return null;
      }
    }

    @Override
    public byte[] getEndKey() {
      if (this.metaEntry != null) {
        return this.metaEntry.getEndKey();
      } else if (this.hdfsEntry != null) {
        return this.hdfsEntry.hri.getEndKey();
      } else {
        LOG.error("Entry " + this + " has no meta or hdfs region start key.");
        return null;
      }
    }

    public TableName getTableName() {
      if (this.metaEntry != null) {
        return this.metaEntry.getTableName();
      } else if (this.hdfsEntry != null) {
        // we are only guaranteed to have a path and not an HRI for hdfsEntry,
        // so we get the name from the Path
        Path tableDir = this.hdfsEntry.hdfsRegionDir.getParent();
        return FSUtils.getTableName(tableDir);
      } else {
        // Currently no code exercises this path, but we could add one for
        // getting table name from OnlineEntry
        return null;
      }
    }

    public String getRegionNameAsString() {
      if (metaEntry != null) {
        return metaEntry.getRegionNameAsString();
      } else if (hdfsEntry != null) {
        if (hdfsEntry.hri != null) {
          return hdfsEntry.hri.getRegionNameAsString();
        }
      }
      return null;
    }

    public byte[] getRegionName() {
      if (metaEntry != null) {
        return metaEntry.getRegionName();
      } else if (hdfsEntry != null) {
        return hdfsEntry.hri.getRegionName();
      } else {
        return null;
      }
    }

    Path getHdfsRegionDir() {
      if (hdfsEntry == null) {
        return null;
      }
      return hdfsEntry.hdfsRegionDir;
    }

    boolean containsOnlyHdfsEdits() {
      if (hdfsEntry == null) {
        return false;
      }
      return hdfsEntry.hdfsOnlyEdits;
    }

    boolean isHdfsRegioninfoPresent() {
      if (hdfsEntry == null) {
        return false;
      }
      return hdfsEntry.hdfsRegioninfoFilePresent;
    }

    long getModTime() {
      if (hdfsEntry == null) {
        return 0;
      }
      return hdfsEntry.hdfsRegionDirModTime;
    }

    HRegionInfo getHdfsHRI() {
      if (hdfsEntry == null) {
        return null;
      }
      return hdfsEntry.hri;
    }

    public void setSkipChecks(boolean skipChecks) {
      this.skipChecks = skipChecks;
    }

    public boolean isSkipChecks() {
      return skipChecks;
    }
  }

  final static Comparator<HbckInfo> cmp = new Comparator<HbckInfo>() {
    @Override
    public int compare(HbckInfo l, HbckInfo r) {
      if (l == r) {
        // same instance
        return 0;
      }

      int tableCompare = l.getTableName().compareTo(r.getTableName());
      if (tableCompare != 0) {
        return tableCompare;
      }

      int startComparison = RegionSplitCalculator.BYTES_COMPARATOR.compare(
          l.getStartKey(), r.getStartKey());
      if (startComparison != 0) {
        return startComparison;
      }

      // Special case for absolute endkey
      byte[] endKey = r.getEndKey();
      endKey = (endKey.length == 0) ? null : endKey;
      byte[] endKey2 = l.getEndKey();
      endKey2 = (endKey2.length == 0) ? null : endKey2;
      int endComparison = RegionSplitCalculator.BYTES_COMPARATOR.compare(
          endKey2,  endKey);

      if (endComparison != 0) {
        return endComparison;
      }

      // use regionId as tiebreaker.
      // Null is considered after all possible values so make it bigger.
      if (l.hdfsEntry == null && r.hdfsEntry == null) {
        return 0;
      }
      if (l.hdfsEntry == null && r.hdfsEntry != null) {
        return 1;
      }
      // l.hdfsEntry must not be null
      if (r.hdfsEntry == null) {
        return -1;
      }
      // both l.hdfsEntry and r.hdfsEntry must not be null.
      return (int) (l.hdfsEntry.hri.getRegionId()- r.hdfsEntry.hri.getRegionId());
    }
  };

  /**
   * Prints summary of all tables found on the system.
   */
  private void printTableSummary(SortedMap<TableName, TableInfo> tablesInfo) {
    StringBuilder sb = new StringBuilder();
    errors.print("Summary:");
    for (TableInfo tInfo : tablesInfo.values()) {
      if (errors.tableHasErrors(tInfo)) {
        errors.print("Table " + tInfo.getName() + " is inconsistent.");
      } else {
        errors.print("  " + tInfo.getName() + " is okay.");
      }
      errors.print("    Number of regions: " + tInfo.getNumRegions());
      sb.setLength(0); // clear out existing buffer, if any.
      sb.append("    Deployed on: ");
      for (ServerName server : tInfo.deployedOn) {
        sb.append(" " + server.toString());
      }
      errors.print(sb.toString());
    }
  }

  static ErrorReporter getErrorReporter(
      final Configuration conf) throws ClassNotFoundException {
    Class<? extends ErrorReporter> reporter = conf.getClass("hbasefsck.errorreporter", PrintingErrorReporter.class, ErrorReporter.class);
    return (ErrorReporter)ReflectionUtils.newInstance(reporter, conf);
  }

  public interface ErrorReporter {
    enum ERROR_CODE {
      UNKNOWN, NO_META_REGION, NULL_META_REGION, NO_VERSION_FILE, NOT_IN_META_HDFS, NOT_IN_META,
      NOT_IN_META_OR_DEPLOYED, NOT_IN_HDFS_OR_DEPLOYED, NOT_IN_HDFS, SERVER_DOES_NOT_MATCH_META, NOT_DEPLOYED,
      MULTI_DEPLOYED, SHOULD_NOT_BE_DEPLOYED, MULTI_META_REGION, RS_CONNECT_FAILURE,
      FIRST_REGION_STARTKEY_NOT_EMPTY, LAST_REGION_ENDKEY_NOT_EMPTY, DUPE_STARTKEYS,
      HOLE_IN_REGION_CHAIN, OVERLAP_IN_REGION_CHAIN, REGION_CYCLE, DEGENERATE_REGION,
      ORPHAN_HDFS_REGION, LINGERING_SPLIT_PARENT, NO_TABLEINFO_FILE, LINGERING_REFERENCE_HFILE,
      WRONG_USAGE, EMPTY_META_CELL, EXPIRED_TABLE_LOCK
    }
    void clear();
    void report(String message);
    void reportError(String message);
    void reportError(ERROR_CODE errorCode, String message);
    void reportError(ERROR_CODE errorCode, String message, TableInfo table);
    void reportError(ERROR_CODE errorCode, String message, TableInfo table, HbckInfo info);
    void reportError(
      ERROR_CODE errorCode,
      String message,
      TableInfo table,
      HbckInfo info1,
      HbckInfo info2
    );
    int summarize();
    void detail(String details);
    ArrayList<ERROR_CODE> getErrorList();
    void progress();
    void print(String message);
    void resetErrors();
    boolean tableHasErrors(TableInfo table);
  }

  static class PrintingErrorReporter implements ErrorReporter {
    public int errorCount = 0;
    private int showProgress;

    Set<TableInfo> errorTables = new HashSet<TableInfo>();

    // for use by unit tests to verify which errors were discovered
    private ArrayList<ERROR_CODE> errorList = new ArrayList<ERROR_CODE>();

    public void clear() {
      errorTables.clear();
      errorList.clear();
      errorCount = 0;
    }

    public synchronized void reportError(ERROR_CODE errorCode, String message) {
      if (errorCode == ERROR_CODE.WRONG_USAGE) {
        System.err.println(message);
        return;
      }

      errorList.add(errorCode);
      if (!summary) {
        System.out.println("ERROR: " + message);
      }
      errorCount++;
      showProgress = 0;
    }

    public synchronized void reportError(ERROR_CODE errorCode, String message, TableInfo table) {
      errorTables.add(table);
      reportError(errorCode, message);
    }

    public synchronized void reportError(ERROR_CODE errorCode, String message, TableInfo table,
                                         HbckInfo info) {
      errorTables.add(table);
      String reference = "(region " + info.getRegionNameAsString() + ")";
      reportError(errorCode, reference + " " + message);
    }

    public synchronized void reportError(ERROR_CODE errorCode, String message, TableInfo table,
                                         HbckInfo info1, HbckInfo info2) {
      errorTables.add(table);
      String reference = "(regions " + info1.getRegionNameAsString()
          + " and " + info2.getRegionNameAsString() + ")";
      reportError(errorCode, reference + " " + message);
    }

    public synchronized void reportError(String message) {
      reportError(ERROR_CODE.UNKNOWN, message);
    }

    /**
     * Report error information, but do not increment the error count.  Intended for cases
     * where the actual error would have been reported previously.
     * @param message
     */
    public synchronized void report(String message) {
      if (! summary) {
        System.out.println("ERROR: " + message);
      }
      showProgress = 0;
    }

    public synchronized int summarize() {
      System.out.println(Integer.toString(errorCount) +
                         " inconsistencies detected.");
      if (errorCount == 0) {
        System.out.println("Status: OK");
        return 0;
      } else {
        System.out.println("Status: INCONSISTENT");
        return -1;
      }
    }

    public ArrayList<ERROR_CODE> getErrorList() {
      return errorList;
    }

    public synchronized void print(String message) {
      if (!summary) {
        System.out.println(message);
      }
    }

    @Override
    public boolean tableHasErrors(TableInfo table) {
      return errorTables.contains(table);
    }

    @Override
    public void resetErrors() {
      errorCount = 0;
    }

    public synchronized void detail(String message) {
      if (details) {
        System.out.println(message);
      }
      showProgress = 0;
    }

    public synchronized void progress() {
      if (showProgress++ == 10) {
        if (!summary) {
          System.out.print(".");
        }
        showProgress = 0;
      }
    }
  }

  /**
   * Contact a region server and get all information from it
   */
  static class WorkItemRegion implements Callable<Void> {
    private HBaseFsck hbck;
    private ServerName rsinfo;
    private ErrorReporter errors;
    private HConnection connection;

    WorkItemRegion(HBaseFsck hbck, ServerName info,
                   ErrorReporter errors, HConnection connection) {
      this.hbck = hbck;
      this.rsinfo = info;
      this.errors = errors;
      this.connection = connection;
    }

    @Override
    public synchronized Void call() throws IOException {
      errors.progress();
      try {
        BlockingInterface server = connection.getAdmin(rsinfo);

        // list all online regions from this region server
        List<HRegionInfo> regions = ProtobufUtil.getOnlineRegions(server);
        regions = filterRegions(regions);

        if (details) {
          errors.detail("RegionServer: " + rsinfo.getServerName() +
                           " number of regions: " + regions.size());
          for (HRegionInfo rinfo: regions) {
            errors.detail("  " + rinfo.getRegionNameAsString() +
                             " id: " + rinfo.getRegionId() +
                             " encoded_name: " + rinfo.getEncodedName() +
                             " start: " + Bytes.toStringBinary(rinfo.getStartKey()) +
                             " end: " + Bytes.toStringBinary(rinfo.getEndKey()));
          }
        }

        // check to see if the existence of this region matches the region in META
        for (HRegionInfo r:regions) {
          HbckInfo hbi = hbck.getOrCreateInfo(r.getEncodedName());
          hbi.addServer(r, rsinfo);
        }
      } catch (IOException e) {          // unable to connect to the region server.
        errors.reportError(ERROR_CODE.RS_CONNECT_FAILURE, "RegionServer: " + rsinfo.getServerName() +
          " Unable to fetch region information. " + e);
        throw e;
      }
      return null;
    }

    private List<HRegionInfo> filterRegions(List<HRegionInfo> regions) {
      List<HRegionInfo> ret = Lists.newArrayList();
      for (HRegionInfo hri : regions) {
        if (hri.isMetaTable() || (!hbck.checkMetaOnly
            && hbck.isTableIncluded(hri.getTableName()))) {
          ret.add(hri);
        }
      }
      return ret;
    }
  }

  /**
   * Contact hdfs and get all information about specified table directory into
   * regioninfo list.
   */
  static class WorkItemHdfsDir implements Callable<Void> {
    private HBaseFsck hbck;
    private FileStatus tableDir;
    private ErrorReporter errors;
    private FileSystem fs;

    WorkItemHdfsDir(HBaseFsck hbck, FileSystem fs, ErrorReporter errors,
                    FileStatus status) {
      this.hbck = hbck;
      this.fs = fs;
      this.tableDir = status;
      this.errors = errors;
    }

    @Override
    public synchronized Void call() throws IOException {
      try {
        // level 2: <HBASE_DIR>/<table>/*
        FileStatus[] regionDirs = fs.listStatus(tableDir.getPath());
        for (FileStatus regionDir : regionDirs) {
          String encodedName = regionDir.getPath().getName();
          // ignore directories that aren't hexadecimal
          if (!encodedName.toLowerCase().matches("[0-9a-f]+")) {
            continue;
          }

          LOG.debug("Loading region info from hdfs:"+ regionDir.getPath());
          HbckInfo hbi = hbck.getOrCreateInfo(encodedName);
          HdfsEntry he = new HdfsEntry();
          synchronized (hbi) {
            if (hbi.getHdfsRegionDir() != null) {
              errors.print("Directory " + encodedName + " duplicate??" +
                           hbi.getHdfsRegionDir());
            }

            he.hdfsRegionDir = regionDir.getPath();
            he.hdfsRegionDirModTime = regionDir.getModificationTime();
            Path regioninfoFile = new Path(he.hdfsRegionDir, HRegionFileSystem.REGION_INFO_FILE);
            he.hdfsRegioninfoFilePresent = fs.exists(regioninfoFile);
            // we add to orphan list when we attempt to read .regioninfo

            // Set a flag if this region contains only edits
            // This is special case if a region is left after split
            he.hdfsOnlyEdits = true;
            FileStatus[] subDirs = fs.listStatus(regionDir.getPath());
            Path ePath = HLogUtil.getRegionDirRecoveredEditsDir(regionDir.getPath());
            for (FileStatus subDir : subDirs) {
              String sdName = subDir.getPath().getName();
              if (!sdName.startsWith(".") && !sdName.equals(ePath.getName())) {
                he.hdfsOnlyEdits = false;
                break;
              }
            }
            hbi.hdfsEntry = he;
          }
        }
      } catch (IOException e) {
        // unable to connect to the region server.
        errors.reportError(ERROR_CODE.RS_CONNECT_FAILURE, "Table Directory: "
            + tableDir.getPath().getName()
            + " Unable to fetch region information. " + e);
        throw e;
      }
      return null;
    }
  }

  /**
   * Contact hdfs and get all information about specified table directory into
   * regioninfo list.
   */
  static class WorkItemHdfsRegionInfo implements Callable<Void> {
    private HbckInfo hbi;
    private HBaseFsck hbck;
    private ErrorReporter errors;

    WorkItemHdfsRegionInfo(HbckInfo hbi, HBaseFsck hbck, ErrorReporter errors) {
      this.hbi = hbi;
      this.hbck = hbck;
      this.errors = errors;
    }

    @Override
    public synchronized Void call() throws IOException {
      // only load entries that haven't been loaded yet.
      if (hbi.getHdfsHRI() == null) {
        try {
          hbck.loadHdfsRegioninfo(hbi);
        } catch (IOException ioe) {
          String msg = "Orphan region in HDFS: Unable to load .regioninfo from table "
              + hbi.getTableName() + " in hdfs dir "
              + hbi.getHdfsRegionDir()
              + "!  It may be an invalid format or version file.  Treating as "
              + "an orphaned regiondir.";
          errors.reportError(ERROR_CODE.ORPHAN_HDFS_REGION, msg);
          try {
            hbck.debugLsr(hbi.getHdfsRegionDir());
          } catch (IOException ioe2) {
            LOG.error("Unable to read directory " + hbi.getHdfsRegionDir(), ioe2);
            throw ioe2;
          }
          hbck.orphanHdfsDirs.add(hbi);
          throw ioe;
        }
      }
      return null;
    }
  };

  /**
   * Display the full report from fsck. This displays all live and dead region
   * servers, and all known regions.
   */
  public static void setDisplayFullReport() {
    details = true;
  }

  /**
   * Set summary mode.
   * Print only summary of the tables and status (OK or INCONSISTENT)
   */
  void setSummary() {
    summary = true;
  }

  /**
   * Set META check mode.
   * Print only info about META table deployment/state
   */
  void setCheckMetaOnly() {
    checkMetaOnly = true;
  }

  /**
   * Set table locks fix mode.
   * Delete table locks held for a long time
   */
  public void setFixTableLocks(boolean shouldFix) {
    fixTableLocks = shouldFix;
  }

  /**
   * Check if we should rerun fsck again. This checks if we've tried to
   * fix something and we should rerun fsck tool again.
   * Display the full report from fsck. This displays all live and dead
   * region servers, and all known regions.
   */
  void setShouldRerun() {
    rerun = true;
  }

  boolean shouldRerun() {
    return rerun;
  }

  /**
   * Fix inconsistencies found by fsck. This should try to fix errors (if any)
   * found by fsck utility.
   */
  public void setFixAssignments(boolean shouldFix) {
    fixAssignments = shouldFix;
  }

  boolean shouldFixAssignments() {
    return fixAssignments;
  }

  public void setFixMeta(boolean shouldFix) {
    fixMeta = shouldFix;
  }

  boolean shouldFixMeta() {
    return fixMeta;
  }

  public void setFixEmptyMetaCells(boolean shouldFix) {
    fixEmptyMetaCells = shouldFix;
  }

  boolean shouldFixEmptyMetaCells() {
    return fixEmptyMetaCells;
  }

  public void setCheckHdfs(boolean checking) {
    checkHdfs = checking;
  }

  boolean shouldCheckHdfs() {
    return checkHdfs;
  }

  public void setFixHdfsHoles(boolean shouldFix) {
    fixHdfsHoles = shouldFix;
  }

  boolean shouldFixHdfsHoles() {
    return fixHdfsHoles;
  }

  public void setFixTableOrphans(boolean shouldFix) {
    fixTableOrphans = shouldFix;
  }

  boolean shouldFixTableOrphans() {
    return fixTableOrphans;
  }

  public void setFixHdfsOverlaps(boolean shouldFix) {
    fixHdfsOverlaps = shouldFix;
  }

  boolean shouldFixHdfsOverlaps() {
    return fixHdfsOverlaps;
  }

  public void setFixHdfsOrphans(boolean shouldFix) {
    fixHdfsOrphans = shouldFix;
  }

  boolean shouldFixHdfsOrphans() {
    return fixHdfsOrphans;
  }

  public void setFixVersionFile(boolean shouldFix) {
    fixVersionFile = shouldFix;
  }

  public boolean shouldFixVersionFile() {
    return fixVersionFile;
  }

  public void setSidelineBigOverlaps(boolean sbo) {
    this.sidelineBigOverlaps = sbo;
  }

  public boolean shouldSidelineBigOverlaps() {
    return sidelineBigOverlaps;
  }

  public void setFixSplitParents(boolean shouldFix) {
    fixSplitParents = shouldFix;
  }

  boolean shouldFixSplitParents() {
    return fixSplitParents;
  }

  public void setFixReferenceFiles(boolean shouldFix) {
    fixReferenceFiles = shouldFix;
  }

  boolean shouldFixReferenceFiles() {
    return fixReferenceFiles;
  }

  public boolean shouldIgnorePreCheckPermission() {
    return ignorePreCheckPermission;
  }

  public void setIgnorePreCheckPermission(boolean ignorePreCheckPermission) {
    this.ignorePreCheckPermission = ignorePreCheckPermission;
  }

  /**
   * @param mm maximum number of regions to merge into a single region.
   */
  public void setMaxMerge(int mm) {
    this.maxMerge = mm;
  }

  public int getMaxMerge() {
    return maxMerge;
  }

  public void setMaxOverlapsToSideline(int mo) {
    this.maxOverlapsToSideline = mo;
  }

  public int getMaxOverlapsToSideline() {
    return maxOverlapsToSideline;
  }

  /**
   * Only check/fix tables specified by the list,
   * Empty list means all tables are included.
   */
  boolean isTableIncluded(TableName table) {
    return (tablesIncluded.size() == 0) || tablesIncluded.contains(table);
  }

  public void includeTable(TableName table) {
    tablesIncluded.add(table);
  }

  Set<TableName> getIncludedTables() {
    return new HashSet<TableName>(tablesIncluded);
  }

  /**
   * We are interested in only those tables that have not changed their state in
   * META during the last few seconds specified by hbase.admin.fsck.timelag
   * @param seconds - the time in seconds
   */
  public void setTimeLag(long seconds) {
    timelag = seconds * 1000; // convert to milliseconds
  }

  /**
   *
   * @param sidelineDir - HDFS path to sideline data
   */
  public void setSidelineDir(String sidelineDir) {
    this.sidelineDir = new Path(sidelineDir);
  }

  protected HFileCorruptionChecker createHFileCorruptionChecker(boolean sidelineCorruptHFiles) throws IOException {
    return new HFileCorruptionChecker(getConf(), executor, sidelineCorruptHFiles);
  }

  public HFileCorruptionChecker getHFilecorruptionChecker() {
    return hfcc;
  }

  public void setHFileCorruptionChecker(HFileCorruptionChecker hfcc) {
    this.hfcc = hfcc;
  }

  public void setRetCode(int code) {
    this.retcode = code;
  }

  public int getRetCode() {
    return retcode;
  }

  protected HBaseFsck printUsageAndExit() {
    StringWriter sw = new StringWriter(2048);
    PrintWriter out = new PrintWriter(sw);
    out.println("Usage: fsck [opts] {only tables}");
    out.println(" where [opts] are:");
    out.println("   -help Display help options (this)");
    out.println("   -details Display full report of all regions.");
    out.println("   -timelag <timeInSeconds>  Process only regions that " +
                       " have not experienced any metadata updates in the last " +
                       " <timeInSeconds> seconds.");
    out.println("   -sleepBeforeRerun <timeInSeconds> Sleep this many seconds" +
        " before checking if the fix worked if run with -fix");
    out.println("   -summary Print only summary of the tables and status.");
    out.println("   -metaonly Only check the state of the .META. table.");
    out.println("   -sidelineDir <hdfs://> HDFS path to backup existing meta.");

    out.println("");
    out.println("  Metadata Repair options: (expert features, use with caution!)");
    out.println("   -fix              Try to fix region assignments.  This is for backwards compatiblity");
    out.println("   -fixAssignments   Try to fix region assignments.  Replaces the old -fix");
    out.println("   -fixMeta          Try to fix meta problems.  This assumes HDFS region info is good.");
    out.println("   -noHdfsChecking   Don't load/check region info from HDFS."
        + " Assumes META region info is good. Won't check/fix any HDFS issue, e.g. hole, orphan, or overlap");
    out.println("   -fixHdfsHoles     Try to fix region holes in hdfs.");
    out.println("   -fixHdfsOrphans   Try to fix region dirs with no .regioninfo file in hdfs");
    out.println("   -fixTableOrphans  Try to fix table dirs with no .tableinfo file in hdfs (online mode only)");
    out.println("   -fixHdfsOverlaps  Try to fix region overlaps in hdfs.");
    out.println("   -fixVersionFile   Try to fix missing hbase.version file in hdfs.");
    out.println("   -maxMerge <n>     When fixing region overlaps, allow at most <n> regions to merge. (n=" + DEFAULT_MAX_MERGE +" by default)");
    out.println("   -sidelineBigOverlaps  When fixing region overlaps, allow to sideline big overlaps");
    out.println("   -maxOverlapsToSideline <n>  When fixing region overlaps, allow at most <n> regions to sideline per group. (n=" + DEFAULT_OVERLAPS_TO_SIDELINE +" by default)");
    out.println("   -fixSplitParents  Try to force offline split parents to be online.");
    out.println("   -ignorePreCheckPermission  ignore filesystem permission pre-check");
    out.println("   -fixReferenceFiles  Try to offline lingering reference store files");
    out.println("   -fixEmptyMetaCells  Try to fix .META. entries not referencing any region"
        + " (empty REGIONINFO_QUALIFIER rows)");

    out.println("");
    out.println("  Datafile Repair options: (expert features, use with caution!)");
    out.println("   -checkCorruptHFiles     Check all Hfiles by opening them to make sure they are valid");
    out.println("   -sidelineCorruptHfiles  Quarantine corrupted HFiles.  implies -checkCorruptHfiles");

    out.println("");
    out.println("  Metadata Repair shortcuts");
    out.println("   -repair           Shortcut for -fixAssignments -fixMeta -fixHdfsHoles " +
        "-fixHdfsOrphans -fixHdfsOverlaps -fixVersionFile -sidelineBigOverlaps -fixReferenceFiles -fixTableLocks");
    out.println("   -repairHoles      Shortcut for -fixAssignments -fixMeta -fixHdfsHoles");

    out.println("");
    out.println("  Table lock options");
    out.println("   -fixTableLocks    Deletes table locks held for a long time (hbase.table.lock.expire.ms, 10min by default)");

    out.flush();
    errors.reportError(ERROR_CODE.WRONG_USAGE, sw.toString());

    setRetCode(-2);
    return this;
  }

  /**
   * Main program
   *
   * @param args
   * @throws Exception
   */
  public static void main(String[] args) throws Exception {
    // create a fsck object
    Configuration conf = HBaseConfiguration.create();
    Path hbasedir = FSUtils.getRootDir(conf);
    URI defaultFs = hbasedir.getFileSystem(conf).getUri();
    FSUtils.setFsDefault(conf, new Path(defaultFs));

    int ret = ToolRunner.run(new HBaseFsck(conf), args);
    System.exit(ret);
  }

  @Override
  public int run(String[] args) throws Exception {
    exec(executor, args);
    return getRetCode();
  }

  public HBaseFsck exec(ExecutorService exec, String[] args) throws KeeperException, IOException,
    ServiceException, InterruptedException {
    long sleepBeforeRerun = DEFAULT_SLEEP_BEFORE_RERUN;

    boolean checkCorruptHFiles = false;
    boolean sidelineCorruptHFiles = false;

    // Process command-line args.
    for (int i = 0; i < args.length; i++) {
      String cmd = args[i];
      if (cmd.equals("-help") || cmd.equals("-h")) {
        return printUsageAndExit();
      } else if (cmd.equals("-details")) {
        setDisplayFullReport();
      } else if (cmd.equals("-timelag")) {
        if (i == args.length - 1) {
          errors.reportError(ERROR_CODE.WRONG_USAGE, "HBaseFsck: -timelag needs a value.");
          return printUsageAndExit();
        }
        try {
          long timelag = Long.parseLong(args[i+1]);
          setTimeLag(timelag);
        } catch (NumberFormatException e) {
          errors.reportError(ERROR_CODE.WRONG_USAGE, "-timelag needs a numeric value.");
          return printUsageAndExit();
        }
        i++;
      } else if (cmd.equals("-sleepBeforeRerun")) {
        if (i == args.length - 1) {
          errors.reportError(ERROR_CODE.WRONG_USAGE,
            "HBaseFsck: -sleepBeforeRerun needs a value.");
          return printUsageAndExit();
        }
        try {
          sleepBeforeRerun = Long.parseLong(args[i+1]);
        } catch (NumberFormatException e) {
          errors.reportError(ERROR_CODE.WRONG_USAGE, "-sleepBeforeRerun needs a numeric value.");
          return printUsageAndExit();
        }
        i++;
      } else if (cmd.equals("-sidelineDir")) {
        if (i == args.length - 1) {
          errors.reportError(ERROR_CODE.WRONG_USAGE, "HBaseFsck: -sidelineDir needs a value.");
          return printUsageAndExit();
        }
        i++;
        setSidelineDir(args[i]);
      } else if (cmd.equals("-fix")) {
        errors.reportError(ERROR_CODE.WRONG_USAGE,
          "This option is deprecated, please use  -fixAssignments instead.");
        setFixAssignments(true);
      } else if (cmd.equals("-fixAssignments")) {
        setFixAssignments(true);
      } else if (cmd.equals("-fixMeta")) {
        setFixMeta(true);
      } else if (cmd.equals("-noHdfsChecking")) {
        setCheckHdfs(false);
      } else if (cmd.equals("-fixHdfsHoles")) {
        setFixHdfsHoles(true);
      } else if (cmd.equals("-fixHdfsOrphans")) {
        setFixHdfsOrphans(true);
      } else if (cmd.equals("-fixTableOrphans")) {
        setFixTableOrphans(true);
      } else if (cmd.equals("-fixHdfsOverlaps")) {
        setFixHdfsOverlaps(true);
      } else if (cmd.equals("-fixVersionFile")) {
        setFixVersionFile(true);
      } else if (cmd.equals("-sidelineBigOverlaps")) {
        setSidelineBigOverlaps(true);
      } else if (cmd.equals("-fixSplitParents")) {
        setFixSplitParents(true);
      } else if (cmd.equals("-ignorePreCheckPermission")) {
        setIgnorePreCheckPermission(true);
      } else if (cmd.equals("-checkCorruptHFiles")) {
        checkCorruptHFiles = true;
      } else if (cmd.equals("-sidelineCorruptHFiles")) {
        sidelineCorruptHFiles = true;
      } else if (cmd.equals("-fixReferenceFiles")) {
        setFixReferenceFiles(true);
      } else if (cmd.equals("-fixEmptyMetaCells")) {
        setFixEmptyMetaCells(true);
      } else if (cmd.equals("-repair")) {
        // this attempts to merge overlapping hdfs regions, needs testing
        // under load
        setFixHdfsHoles(true);
        setFixHdfsOrphans(true);
        setFixMeta(true);
        setFixAssignments(true);
        setFixHdfsOverlaps(true);
        setFixVersionFile(true);
        setSidelineBigOverlaps(true);
        setFixSplitParents(false);
        setCheckHdfs(true);
        setFixReferenceFiles(true);
        setFixTableLocks(true);
      } else if (cmd.equals("-repairHoles")) {
        // this will make all missing hdfs regions available but may lose data
        setFixHdfsHoles(true);
        setFixHdfsOrphans(false);
        setFixMeta(true);
        setFixAssignments(true);
        setFixHdfsOverlaps(false);
        setSidelineBigOverlaps(false);
        setFixSplitParents(false);
        setCheckHdfs(true);
      } else if (cmd.equals("-maxOverlapsToSideline")) {
        if (i == args.length - 1) {
          errors.reportError(ERROR_CODE.WRONG_USAGE,
            "-maxOverlapsToSideline needs a numeric value argument.");
          return printUsageAndExit();
        }
        try {
          int maxOverlapsToSideline = Integer.parseInt(args[i+1]);
          setMaxOverlapsToSideline(maxOverlapsToSideline);
        } catch (NumberFormatException e) {
          errors.reportError(ERROR_CODE.WRONG_USAGE,
            "-maxOverlapsToSideline needs a numeric value argument.");
          return printUsageAndExit();
        }
        i++;
      } else if (cmd.equals("-maxMerge")) {
        if (i == args.length - 1) {
          errors.reportError(ERROR_CODE.WRONG_USAGE,
            "-maxMerge needs a numeric value argument.");
          return printUsageAndExit();
        }
        try {
          int maxMerge = Integer.parseInt(args[i+1]);
          setMaxMerge(maxMerge);
        } catch (NumberFormatException e) {
          errors.reportError(ERROR_CODE.WRONG_USAGE,
            "-maxMerge needs a numeric value argument.");
          return printUsageAndExit();
        }
        i++;
      } else if (cmd.equals("-summary")) {
        setSummary();
      } else if (cmd.equals("-metaonly")) {
        setCheckMetaOnly();
      } else if (cmd.equals("-fixTableLocks")) {
        setFixTableLocks(true);
      } else if (cmd.startsWith("-")) {
        errors.reportError(ERROR_CODE.WRONG_USAGE, "Unrecognized option:" + cmd);
        return printUsageAndExit();
      } else {
        includeTable(TableName.valueOf(cmd));
        errors.print("Allow checking/fixes for table: " + cmd);
      }
    }

    // pre-check current user has FS write permission or not
    try {
      preCheckPermission();
    } catch (AccessControlException ace) {
      Runtime.getRuntime().exit(-1);
    } catch (IOException ioe) {
      Runtime.getRuntime().exit(-1);
    }

    // do the real work of hbck
    connect();

    // if corrupt file mode is on, first fix them since they may be opened later
    if (checkCorruptHFiles || sidelineCorruptHFiles) {
      LOG.info("Checking all hfiles for corruption");
      HFileCorruptionChecker hfcc = createHFileCorruptionChecker(sidelineCorruptHFiles);
      setHFileCorruptionChecker(hfcc); // so we can get result
      Collection<TableName> tables = getIncludedTables();
      Collection<Path> tableDirs = new ArrayList<Path>();
      Path rootdir = FSUtils.getRootDir(getConf());
      if (tables.size() > 0) {
        for (TableName t : tables) {
          tableDirs.add(FSUtils.getTableDir(rootdir, t));
        }
      } else {
        tableDirs = FSUtils.getTableDirs(FSUtils.getCurrentFileSystem(getConf()), rootdir);
      }
      hfcc.checkTables(tableDirs);
      hfcc.report(errors);
    }

    // check and fix table integrity, region consistency.
    int code = onlineHbck();
    setRetCode(code);
    // If we have changed the HBase state it is better to run hbck again
    // to see if we haven't broken something else in the process.
    // We run it only once more because otherwise we can easily fall into
    // an infinite loop.
    if (shouldRerun()) {
      try {
        LOG.info("Sleeping " + sleepBeforeRerun + "ms before re-checking after fix...");
        Thread.sleep(sleepBeforeRerun);
      } catch (InterruptedException ie) {
        return this;
      }
      // Just report
      setFixAssignments(false);
      setFixMeta(false);
      setFixHdfsHoles(false);
      setFixHdfsOverlaps(false);
      setFixVersionFile(false);
      setFixTableOrphans(false);
      errors.resetErrors();
      code = onlineHbck();
      setRetCode(code);
    }
    return this;
  }

  /**
   * ls -r for debugging purposes
   */
  void debugLsr(Path p) throws IOException {
    debugLsr(getConf(), p, errors);
  }

  /**
   * ls -r for debugging purposes
   */
  public static void debugLsr(Configuration conf,
      Path p) throws IOException {
    debugLsr(conf, p, new PrintingErrorReporter());
  }

  /**
   * ls -r for debugging purposes
   */
  public static void debugLsr(Configuration conf,
      Path p, ErrorReporter errors) throws IOException {
    if (!LOG.isDebugEnabled() || p == null) {
      return;
    }
    FileSystem fs = p.getFileSystem(conf);

    if (!fs.exists(p)) {
      // nothing
      return;
    }
    errors.print(p.toString());

    if (fs.isFile(p)) {
      return;
    }

    if (fs.getFileStatus(p).isDir()) {
      FileStatus[] fss= fs.listStatus(p);
      for (FileStatus status : fss) {
        debugLsr(conf, status.getPath(), errors);
      }
    }
  }
}<|MERGE_RESOLUTION|>--- conflicted
+++ resolved
@@ -2519,24 +2519,12 @@
       }
     }
 
-<<<<<<< HEAD
-    // If something is wrong
-    if (metaRegions.size() != 1) {
-      HRegionLocation rootLocation = connection.locateRegion(
-        TableName.ROOT_TABLE_NAME, HConstants.EMPTY_START_ROW);
-      HbckInfo root =
-          regionInfoMap.get(rootLocation.getRegionInfo().getEncodedName());
-
-      // If there is no region holding .META.
-      if (metaRegions.size() == 0) {
-=======
     // There will be always one entry in regionInfoMap corresponding to .META.
     // Check the deployed servers. It should be exactly one server.
     HbckInfo metaHbckInfo = metaRegions.get(0);
     List<ServerName> servers = metaHbckInfo.deployedOn;
     if (servers.size() != 1) {
       if (servers.size() == 0) {
->>>>>>> 1521b4c1
         errors.reportError(ERROR_CODE.NO_META_REGION, ".META. is not found on any region.");
         if (shouldFixAssignments()) {
           errors.print("Trying to fix a problem with .META...");
