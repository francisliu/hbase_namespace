--- conflicted
+++ resolved
@@ -854,13 +854,8 @@
    * 3. the default properties for both {@link HTableDescriptor} and {@link HColumnDescriptor}<br>
    * @throws IOException
    */
-<<<<<<< HEAD
-  private boolean fabricateTableInfo(
-      TableName tableName, Set<String> columns) throws IOException {
-=======
-  private boolean fabricateTableInfo(FSTableDescriptors fstd, String tableName,
+  private boolean fabricateTableInfo(FSTableDescriptors fstd, TableName tableName,
       Set<String> columns) throws IOException {
->>>>>>> 0dce9993
     if (columns ==null || columns.isEmpty()) return false;
     HTableDescriptor htd = new HTableDescriptor(tableName);
     for (String columnfamimly : columns) {
@@ -897,12 +892,7 @@
   public void fixOrphanTables() throws IOException {
     if (shouldFixTableOrphans() && !orphanTableDirs.isEmpty()) {
 
-<<<<<<< HEAD
-      Path hbaseRoot = FSUtils.getRootDir(getConf());
       List<TableName> tmpList = new ArrayList<TableName>();
-=======
-      List<String> tmpList = new ArrayList<String>();
->>>>>>> 0dce9993
       tmpList.addAll(orphanTableDirs.keySet());
       HTableDescriptor[] htds = getHTableDescriptors(tmpList);
       Iterator<Entry<TableName, Set<String>>> iter =
