--- conflicted
+++ resolved
@@ -674,14 +674,9 @@
 
     // read snapshot information
     SnapshotDescription fsSnapshot = SnapshotDescriptionUtils.readSnapshotInfo(fs, snapshotDir);
-<<<<<<< HEAD
-    HTableDescriptor snapshotTableDesc = FSTableDescriptors.getTableDescriptor(fs, snapshotDir);
-    TableName tableName = TableName.valueOf(reqSnapshot.getTable());
-=======
     HTableDescriptor snapshotTableDesc =
         FSTableDescriptors.getTableDescriptorFromFs(fs, snapshotDir);
-    String tableName = reqSnapshot.getTable();
->>>>>>> 0dce9993
+    TableName tableName = TableName.valueOf(reqSnapshot.getTable());
 
     // stop tracking "abandoned" handlers
     cleanupSentinels();
