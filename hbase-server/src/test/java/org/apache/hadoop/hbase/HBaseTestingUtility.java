--- conflicted
+++ resolved
@@ -1406,7 +1406,7 @@
     }
     getHBaseAdmin().createTable(desc, splitRows);
     // HBaseAdmin only waits for regions to appear in META we should wait until they are assigned
-    waitUntilAllRegionsAssigned(tableName);
+    waitUntilAllRegionsAssigned(TableName.valueOf(tableName));
     return new HTable(getConfiguration(), tableName);
   }
 
@@ -1834,8 +1834,8 @@
    * @throws IOException
    * @throws InterruptedException
    */
-<<<<<<< HEAD
-  public HRegionServer getRSForFirstRegionInTable(byte[] tableName) throws IOException {
+  public HRegionServer getRSForFirstRegionInTable(byte[] tableName)
+      throws IOException, InterruptedException {
     return getRSForFirstRegionInTable(TableName.valueOf(tableName));
   }
   /**
@@ -1849,11 +1849,7 @@
    * @throws IOException
    */
   public HRegionServer getRSForFirstRegionInTable(TableName tableName)
-      throws IOException {
-=======
-  public HRegionServer getRSForFirstRegionInTable(byte[] tableName)
-  throws IOException, InterruptedException {
->>>>>>> fb8e3d0f
+      throws IOException, InterruptedException {
     List<byte[]> metaRows = getMetaTableRows(tableName);
     if (metaRows == null || metaRows.isEmpty()) {
       return null;
@@ -2374,7 +2370,7 @@
     // Below we do a get.  The get will retry if a NotServeringRegionException or a
     // RegionOpeningException.  It is crass but when done all will be online.
     try {
-      Canary.sniff(admin, Bytes.toString(table));
+      Canary.sniff(admin, TableName.valueOf(table));
     } catch (Exception e) {
       throw new IOException(e);
     }
