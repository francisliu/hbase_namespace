--- conflicted
+++ resolved
@@ -3913,12 +3913,12 @@
       Durability mutationDurability, long timeout, boolean expectAppend,
       final boolean expectSync, final boolean expectSyncFromLogSyncer) throws Exception {
     method = method + "_" + tableDurability.name() + "_" + mutationDurability.name();
-    byte[] tableName = Bytes.toBytes(method);
+    TableName tableName = TableName.valueOf(method);
     byte[] family = Bytes.toBytes("family");
     Path logDir = new Path(new Path(DIR + method), "log");
     HLog hlog = HLogFactory.createHLog(fs, logDir, UUID.randomUUID().toString(), conf);
     final HLog log = spy(hlog);
-    this.region = initHRegion(tableName, HConstants.EMPTY_START_ROW,
+    this.region = initHRegion(tableName.getName(), HConstants.EMPTY_START_ROW,
       HConstants.EMPTY_END_ROW, method, conf, false,
       tableDurability, log, new byte[][] {family});
 
@@ -4129,12 +4129,8 @@
       hcd.setMaxVersions(Integer.MAX_VALUE);
       htd.addFamily(hcd);
     }
-<<<<<<< HEAD
+    htd.setDurability(durability);
     HRegionInfo info = new HRegionInfo(htd.getTableName(), startKey, stopKey, false);
-=======
-    htd.setDurability(durability);
-    HRegionInfo info = new HRegionInfo(htd.getName(), startKey, stopKey, false);
->>>>>>> fb8e3d0f
     Path path = new Path(DIR + callingMethod);
     FileSystem fs = FileSystem.get(conf);
     if (fs.exists(path)) {
