--- conflicted
+++ resolved
@@ -208,13 +208,8 @@
     HTableDescriptor htdDisabled = new HTableDescriptor(disabledTable);
     htdDisabled.addFamily(new HColumnDescriptor(FAMILY));
     // Write the .tableinfo
-<<<<<<< HEAD
-    FSTableDescriptors.createTableDescriptor(filesystem, rootdir, htdDisabled);
+    fstd.createTableDescriptor(htdDisabled);
     HRegionInfo hriDisabled = new HRegionInfo(htdDisabled.getTableName(), null, null);
-=======
-    fstd.createTableDescriptor(htdDisabled);
-    HRegionInfo hriDisabled = new HRegionInfo(htdDisabled.getName(), null, null);
->>>>>>> 0dce9993
     createRegion(hriDisabled, rootdir, conf, htdDisabled);
     List<HRegionInfo> disabledRegions = TEST_UTIL.createMultiRegionsInMeta(
         TEST_UTIL.getConfiguration(), htdDisabled, SPLIT_KEYS);
@@ -504,13 +499,8 @@
     Path rootdir = FSUtils.getRootDir(conf);
     FSTableDescriptors fstd = new FSTableDescriptors(filesystem, rootdir);
     // Write the .tableinfo
-<<<<<<< HEAD
-    FSTableDescriptors.createTableDescriptor(filesystem, rootdir, htdEnabled);
+    fstd.createTableDescriptor(htdEnabled);
     HRegionInfo hriEnabled = new HRegionInfo(htdEnabled.getTableName(),
-=======
-    fstd.createTableDescriptor(htdEnabled);
-    HRegionInfo hriEnabled = new HRegionInfo(htdEnabled.getName(),
->>>>>>> 0dce9993
         null, null);
     createRegion(hriEnabled, rootdir, conf, htdEnabled);
 
@@ -522,13 +512,8 @@
     HTableDescriptor htdDisabled = new HTableDescriptor(disabledTable);
     htdDisabled.addFamily(new HColumnDescriptor(FAMILY));
     // Write the .tableinfo
-<<<<<<< HEAD
-    FSTableDescriptors.createTableDescriptor(filesystem, rootdir, htdDisabled);
+    fstd.createTableDescriptor(htdDisabled);
     HRegionInfo hriDisabled = new HRegionInfo(htdDisabled.getTableName(), null, null);
-=======
-    fstd.createTableDescriptor(htdDisabled);
-    HRegionInfo hriDisabled = new HRegionInfo(htdDisabled.getName(), null, null);
->>>>>>> 0dce9993
     createRegion(hriDisabled, rootdir, conf, htdDisabled);
 
     List<HRegionInfo> disabledRegions = TEST_UTIL.createMultiRegionsInMeta(
