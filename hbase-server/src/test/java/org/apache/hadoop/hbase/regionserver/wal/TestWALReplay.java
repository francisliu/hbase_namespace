/**
 *
 * Licensed to the Apache Software Foundation (ASF) under one
 * or more contributor license agreements.  See the NOTICE file
 * distributed with this work for additional information
 * regarding copyright ownership.  The ASF licenses this file
 * to you under the Apache License, Version 2.0 (the
 * "License"); you may not use this file except in compliance
 * with the License.  You may obtain a copy of the License at
 *
 *     http://www.apache.org/licenses/LICENSE-2.0
 *
 * Unless required by applicable law or agreed to in writing, software
 * distributed under the License is distributed on an "AS IS" BASIS,
 * WITHOUT WARRANTIES OR CONDITIONS OF ANY KIND, either express or implied.
 * See the License for the specific language governing permissions and
 * limitations under the License.
 */
package org.apache.hadoop.hbase.regionserver.wal;

import static org.junit.Assert.assertEquals;
import static org.junit.Assert.assertTrue;
import static org.junit.Assert.fail;

import java.io.IOException;
import java.security.PrivilegedExceptionAction;
import java.util.ArrayList;
import java.util.List;
import java.util.SortedSet;
import java.util.concurrent.atomic.AtomicBoolean;
import java.util.concurrent.atomic.AtomicInteger;
import java.util.concurrent.atomic.AtomicLong;

import org.apache.commons.logging.Log;
import org.apache.commons.logging.LogFactory;
import org.apache.hadoop.conf.Configuration;
import org.apache.hadoop.fs.FileStatus;
import org.apache.hadoop.fs.FileSystem;
import org.apache.hadoop.fs.Path;
import org.apache.hadoop.hbase.TableName;
import org.apache.hadoop.hbase.HBaseConfiguration;
import org.apache.hadoop.hbase.HBaseTestingUtility;
import org.apache.hadoop.hbase.HColumnDescriptor;
import org.apache.hadoop.hbase.HConstants;
import org.apache.hadoop.hbase.HRegionInfo;
import org.apache.hadoop.hbase.HTableDescriptor;
import org.apache.hadoop.hbase.KeyValue;
import org.apache.hadoop.hbase.MasterNotRunningException;
import org.apache.hadoop.hbase.MediumTests;
import org.apache.hadoop.hbase.MiniHBaseCluster;
import org.apache.hadoop.hbase.ServerName;
import org.apache.hadoop.hbase.ZooKeeperConnectionException;
import org.apache.hadoop.hbase.client.Delete;
import org.apache.hadoop.hbase.client.Get;
import org.apache.hadoop.hbase.client.HTable;
import org.apache.hadoop.hbase.client.Put;
import org.apache.hadoop.hbase.client.Result;
import org.apache.hadoop.hbase.client.ResultScanner;
import org.apache.hadoop.hbase.client.Scan;
import org.apache.hadoop.hbase.io.hfile.HFile;
import org.apache.hadoop.hbase.master.HMaster;
import org.apache.hadoop.hbase.monitoring.MonitoredTask;
import org.apache.hadoop.hbase.regionserver.DefaultStoreEngine;
import org.apache.hadoop.hbase.regionserver.DefaultStoreFlusher;
import org.apache.hadoop.hbase.regionserver.FlushRequester;
import org.apache.hadoop.hbase.regionserver.HRegion;
import org.apache.hadoop.hbase.regionserver.HRegionServer;
import org.apache.hadoop.hbase.regionserver.RegionScanner;
import org.apache.hadoop.hbase.regionserver.RegionServerServices;
import org.apache.hadoop.hbase.regionserver.Store;
import org.apache.hadoop.hbase.regionserver.TimeRangeTracker;
import org.apache.hadoop.hbase.security.User;
import org.apache.hadoop.hbase.util.Bytes;
import org.apache.hadoop.hbase.util.FSUtils;
import org.apache.hadoop.hbase.util.EnvironmentEdge;
import org.apache.hadoop.hbase.util.EnvironmentEdgeManager;
import org.apache.hadoop.hbase.util.Pair;
import org.junit.After;
import org.junit.AfterClass;
import org.junit.Before;
import org.junit.BeforeClass;
import org.junit.Test;
import org.junit.experimental.categories.Category;
import org.mockito.Mockito;

/**
 * Test replay of edits out of a WAL split.
 */
@Category(MediumTests.class)
public class TestWALReplay {
  public static final Log LOG = LogFactory.getLog(TestWALReplay.class);
  static final HBaseTestingUtility TEST_UTIL = new HBaseTestingUtility();
  private final EnvironmentEdge ee = EnvironmentEdgeManager.getDelegate();
  private Path hbaseRootDir = null;
  private String logName;
  private Path oldLogDir;
  private Path logDir;
  private FileSystem fs;
  private Configuration conf;

  @BeforeClass
  public static void setUpBeforeClass() throws Exception {
    Configuration conf = TEST_UTIL.getConfiguration();
    conf.setBoolean("dfs.support.append", true);
    // The below config supported by 0.20-append and CDH3b2
    conf.setInt("dfs.client.block.recovery.retries", 2);
    TEST_UTIL.startMiniCluster(3);
    Path hbaseRootDir =
      TEST_UTIL.getDFSCluster().getFileSystem().makeQualified(new Path("/hbase"));
    LOG.info("hbase.rootdir=" + hbaseRootDir);
    FSUtils.setRootDir(conf, hbaseRootDir);
  }

  @AfterClass
  public static void tearDownAfterClass() throws Exception {
    TEST_UTIL.shutdownMiniCluster();
  }

  @Before
  public void setUp() throws Exception {
    this.conf = HBaseConfiguration.create(TEST_UTIL.getConfiguration());
    this.fs = TEST_UTIL.getDFSCluster().getFileSystem();
    this.hbaseRootDir = FSUtils.getRootDir(this.conf);
    this.oldLogDir = new Path(this.hbaseRootDir, HConstants.HREGION_OLDLOGDIR_NAME);
    this.logName = HConstants.HREGION_LOGDIR_NAME;
    this.logDir = new Path(this.hbaseRootDir, logName);
    if (TEST_UTIL.getDFSCluster().getFileSystem().exists(this.hbaseRootDir)) {
      TEST_UTIL.getDFSCluster().getFileSystem().delete(this.hbaseRootDir, true);
    }
  }

  @After
  public void tearDown() throws Exception {
    TEST_UTIL.getDFSCluster().getFileSystem().delete(this.hbaseRootDir, true);
  }

  /*
   * @param p Directory to cleanup
   */
  private void deleteDir(final Path p) throws IOException {
    if (this.fs.exists(p)) {
      if (!this.fs.delete(p, true)) {
        throw new IOException("Failed remove of " + p);
      }
    }
  }

  /**
   * 
   * @throws Exception
   */
  @Test
  public void testReplayEditsAfterRegionMovedWithMultiCF() throws Exception {
    final TableName tableName =
        TableName.valueOf("testReplayEditsAfterRegionMovedWithMultiCF");
    byte[] family1 = Bytes.toBytes("cf1");
    byte[] family2 = Bytes.toBytes("cf2");
    byte[] qualifier = Bytes.toBytes("q");
    byte[] value = Bytes.toBytes("testV");
    byte[][] familys = { family1, family2 };
    TEST_UTIL.createTable(tableName, familys);
    HTable htable = new HTable(TEST_UTIL.getConfiguration(), tableName);
    Put put = new Put(Bytes.toBytes("r1"));
    put.add(family1, qualifier, value);
    htable.put(put);
    ResultScanner resultScanner = htable.getScanner(new Scan());
    int count = 0;
    while (resultScanner.next() != null) {
      count++;
    }
    resultScanner.close();
    assertEquals(1, count);

    MiniHBaseCluster hbaseCluster = TEST_UTIL.getMiniHBaseCluster();
    List<HRegion> regions = hbaseCluster.getRegions(tableName);
    assertEquals(1, regions.size());

    // move region to another regionserver
    HRegion destRegion = regions.get(0);
    int originServerNum = hbaseCluster
        .getServerWith(destRegion.getRegionName());
    assertTrue("Please start more than 1 regionserver", hbaseCluster
        .getRegionServerThreads().size() > 1);
    int destServerNum = 0;
    while (destServerNum == originServerNum) {
      destServerNum++;
    }
    HRegionServer originServer = hbaseCluster.getRegionServer(originServerNum);
    HRegionServer destServer = hbaseCluster.getRegionServer(destServerNum);
    // move region to destination regionserver
    moveRegionAndWait(destRegion, destServer);

    // delete the row
    Delete del = new Delete(Bytes.toBytes("r1"));
    htable.delete(del);
    resultScanner = htable.getScanner(new Scan());
    count = 0;
    while (resultScanner.next() != null) {
      count++;
    }
    resultScanner.close();
    assertEquals(0, count);

    // flush region and make major compaction
    destServer.getOnlineRegion(destRegion.getRegionName()).flushcache();
    // wait to complete major compaction
    for (Store store : destServer.getOnlineRegion(destRegion.getRegionName())
        .getStores().values()) {
      store.triggerMajorCompaction();
    }
    destServer.getOnlineRegion(destRegion.getRegionName()).compactStores();

    // move region to origin regionserver
    moveRegionAndWait(destRegion, originServer);
    // abort the origin regionserver
    originServer.abort("testing");

    // see what we get
    Result result = htable.get(new Get(Bytes.toBytes("r1")));
    if (result != null) {
      assertTrue("Row is deleted, but we get" + result.toString(),
          (result == null) || result.isEmpty());
    }
    resultScanner.close();
  }

  private void moveRegionAndWait(HRegion destRegion, HRegionServer destServer)
      throws InterruptedException, MasterNotRunningException,
      ZooKeeperConnectionException, IOException {
    HMaster master = TEST_UTIL.getMiniHBaseCluster().getMaster();
    TEST_UTIL.getHBaseAdmin().move(
        destRegion.getRegionInfo().getEncodedNameAsBytes(),
        Bytes.toBytes(destServer.getServerName().getServerName()));
    while (true) {
      ServerName serverName = master.getAssignmentManager()
        .getRegionStates().getRegionServerOfRegion(destRegion.getRegionInfo());
      if (serverName != null && serverName.equals(destServer.getServerName())) {
        TEST_UTIL.assertRegionOnServer(
          destRegion.getRegionInfo(), serverName, 200);
        break;
      }
      Thread.sleep(10);
    }
  }

  /**
   * Tests for hbase-2727.
   * @throws Exception
   * @see https://issues.apache.org/jira/browse/HBASE-2727
   */
  @Test
  public void test2727() throws Exception {
    // Test being able to have > 1 set of edits in the recovered.edits directory.
    // Ensure edits are replayed properly.
    final TableName tableName =
        TableName.valueOf("test2727");
    HRegionInfo hri = createBasic3FamilyHRegionInfo(tableName);
    Path basedir = FSUtils.getTableDir(hbaseRootDir, tableName);
    deleteDir(basedir);

    HTableDescriptor htd = createBasic3FamilyHTD(tableName);
    HRegion region2 = HRegion.createHRegion(hri,
        hbaseRootDir, this.conf, htd);
    HRegion.closeHRegion(region2);
    final byte [] rowName = tableName.getName();

    HLog wal1 = createWAL(this.conf);
    // Add 1k to each family.
    final int countPerFamily = 1000;
    for (HColumnDescriptor hcd: htd.getFamilies()) {
      addWALEdits(tableName, hri, rowName, hcd.getName(), countPerFamily, ee,
          wal1, htd);
    }
    wal1.close();
    runWALSplit(this.conf);

    HLog wal2 = createWAL(this.conf);
    // Up the sequenceid so that these edits are after the ones added above.
    wal2.setSequenceNumber(wal1.getSequenceNumber());
    // Add 1k to each family.
    for (HColumnDescriptor hcd: htd.getFamilies()) {
      addWALEdits(tableName, hri, rowName, hcd.getName(), countPerFamily,
          ee, wal2, htd);
    }
    wal2.close();
    runWALSplit(this.conf);

    HLog wal3 = createWAL(this.conf);
    wal3.setSequenceNumber(wal2.getSequenceNumber());
    try {
      long wal3SeqId = wal3.getSequenceNumber();
      HRegion region = HRegion.openHRegion(this.conf, this.fs, hbaseRootDir, hri, htd, wal3);
      long seqid = region.getOpenSeqNum();
      assertTrue(seqid > wal3SeqId);

      // TODO: Scan all.
      region.close();
    } finally {
      wal3.closeAndDelete();
    }
  }

  /**
   * Test case of HRegion that is only made out of bulk loaded files.  Assert
   * that we don't 'crash'.
   * @throws IOException
   * @throws IllegalAccessException
   * @throws NoSuchFieldException
   * @throws IllegalArgumentException
   * @throws SecurityException
   */
  @Test
  public void testRegionMadeOfBulkLoadedFilesOnly()
  throws IOException, SecurityException, IllegalArgumentException,
      NoSuchFieldException, IllegalAccessException, InterruptedException {
    final TableName tableName =
        TableName.valueOf("testReplayEditsWrittenViaHRegion");
    final HRegionInfo hri = createBasic3FamilyHRegionInfo(tableName);
    final Path basedir = new Path(this.hbaseRootDir, tableName.getNameAsString());
    deleteDir(basedir);
    final HTableDescriptor htd = createBasic3FamilyHTD(tableName);
    HRegion region2 = HRegion.createHRegion(hri,
        hbaseRootDir, this.conf, htd);
    HRegion.closeHRegion(region2);
    HLog wal = createWAL(this.conf);
    HRegion region = HRegion.openHRegion(hri, htd, wal, this.conf);
    Path f =  new Path(basedir, "hfile");
    HFile.Writer writer =
      HFile.getWriterFactoryNoCache(conf).withPath(fs, f).create();
    byte [] family = htd.getFamilies().iterator().next().getName();
    byte [] row = tableName.getName();
    writer.append(new KeyValue(row, family, family, row));
    writer.close();
    List <Pair<byte[],String>>  hfs= new ArrayList<Pair<byte[],String>>(1);
    hfs.add(Pair.newPair(family, f.toString()));
    region.bulkLoadHFiles(hfs, true);
    // Add an edit so something in the WAL
    region.put((new Put(row)).add(family, family, family));
    wal.sync();

    // Now 'crash' the region by stealing its wal
    final Configuration newConf = HBaseConfiguration.create(this.conf);
    User user = HBaseTestingUtility.getDifferentUser(newConf,
        tableName.getNameAsString());
    user.runAs(new PrivilegedExceptionAction() {
      public Object run() throws Exception {
        runWALSplit(newConf);
        HLog wal2 = createWAL(newConf);

        HRegion region2 = HRegion.openHRegion(newConf, FileSystem.get(newConf),
          hbaseRootDir, hri, htd, wal2);
        long seqid2 = region2.getOpenSeqNum();
        assertTrue(seqid2 > -1);

        // I can't close wal1.  Its been appropriated when we split.
        region2.close();
        wal2.closeAndDelete();
        return null;
      }
    });
  }

  /**
   * Test writing edits into an HRegion, closing it, splitting logs, opening
   * Region again.  Verify seqids.
   * @throws IOException
   * @throws IllegalAccessException
   * @throws NoSuchFieldException
   * @throws IllegalArgumentException
   * @throws SecurityException
   */
  @Test
  public void testReplayEditsWrittenViaHRegion()
  throws IOException, SecurityException, IllegalArgumentException,
      NoSuchFieldException, IllegalAccessException, InterruptedException {
    final TableName tableName =
        TableName.valueOf("testReplayEditsWrittenViaHRegion");
    final HRegionInfo hri = createBasic3FamilyHRegionInfo(tableName);
    final Path basedir = FSUtils.getTableDir(this.hbaseRootDir, tableName);
    deleteDir(basedir);
    final byte[] rowName = tableName.getName();
    final int countPerFamily = 10;
    final HTableDescriptor htd = createBasic3FamilyHTD(tableName);
    HRegion region3 = HRegion.createHRegion(hri,
            hbaseRootDir, this.conf, htd);
    HRegion.closeHRegion(region3);
    // Write countPerFamily edits into the three families.  Do a flush on one
    // of the families during the load of edits so its seqid is not same as
    // others to test we do right thing when different seqids.
    HLog wal = createWAL(this.conf);
    HRegion region = HRegion.openHRegion(this.conf, this.fs, hbaseRootDir, hri, htd, wal);
    long seqid = region.getOpenSeqNum();
    // HRegionServer usually does this. It knows the largest seqid across all regions.
    wal.setSequenceNumber(seqid);
    boolean first = true;
    for (HColumnDescriptor hcd: htd.getFamilies()) {
      addRegionEdits(rowName, hcd.getName(), countPerFamily, this.ee, region, "x");
      if (first ) {
        // If first, so we have at least one family w/ different seqid to rest.
        region.flushcache();
        first = false;
      }
    }
    // Now assert edits made it in.
    final Get g = new Get(rowName);
    Result result = region.get(g);
    assertEquals(countPerFamily * htd.getFamilies().size(),
      result.size());
    // Now close the region (without flush), split the log, reopen the region and assert that
    // replay of log has the correct effect, that our seqids are calculated correctly so
    // all edits in logs are seen as 'stale'/old.
    region.close(true);
    wal.close();
    runWALSplit(this.conf);
    HLog wal2 = createWAL(this.conf);
    HRegion region2 = HRegion.openHRegion(conf, this.fs, hbaseRootDir, hri, htd, wal2);
    long seqid2 = region2.getOpenSeqNum();
    // HRegionServer usually does this. It knows the largest seqid across all regions.
    wal2.setSequenceNumber(seqid2);
    assertTrue(seqid + result.size() < seqid2);
    final Result result1b = region2.get(g);
    assertEquals(result.size(), result1b.size());

    // Next test.  Add more edits, then 'crash' this region by stealing its wal
    // out from under it and assert that replay of the log adds the edits back
    // correctly when region is opened again.
    for (HColumnDescriptor hcd: htd.getFamilies()) {
      addRegionEdits(rowName, hcd.getName(), countPerFamily, this.ee, region2, "y");
    }
    // Get count of edits.
    final Result result2 = region2.get(g);
    assertEquals(2 * result.size(), result2.size());
    wal2.sync();
    // Set down maximum recovery so we dfsclient doesn't linger retrying something
    // long gone.
    HBaseTestingUtility.setMaxRecoveryErrorCount(((FSHLog) wal2).getOutputStream(), 1);
    final Configuration newConf = HBaseConfiguration.create(this.conf);
    User user = HBaseTestingUtility.getDifferentUser(newConf,
      tableName.getNameAsString());
    user.runAs(new PrivilegedExceptionAction() {
      public Object run() throws Exception {
        runWALSplit(newConf);
        FileSystem newFS = FileSystem.get(newConf);
        // Make a new wal for new region open.
        HLog wal3 = createWAL(newConf);
        final AtomicInteger countOfRestoredEdits = new AtomicInteger(0);
        HRegion region3 = new HRegion(basedir, wal3, newFS, newConf, hri, htd, null) {
          @Override
          protected boolean restoreEdit(Store s, KeyValue kv) {
            boolean b = super.restoreEdit(s, kv);
            countOfRestoredEdits.incrementAndGet();
            return b;
          }
        };
        long seqid3 = region3.initialize();
        // HRegionServer usually does this. It knows the largest seqid across all regions.
        wal3.setSequenceNumber(seqid3);
        Result result3 = region3.get(g);
        // Assert that count of cells is same as before crash.
        assertEquals(result2.size(), result3.size());
        assertEquals(htd.getFamilies().size() * countPerFamily,
          countOfRestoredEdits.get());

        // I can't close wal1.  Its been appropriated when we split.
        region3.close();
        wal3.closeAndDelete();
        return null;
      }
    });
  }

  /**
   * Test that we recover correctly when there is a failure in between the
   * flushes. i.e. Some stores got flushed but others did not.
   *
   * Unfortunately, there is no easy hook to flush at a store level. The way
   * we get around this is by flushing at the region level, and then deleting
   * the recently flushed store file for one of the Stores. This would put us
   * back in the situation where all but that store got flushed and the region
   * died.
   *
   * We restart Region again, and verify that the edits were replayed.
   *
   * @throws IOException
   * @throws IllegalAccessException
   * @throws NoSuchFieldException
   * @throws IllegalArgumentException
   * @throws SecurityException
   */
  @Test
  public void testReplayEditsAfterPartialFlush()
  throws IOException, SecurityException, IllegalArgumentException,
      NoSuchFieldException, IllegalAccessException, InterruptedException {
    final TableName tableName =
        TableName.valueOf("testReplayEditsWrittenViaHRegion");
    final HRegionInfo hri = createBasic3FamilyHRegionInfo(tableName);
    final Path basedir = FSUtils.getTableDir(this.hbaseRootDir, tableName);
    deleteDir(basedir);
    final byte[] rowName = tableName.getName();
    final int countPerFamily = 10;
    final HTableDescriptor htd = createBasic3FamilyHTD(tableName);
    HRegion region3 = HRegion.createHRegion(hri,
            hbaseRootDir, this.conf, htd);
    HRegion.closeHRegion(region3);
    // Write countPerFamily edits into the three families.  Do a flush on one
    // of the families during the load of edits so its seqid is not same as
    // others to test we do right thing when different seqids.
    HLog wal = createWAL(this.conf);
    HRegion region = HRegion.openHRegion(this.conf, this.fs, hbaseRootDir, hri, htd, wal);
    long seqid = region.getOpenSeqNum();
    // HRegionServer usually does this. It knows the largest seqid across all regions.
    wal.setSequenceNumber(seqid);
    for (HColumnDescriptor hcd: htd.getFamilies()) {
      addRegionEdits(rowName, hcd.getName(), countPerFamily, this.ee, region, "x");
    }

    // Now assert edits made it in.
    final Get g = new Get(rowName);
    Result result = region.get(g);
    assertEquals(countPerFamily * htd.getFamilies().size(),
      result.size());

    // Let us flush the region
    region.flushcache();
    region.close(true);
    wal.close();

    // delete the store files in the second column family to simulate a failure
    // in between the flushcache();
    // we have 3 families. killing the middle one ensures that taking the maximum
    // will make us fail.
    int cf_count = 0;
    for (HColumnDescriptor hcd: htd.getFamilies()) {
      cf_count++;
      if (cf_count == 2) {
        region.getRegionFileSystem().deleteFamily(hcd.getNameAsString());
      }
    }


    // Let us try to split and recover
    runWALSplit(this.conf);
    HLog wal2 = createWAL(this.conf);
    HRegion region2 = HRegion.openHRegion(this.conf, this.fs, hbaseRootDir, hri, htd, wal2);
    long seqid2 = region2.getOpenSeqNum();
    // HRegionServer usually does this. It knows the largest seqid across all regions.
    wal2.setSequenceNumber(seqid2);
    assertTrue(seqid + result.size() < seqid2);

    final Result result1b = region2.get(g);
    assertEquals(result.size(), result1b.size());
  }


  // StoreFlusher implementation used in testReplayEditsAfterAbortingFlush.
  // Only throws exception if throwExceptionWhenFlushing is set true.
  public static class CustomStoreFlusher extends DefaultStoreFlusher {
    // Switch between throw and not throw exception in flush
    static final AtomicBoolean throwExceptionWhenFlushing = new AtomicBoolean(false);

    public CustomStoreFlusher(Configuration conf, Store store) {
      super(conf, store);
    }
    @Override
    public List<Path> flushSnapshot(SortedSet<KeyValue> snapshot, long cacheFlushId,
        TimeRangeTracker snapshotTimeRangeTracker, AtomicLong flushedSize, MonitoredTask status)
            throws IOException {
      if (throwExceptionWhenFlushing.get()) {
        throw new IOException("Simulated exception by tests");
      }
      return super.flushSnapshot(snapshot, cacheFlushId, snapshotTimeRangeTracker,
          flushedSize, status);
    }

  };

  /**
   * Test that we could recover the data correctly after aborting flush. In the
   * test, first we abort flush after writing some data, then writing more data
   * and flush again, at last verify the data.
   * @throws IOException
   */
  @Test
  public void testReplayEditsAfterAbortingFlush() throws IOException {
    final TableName tableName =
        TableName.valueOf("testReplayEditsAfterAbortingFlush");
    final HRegionInfo hri = createBasic3FamilyHRegionInfo(tableName);
    final Path basedir = FSUtils.getTableDir(this.hbaseRootDir, tableName);
    deleteDir(basedir);
    final HTableDescriptor htd = createBasic3FamilyHTD(tableName);
    HRegion region3 = HRegion.createHRegion(hri, hbaseRootDir, this.conf, htd);
    region3.close();
    region3.getLog().closeAndDelete();
    // Write countPerFamily edits into the three families. Do a flush on one
    // of the families during the load of edits so its seqid is not same as
    // others to test we do right thing when different seqids.
    HLog wal = createWAL(this.conf);
    RegionServerServices rsServices = Mockito.mock(RegionServerServices.class);
    Mockito.doReturn(false).when(rsServices).isAborted();
    Configuration customConf = new Configuration(this.conf);
    customConf.set(DefaultStoreEngine.DEFAULT_STORE_FLUSHER_CLASS_KEY,
        CustomStoreFlusher.class.getName());
    HRegion region = new HRegion(basedir, wal, this.fs, customConf, hri, htd, rsServices);
    long seqid = region.initialize();
    // HRegionServer usually does this. It knows the largest seqid across all
    // regions.
    wal.setSequenceNumber(seqid);

    int writtenRowCount = 10;
    List<HColumnDescriptor> families = new ArrayList<HColumnDescriptor>(
        htd.getFamilies());
    for (int i = 0; i < writtenRowCount; i++) {
      Put put = new Put(Bytes.toBytes(tableName + Integer.toString(i)));
      put.add(families.get(i % families.size()).getName(), Bytes.toBytes("q"),
          Bytes.toBytes("val"));
      region.put(put);
    }

    // Now assert edits made it in.
    RegionScanner scanner = region.getScanner(new Scan());
    assertEquals(writtenRowCount, getScannedCount(scanner));

    // Let us flush the region
    CustomStoreFlusher.throwExceptionWhenFlushing.set(true);
    try {
      region.flushcache();
      fail("Injected exception hasn't been thrown");
    } catch (Throwable t) {
      LOG.info("Expected simulated exception when flushing region,"
          + t.getMessage());
      // simulated to abort server
      Mockito.doReturn(true).when(rsServices).isAborted();
    }
    // writing more data
    int moreRow = 10;
    for (int i = writtenRowCount; i < writtenRowCount + moreRow; i++) {
      Put put = new Put(Bytes.toBytes(tableName + Integer.toString(i)));
      put.add(families.get(i % families.size()).getName(), Bytes.toBytes("q"),
          Bytes.toBytes("val"));
      region.put(put);
    }
    writtenRowCount += moreRow;
    // call flush again
    CustomStoreFlusher.throwExceptionWhenFlushing.set(false);
    try {
      region.flushcache();
    } catch (IOException t) {
      LOG.info("Expected exception when flushing region because server is stopped,"
          + t.getMessage());
    }

    region.close(true);
    wal.close();

    // Let us try to split and recover
    runWALSplit(this.conf);
    HLog wal2 = createWAL(this.conf);
    Mockito.doReturn(false).when(rsServices).isAborted();
    HRegion region2 = new HRegion(basedir, wal2, this.fs, this.conf, hri, htd,
        rsServices);
    long seqid2 = region2.initialize();
    // HRegionServer usually does this. It knows the largest seqid across all
    // regions.
    wal2.setSequenceNumber(seqid2);

    scanner = region2.getScanner(new Scan());
    assertEquals(writtenRowCount, getScannedCount(scanner));
  }

  private int getScannedCount(RegionScanner scanner) throws IOException {
    int scannedCount = 0;
    List<KeyValue> results = new ArrayList<KeyValue>();
    while (true) {
      boolean existMore = scanner.next(results);
      if (!results.isEmpty())
        scannedCount++;
      if (!existMore)
        break;
      results.clear();
    }
    return scannedCount;
  }

  /**
   * Create an HRegion with the result of a HLog split and test we only see the
   * good edits
   * @throws Exception
   */
  @Test
  public void testReplayEditsWrittenIntoWAL() throws Exception {
    final TableName tableName =
        TableName.valueOf("testReplayEditsWrittenIntoWAL");
    final HRegionInfo hri = createBasic3FamilyHRegionInfo(tableName);
    final Path basedir = FSUtils.getTableDir(hbaseRootDir, tableName);
    deleteDir(basedir);

    final HTableDescriptor htd = createBasic3FamilyHTD(tableName);
    HRegion region2 = HRegion.createHRegion(hri,
            hbaseRootDir, this.conf, htd);
    HRegion.closeHRegion(region2);
    final HLog wal = createWAL(this.conf);
    final byte[] rowName = tableName.getName();
    final byte[] regionName = hri.getEncodedNameAsBytes();

    // Add 1k to each family.
    final int countPerFamily = 1000;
    for (HColumnDescriptor hcd: htd.getFamilies()) {
      addWALEdits(tableName, hri, rowName, hcd.getName(), countPerFamily,
          ee, wal, htd);
    }

    // Add a cache flush, shouldn't have any effect
    wal.startCacheFlush(regionName);
    wal.completeCacheFlush(regionName);

    // Add an edit to another family, should be skipped.
    WALEdit edit = new WALEdit();
    long now = ee.currentTimeMillis();
    edit.add(new KeyValue(rowName, Bytes.toBytes("another family"), rowName,
      now, rowName));
    wal.append(hri, tableName, edit, now, htd);

    // Delete the c family to verify deletes make it over.
    edit = new WALEdit();
    now = ee.currentTimeMillis();
    edit.add(new KeyValue(rowName, Bytes.toBytes("c"), null, now,
      KeyValue.Type.DeleteFamily));
    wal.append(hri, tableName, edit, now, htd);

    // Sync.
    wal.sync();
    // Set down maximum recovery so we dfsclient doesn't linger retrying something
    // long gone.
    HBaseTestingUtility.setMaxRecoveryErrorCount(((FSHLog) wal).getOutputStream(), 1);
    // Make a new conf and a new fs for the splitter to run on so we can take
    // over old wal.
    final Configuration newConf = HBaseConfiguration.create(this.conf);
    User user = HBaseTestingUtility.getDifferentUser(newConf,
      ".replay.wal.secondtime");
    user.runAs(new PrivilegedExceptionAction() {
      public Object run() throws Exception {
        runWALSplit(newConf);
        FileSystem newFS = FileSystem.get(newConf);
        // 100k seems to make for about 4 flushes during HRegion#initialize.
        newConf.setInt(HConstants.HREGION_MEMSTORE_FLUSH_SIZE, 1024 * 100);
        // Make a new wal for new region.
        HLog newWal = createWAL(newConf);
        final AtomicInteger flushcount = new AtomicInteger(0);
        try {
          final HRegion region =
              new HRegion(basedir, newWal, newFS, newConf, hri, htd, null) {
            protected boolean internalFlushcache(
                final HLog wal, final long myseqid, MonitoredTask status)
            throws IOException {
              LOG.info("InternalFlushCache Invoked");
              boolean b = super.internalFlushcache(wal, myseqid,
                  Mockito.mock(MonitoredTask.class));
              flushcount.incrementAndGet();
              return b;
            };
          };
          long seqid = region.initialize();
          // We flushed during init.
          assertTrue("Flushcount=" + flushcount.get(), flushcount.get() > 0);
          assertTrue(seqid > wal.getSequenceNumber());

          Get get = new Get(rowName);
          Result result = region.get(get);
          // Make sure we only see the good edits
          assertEquals(countPerFamily * (htd.getFamilies().size() - 1),
            result.size());
          region.close();
        } finally {
          newWal.closeAndDelete();
        }
        return null;
      }
    });
  }

  @Test
  // the following test is for HBASE-6065
  public void testSequentialEditLogSeqNum() throws IOException {
    final TableName tableName =
        TableName.valueOf("testSequentialEditLogSeqNum");
    final HRegionInfo hri = createBasic3FamilyHRegionInfo(tableName);
    final Path basedir =
        FSUtils.getTableDir(this.hbaseRootDir, tableName);
    deleteDir(basedir);
    final byte[] rowName = tableName.getName();
    final int countPerFamily = 10;
    final HTableDescriptor htd = createBasic1FamilyHTD(tableName);

    // Mock the HLog
    MockHLog wal = createMockWAL(this.conf);

    HRegion region = HRegion.openHRegion(this.conf, this.fs, hbaseRootDir, hri, htd, wal);
    long seqid = region.getOpenSeqNum();
    // HRegionServer usually does this. It knows the largest seqid across all
    // regions.
    wal.setSequenceNumber(seqid);
    for (HColumnDescriptor hcd : htd.getFamilies()) {
      addRegionEdits(rowName, hcd.getName(), countPerFamily, this.ee, region, "x");
    }
    // get the seq no after first set of entries.
    long sequenceNumber = wal.getSequenceNumber();

    // Let us flush the region
    // But this time completeflushcache is not yet done
    region.flushcache();
    for (HColumnDescriptor hcd : htd.getFamilies()) {
      addRegionEdits(rowName, hcd.getName(), 5, this.ee, region, "x");
    }
    long lastestSeqNumber = wal.getSequenceNumber();
    // get the current seq no
    wal.doCompleteCacheFlush = true;
    // allow complete cache flush with the previous seq number got after first
    // set of edits.
    wal.completeCacheFlush(hri.getEncodedNameAsBytes());
    wal.close();
    FileStatus[] listStatus = this.fs.listStatus(wal.getDir());
<<<<<<< HEAD
    HLogSplitter.splitLogFile(hbaseRootDir, listStatus[0], this.fs, this.conf,
        null);
    FileStatus[] listStatus1 = this.fs.listStatus(
        new Path(FSUtils.getTableDir(hbaseRootDir, tableName),
            new Path(hri.getEncodedName(), "recovered.edits")));
=======
    HLogSplitter.splitLogFile(hbaseRootDir, listStatus[0],
      this.fs, this.conf, null, null, null);
    FileStatus[] listStatus1 = this.fs.listStatus(new Path(hbaseRootDir + "/"
        + tableNameStr + "/" + hri.getEncodedName() + "/recovered.edits"));
>>>>>>> fb8e3d0f
    int editCount = 0;
    for (FileStatus fileStatus : listStatus1) {
      editCount = Integer.parseInt(fileStatus.getPath().getName());
    }
    // The sequence number should be same 
    assertEquals(
        "The sequence number of the recoverd.edits and the current edit seq should be same",
        lastestSeqNumber, editCount);
  }

  static class MockHLog extends FSHLog {
    boolean doCompleteCacheFlush = false;

    public MockHLog(FileSystem fs, Path rootDir, String logName, Configuration conf) throws IOException {
      super(fs, rootDir, logName, conf);
    }

    @Override
    public void completeCacheFlush(byte[] encodedRegionName) {
      if (!doCompleteCacheFlush) {
        return;
      }
      super.completeCacheFlush(encodedRegionName);
    }
  }

  private HTableDescriptor createBasic1FamilyHTD(final TableName tableName) {
    HTableDescriptor htd = new HTableDescriptor(tableName);
    HColumnDescriptor a = new HColumnDescriptor(Bytes.toBytes("a"));
    htd.addFamily(a);
    return htd;
  }
  
  private MockHLog createMockWAL(Configuration conf) throws IOException {
    MockHLog wal = new MockHLog(FileSystem.get(conf), hbaseRootDir, logName, conf);
    // Set down maximum recovery so we dfsclient doesn't linger retrying something
    // long gone.
    HBaseTestingUtility.setMaxRecoveryErrorCount(((FSHLog) wal).getOutputStream(), 1);
    return wal;
  }

  // Flusher used in this test.  Keep count of how often we are called and
  // actually run the flush inside here.
  class TestFlusher implements FlushRequester {
    private HRegion r;

    @Override
    public void requestFlush(HRegion region) {
      try {
        r.flushcache();
      } catch (IOException e) {
        throw new RuntimeException("Exception flushing", e);
      }
    }

    @Override
    public void requestDelayedFlush(HRegion region, long when) {
      // TODO Auto-generated method stub
      
    }
  }

  private void addWALEdits (final TableName tableName, final HRegionInfo hri,
      final byte [] rowName, final byte [] family,
      final int count, EnvironmentEdge ee, final HLog wal, final HTableDescriptor htd)
  throws IOException {
    String familyStr = Bytes.toString(family);
    for (int j = 0; j < count; j++) {
      byte[] qualifierBytes = Bytes.toBytes(Integer.toString(j));
      byte[] columnBytes = Bytes.toBytes(familyStr + ":" + Integer.toString(j));
      WALEdit edit = new WALEdit();
      edit.add(new KeyValue(rowName, family, qualifierBytes,
        ee.currentTimeMillis(), columnBytes));
      wal.append(hri, tableName, edit, ee.currentTimeMillis(), htd);
    }
  }

  private void addRegionEdits (final byte [] rowName, final byte [] family,
      final int count, EnvironmentEdge ee, final HRegion r,
      final String qualifierPrefix)
  throws IOException {
    for (int j = 0; j < count; j++) {
      byte[] qualifier = Bytes.toBytes(qualifierPrefix + Integer.toString(j));
      Put p = new Put(rowName);
      p.add(family, qualifier, ee.currentTimeMillis(), rowName);
      r.put(p);
    }
  }

  /*
   * Creates an HRI around an HTD that has <code>tableName</code> and three
   * column families named 'a','b', and 'c'.
   * @param tableName Name of table to use when we create HTableDescriptor.
   */
   private HRegionInfo createBasic3FamilyHRegionInfo(final TableName tableName) {
    return new HRegionInfo(tableName, null, null, false);
   }

  /*
   * Run the split.  Verify only single split file made.
   * @param c
   * @return The single split file made
   * @throws IOException
   */
  private Path runWALSplit(final Configuration c) throws IOException {
    List<Path> splits = HLogSplitter.split(
      hbaseRootDir, logDir, oldLogDir, FileSystem.get(c), c);
    // Split should generate only 1 file since there's only 1 region
    assertEquals("splits=" + splits, 1, splits.size());
    // Make sure the file exists
    assertTrue(fs.exists(splits.get(0)));
    LOG.info("Split file=" + splits.get(0));
    return splits.get(0);
  }

  /*
   * @param c
   * @return WAL with retries set down from 5 to 1 only.
   * @throws IOException
   */
  private HLog createWAL(final Configuration c) throws IOException {
    HLog wal = HLogFactory.createHLog(FileSystem.get(c), 
        hbaseRootDir, logName, c);
    // Set down maximum recovery so we dfsclient doesn't linger retrying something
    // long gone.
    HBaseTestingUtility.setMaxRecoveryErrorCount(((FSHLog) wal).getOutputStream(), 1);
    return wal;
  }

  private HTableDescriptor createBasic3FamilyHTD(final TableName tableName) {
    HTableDescriptor htd = new HTableDescriptor(tableName);
    HColumnDescriptor a = new HColumnDescriptor(Bytes.toBytes("a"));
    htd.addFamily(a);
    HColumnDescriptor b = new HColumnDescriptor(Bytes.toBytes("b"));
    htd.addFamily(b);
    HColumnDescriptor c = new HColumnDescriptor(Bytes.toBytes("c"));
    htd.addFamily(c);
    return htd;
  }

}
<|MERGE_RESOLUTION|>--- conflicted
+++ resolved
@@ -819,18 +819,11 @@
     wal.completeCacheFlush(hri.getEncodedNameAsBytes());
     wal.close();
     FileStatus[] listStatus = this.fs.listStatus(wal.getDir());
-<<<<<<< HEAD
-    HLogSplitter.splitLogFile(hbaseRootDir, listStatus[0], this.fs, this.conf,
-        null);
+    HLogSplitter.splitLogFile(hbaseRootDir, listStatus[0],
+      this.fs, this.conf, null, null, null);
     FileStatus[] listStatus1 = this.fs.listStatus(
         new Path(FSUtils.getTableDir(hbaseRootDir, tableName),
             new Path(hri.getEncodedName(), "recovered.edits")));
-=======
-    HLogSplitter.splitLogFile(hbaseRootDir, listStatus[0],
-      this.fs, this.conf, null, null, null);
-    FileStatus[] listStatus1 = this.fs.listStatus(new Path(hbaseRootDir + "/"
-        + tableNameStr + "/" + hri.getEncodedName() + "/recovered.edits"));
->>>>>>> fb8e3d0f
     int editCount = 0;
     for (FileStatus fileStatus : listStatus1) {
       editCount = Integer.parseInt(fileStatus.getPath().getName());
