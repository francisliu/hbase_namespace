--- conflicted
+++ resolved
@@ -83,12 +83,7 @@
   private HBaseAdmin admin;
   private String originalTableDescription;
   private HTableDescriptor originalTableDescriptor;
-<<<<<<< HEAD
   TableName originalTableName;
-=======
-  private byte[] originalTableName;
-  private String originalTableNameAsString;
->>>>>>> fb8e3d0f
 
   private static FileSystem fs;
   private static Path rootDir;
@@ -165,15 +160,9 @@
 
     admin.createTable(htd);
     HTable original = new HTable(UTIL.getConfiguration(), originalTableName);
-<<<<<<< HEAD
-    originalTableDescriptor = original.getTableDescriptor();
-    originalTableDescription = originalTableDescriptor.toString();
-=======
-
-    originalTableNameAsString = sourceTableNameAsString;
+    originalTableName = TableName.valueOf(sourceTableNameAsString);
     originalTableDescriptor = admin.getTableDescriptor(originalTableName);
     originalTableDescription = originalTableDescriptor.toStringCustomizedValues();
->>>>>>> fb8e3d0f
 
     original.close();
   }
@@ -203,15 +192,9 @@
 
     admin.cloneSnapshot(snapshotName, clonedTableName);
     HTable clonedTable = new HTable(UTIL.getConfiguration(), clonedTableName);
-<<<<<<< HEAD
-    Assert.assertEquals(
-      originalTableDescription.replace(originalTableName.getNameAsString(),
-          clonedTableNameAsString),
-      clonedTable.getTableDescriptor().toString());
-=======
     HTableDescriptor cloneHtd = admin.getTableDescriptor(clonedTableName);
     assertEquals(
-      originalTableDescription.replace(originalTableNameAsString, clonedTableNameAsString),
+      originalTableDescription.replace(originalTableName.getNameAsString(),clonedTableNameAsString),
       cloneHtd.toStringCustomizedValues());
 
     // Verify the custom fields
@@ -223,7 +206,6 @@
     assertEquals(cloneHtd.getConfigurationValue(TEST_CONF_CUSTOM_VALUE), TEST_CONF_CUSTOM_VALUE);
     assertEquals(originalTableDescriptor.getValues(), cloneHtd.getValues());
     assertEquals(originalTableDescriptor.getConfiguration(), cloneHtd.getConfiguration());
->>>>>>> fb8e3d0f
 
     admin.enableTable(originalTableName);
     clonedTable.close();
