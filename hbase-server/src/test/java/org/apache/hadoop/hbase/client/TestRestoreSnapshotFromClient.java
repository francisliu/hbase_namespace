/**
 * Licensed to the Apache Software Foundation (ASF) under one
 * or more contributor license agreements.  See the NOTICE file
 * distributed with this work for additional information
 * regarding copyright ownership.  The ASF licenses this file
 * to you under the Apache License, Version 2.0 (the
 * "License"); you may not use this file except in compliance
 * with the License.  You may obtain a copy of the License at
 *
 *     http://www.apache.org/licenses/LICENSE-2.0
 *
 * Unless required by applicable law or agreed to in writing, software
 * distributed under the License is distributed on an "AS IS" BASIS,
 * WITHOUT WARRANTIES OR CONDITIONS OF ANY KIND, either express or implied.
 * See the License for the specific language governing permissions and
 * limitations under the License.
 */
package org.apache.hadoop.hbase.client;

import static org.junit.Assert.assertEquals;
import static org.junit.Assert.fail;

import java.io.IOException;
import java.util.HashSet;
import java.util.Set;

import org.apache.commons.logging.Log;
import org.apache.commons.logging.LogFactory;
import org.apache.hadoop.fs.Path;
import org.apache.hadoop.hbase.TableName;
import org.apache.hadoop.hbase.HBaseTestingUtility;
import org.apache.hadoop.hbase.HColumnDescriptor;
import org.apache.hadoop.hbase.HConstants;
import org.apache.hadoop.hbase.HTableDescriptor;
import org.apache.hadoop.hbase.LargeTests;
import org.apache.hadoop.hbase.master.MasterFileSystem;
import org.apache.hadoop.hbase.master.snapshot.SnapshotManager;
import org.apache.hadoop.hbase.regionserver.NoSuchColumnFamilyException;
import org.apache.hadoop.hbase.snapshot.SnapshotTestingUtils;
import org.apache.hadoop.hbase.util.Bytes;
import org.apache.hadoop.hbase.util.FSUtils;
import org.junit.After;
import org.junit.AfterClass;
import org.junit.Before;
import org.junit.BeforeClass;
import org.junit.Test;
import org.junit.experimental.categories.Category;

/**
 * Test restore snapshots from the client
 */
@Category(LargeTests.class)
public class TestRestoreSnapshotFromClient {
  final Log LOG = LogFactory.getLog(getClass());

  private final static HBaseTestingUtility TEST_UTIL = new HBaseTestingUtility();

  private final byte[] FAMILY = Bytes.toBytes("cf");

  private byte[] emptySnapshot;
  private byte[] snapshotName0;
  private byte[] snapshotName1;
  private byte[] snapshotName2;
  private int snapshot0Rows;
  private int snapshot1Rows;
  private TableName tableName;
  private HBaseAdmin admin;

  @BeforeClass
  public static void setUpBeforeClass() throws Exception {
    TEST_UTIL.getConfiguration().setBoolean(SnapshotManager.HBASE_SNAPSHOT_ENABLED, true);
    TEST_UTIL.getConfiguration().setBoolean("hbase.online.schema.update.enable", true);
    TEST_UTIL.getConfiguration().setInt("hbase.hstore.compactionThreshold", 10);
    TEST_UTIL.getConfiguration().setInt("hbase.regionserver.msginterval", 100);
    TEST_UTIL.getConfiguration().setInt("hbase.client.pause", 250);
    TEST_UTIL.getConfiguration().setInt(HConstants.HBASE_CLIENT_RETRIES_NUMBER, 6);
    TEST_UTIL.getConfiguration().setBoolean(
        "hbase.master.enabletable.roundrobin", true);
    TEST_UTIL.startMiniCluster(3);
  }

  @AfterClass
  public static void tearDownAfterClass() throws Exception {
    TEST_UTIL.shutdownMiniCluster();
  }

  /**
   * Initialize the tests with a table filled with some data
   * and two snapshots (snapshotName0, snapshotName1) of different states.
   * The tableName, snapshotNames and the number of rows in the snapshot are initialized.
   */
  @Before
  public void setup() throws Exception {
    this.admin = TEST_UTIL.getHBaseAdmin();

    long tid = System.currentTimeMillis();
    tableName =
        TableName.valueOf("testtb-" + tid);
    emptySnapshot = Bytes.toBytes("emptySnaptb-" + tid);
    snapshotName0 = Bytes.toBytes("snaptb0-" + tid);
    snapshotName1 = Bytes.toBytes("snaptb1-" + tid);
    snapshotName2 = Bytes.toBytes("snaptb2-" + tid);

    // create Table and disable it
    SnapshotTestingUtils.createTable(TEST_UTIL, tableName, FAMILY);
    admin.disableTable(tableName);

    // take an empty snapshot
    admin.snapshot(emptySnapshot, tableName);

    HTable table = new HTable(TEST_UTIL.getConfiguration(), tableName);
    try {
      // enable table and insert data
      admin.enableTable(tableName);
      SnapshotTestingUtils.loadData(TEST_UTIL, table, 500, FAMILY);
      snapshot0Rows = TEST_UTIL.countRows(table);
      admin.disableTable(tableName);

      // take a snapshot
      admin.snapshot(snapshotName0, tableName);

      // enable table and insert more data
      admin.enableTable(tableName);
      SnapshotTestingUtils.loadData(TEST_UTIL, table, 500, FAMILY);
      snapshot1Rows = TEST_UTIL.countRows(table);
      admin.disableTable(tableName);

      // take a snapshot of the updated table
      admin.snapshot(snapshotName1, tableName);

      // re-enable table
      admin.enableTable(tableName);
    } finally {
      table.close();
    }
  }

  @After
  public void tearDown() throws Exception {
    TEST_UTIL.deleteTable(tableName);
    SnapshotTestingUtils.deleteAllSnapshots(TEST_UTIL.getHBaseAdmin());
    SnapshotTestingUtils.deleteArchiveDirectory(TEST_UTIL);
  }

  @Test
  public void testRestoreSnapshot() throws IOException {
    SnapshotTestingUtils.verifyRowCount(TEST_UTIL, tableName, snapshot1Rows);

    // Restore from snapshot-0
    admin.disableTable(tableName);
    admin.restoreSnapshot(snapshotName0);
    admin.enableTable(tableName);
    SnapshotTestingUtils.verifyRowCount(TEST_UTIL, tableName, snapshot0Rows);

    // Restore from emptySnapshot
    admin.disableTable(tableName);
    admin.restoreSnapshot(emptySnapshot);
    admin.enableTable(tableName);
    SnapshotTestingUtils.verifyRowCount(TEST_UTIL, tableName, 0);

    // Restore from snapshot-1
    admin.disableTable(tableName);
    admin.restoreSnapshot(snapshotName1);
    admin.enableTable(tableName);
    SnapshotTestingUtils.verifyRowCount(TEST_UTIL, tableName, snapshot1Rows);
  }

  @Test
  public void testRestoreSchemaChange() throws Exception {
    byte[] TEST_FAMILY2 = Bytes.toBytes("cf2");

    HTable table = new HTable(TEST_UTIL.getConfiguration(), tableName);

    // Add one column family and put some data in it
    admin.disableTable(tableName);
    admin.addColumn(tableName, new HColumnDescriptor(TEST_FAMILY2));
    admin.enableTable(tableName);
    assertEquals(2, table.getTableDescriptor().getFamilies().size());
    HTableDescriptor htd = admin.getTableDescriptor(tableName);
    assertEquals(2, htd.getFamilies().size());
    SnapshotTestingUtils.loadData(TEST_UTIL, table, 500, TEST_FAMILY2);
    long snapshot2Rows = snapshot1Rows + 500;
    assertEquals(snapshot2Rows, TEST_UTIL.countRows(table));
    assertEquals(500, TEST_UTIL.countRows(table, TEST_FAMILY2));
    Set<String> fsFamilies = getFamiliesFromFS(tableName);
    assertEquals(2, fsFamilies.size());
    table.close();

    // Take a snapshot
    admin.disableTable(tableName);
    admin.snapshot(snapshotName2, tableName);

    // Restore the snapshot (without the cf)
    admin.restoreSnapshot(snapshotName0);
    admin.enableTable(tableName);
    assertEquals(1, table.getTableDescriptor().getFamilies().size());
    try {
      TEST_UTIL.countRows(table, TEST_FAMILY2);
      fail("family '" + Bytes.toString(TEST_FAMILY2) + "' should not exists");
    } catch (NoSuchColumnFamilyException e) {
      // expected
    }
    assertEquals(snapshot0Rows, TEST_UTIL.countRows(table));
    htd = admin.getTableDescriptor(tableName);
    assertEquals(1, htd.getFamilies().size());
    fsFamilies = getFamiliesFromFS(tableName);
    assertEquals(1, fsFamilies.size());
    table.close();

    // Restore back the snapshot (with the cf)
    admin.disableTable(tableName);
    admin.restoreSnapshot(snapshotName2);
    admin.enableTable(tableName);
    htd = admin.getTableDescriptor(tableName);
    assertEquals(2, htd.getFamilies().size());
    assertEquals(2, table.getTableDescriptor().getFamilies().size());
    assertEquals(500, TEST_UTIL.countRows(table, TEST_FAMILY2));
    assertEquals(snapshot2Rows, TEST_UTIL.countRows(table));
    fsFamilies = getFamiliesFromFS(tableName);
    assertEquals(2, fsFamilies.size());
    table.close();
  }

  @Test
  public void testRestoreSnapshotOfCloned() throws IOException, InterruptedException {
    TableName clonedTableName =
        TableName.valueOf("clonedtb-" + System.currentTimeMillis());
    admin.cloneSnapshot(snapshotName0, clonedTableName);
    SnapshotTestingUtils.verifyRowCount(TEST_UTIL, clonedTableName, snapshot0Rows);
    admin.disableTable(clonedTableName);
    admin.snapshot(snapshotName2, clonedTableName);
    TEST_UTIL.deleteTable(clonedTableName);
    waitCleanerRun();

    admin.cloneSnapshot(snapshotName2, clonedTableName);
    SnapshotTestingUtils.verifyRowCount(TEST_UTIL, clonedTableName, snapshot0Rows);
    TEST_UTIL.deleteTable(clonedTableName);
  }

  // ==========================================================================
  //  Helpers
  // ==========================================================================
<<<<<<< HEAD
  private void createTable(final TableName tableName,
                           final byte[]... families) throws IOException {
    HTableDescriptor htd = new HTableDescriptor(tableName);
    for (byte[] family: families) {
      HColumnDescriptor hcd = new HColumnDescriptor(family);
      htd.addFamily(hcd);
    }
    byte[][] splitKeys = new byte[16][];
    byte[] hex = Bytes.toBytes("0123456789abcdef");
    for (int i = 0; i < 16; ++i) {
      splitKeys[i] = new byte[] { hex[i] };
    }
    admin.createTable(htd, splitKeys);
  }

  public void loadData(final HTable table, int rows, byte[]... families) throws IOException {
    byte[] qualifier = Bytes.toBytes("q");
    table.setAutoFlush(false);
    while (rows-- > 0) {
      byte[] value = Bytes.add(Bytes.toBytes(System.currentTimeMillis()), Bytes.toBytes(rows));
      byte[] key = Bytes.toBytes(MD5Hash.getMD5AsHex(value));
      Put put = new Put(key);
      put.setDurability(Durability.SKIP_WAL);
      for (byte[] family: families) {
        put.add(family, qualifier, value);
      }
      table.put(put);
    }
    table.flushCommits();
  }

=======
>>>>>>> cf825654
  private void waitCleanerRun() throws InterruptedException {
    TEST_UTIL.getMiniHBaseCluster().getMaster().getHFileCleaner().choreForTesting();
  }

  private Set<String> getFamiliesFromFS(final TableName tableName) throws IOException {
    MasterFileSystem mfs = TEST_UTIL.getMiniHBaseCluster().getMaster().getMasterFileSystem();
    Set<String> families = new HashSet<String>();
    Path tableDir = FSUtils.getTableDir(mfs.getRootDir(), tableName);
    for (Path regionDir: FSUtils.getRegionDirs(mfs.getFileSystem(), tableDir)) {
      for (Path familyDir: FSUtils.getFamilyDirs(mfs.getFileSystem(), regionDir)) {
        families.add(familyDir.getName());
      }
    }
    return families;
  }
<<<<<<< HEAD

  private void verifyRowCount(final TableName tableName,
                              long expectedRows) throws IOException {
    HTable table = new HTable(TEST_UTIL.getConfiguration(), tableName);
    assertEquals(expectedRows, TEST_UTIL.countRows(table));
    table.close();
  }
=======
>>>>>>> cf825654
}<|MERGE_RESOLUTION|>--- conflicted
+++ resolved
@@ -240,40 +240,6 @@
   // ==========================================================================
   //  Helpers
   // ==========================================================================
-<<<<<<< HEAD
-  private void createTable(final TableName tableName,
-                           final byte[]... families) throws IOException {
-    HTableDescriptor htd = new HTableDescriptor(tableName);
-    for (byte[] family: families) {
-      HColumnDescriptor hcd = new HColumnDescriptor(family);
-      htd.addFamily(hcd);
-    }
-    byte[][] splitKeys = new byte[16][];
-    byte[] hex = Bytes.toBytes("0123456789abcdef");
-    for (int i = 0; i < 16; ++i) {
-      splitKeys[i] = new byte[] { hex[i] };
-    }
-    admin.createTable(htd, splitKeys);
-  }
-
-  public void loadData(final HTable table, int rows, byte[]... families) throws IOException {
-    byte[] qualifier = Bytes.toBytes("q");
-    table.setAutoFlush(false);
-    while (rows-- > 0) {
-      byte[] value = Bytes.add(Bytes.toBytes(System.currentTimeMillis()), Bytes.toBytes(rows));
-      byte[] key = Bytes.toBytes(MD5Hash.getMD5AsHex(value));
-      Put put = new Put(key);
-      put.setDurability(Durability.SKIP_WAL);
-      for (byte[] family: families) {
-        put.add(family, qualifier, value);
-      }
-      table.put(put);
-    }
-    table.flushCommits();
-  }
-
-=======
->>>>>>> cf825654
   private void waitCleanerRun() throws InterruptedException {
     TEST_UTIL.getMiniHBaseCluster().getMaster().getHFileCleaner().choreForTesting();
   }
@@ -289,14 +255,4 @@
     }
     return families;
   }
-<<<<<<< HEAD
-
-  private void verifyRowCount(final TableName tableName,
-                              long expectedRows) throws IOException {
-    HTable table = new HTable(TEST_UTIL.getConfiguration(), tableName);
-    assertEquals(expectedRows, TEST_UTIL.countRows(table));
-    table.close();
-  }
-=======
->>>>>>> cf825654
 }