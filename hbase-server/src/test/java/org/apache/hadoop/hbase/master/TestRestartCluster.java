--- conflicted
+++ resolved
@@ -101,13 +101,8 @@
     }
 
     List<HRegionInfo> allRegions =
-<<<<<<< HEAD
-      MetaScanner.listAllRegions(UTIL.getConfiguration());
+      MetaScanner.listAllRegions(UTIL.getConfiguration(), true);
     assertEquals(4, allRegions.size());
-=======
-      MetaScanner.listAllRegions(UTIL.getConfiguration(), true);
-    assertEquals(3, allRegions.size());
->>>>>>> fb8e3d0f
 
     LOG.info("\n\nShutting down cluster");
     UTIL.shutdownMiniHBaseCluster();
@@ -121,15 +116,8 @@
     // Need to use a new 'Configuration' so we make a new HConnection.
     // Otherwise we're reusing an HConnection that has gone stale because
     // the shutdown of the cluster also called shut of the connection.
-    allRegions = MetaScanner.
-<<<<<<< HEAD
-      listAllRegions(new Configuration(UTIL.getConfiguration()));
+    allRegions = MetaScanner.listAllRegions(new Configuration(UTIL.getConfiguration()), true);
     assertEquals(4, allRegions.size());
-=======
-      listAllRegions(new Configuration(UTIL.getConfiguration()), true);
-    assertEquals(3, allRegions.size());
->>>>>>> fb8e3d0f
-
     LOG.info("\n\nWaiting for tables to be available");
     for(byte [] TABLE: TABLES) {
       try {
