--- conflicted
+++ resolved
@@ -144,13 +144,8 @@
 
     // Verify descriptor from HDFS
     MasterFileSystem mfs = TEST_UTIL.getMiniHBaseCluster().getMaster().getMasterFileSystem();
-<<<<<<< HEAD
     Path tableDir = FSUtils.getTableDir(mfs.getRootDir(), tableName);
-    htd = FSTableDescriptors.getTableDescriptor(mfs.getFileSystem(), tableDir);
-=======
-    Path tableDir = HTableDescriptor.getTableDir(mfs.getRootDir(), tableName);
     htd = FSTableDescriptors.getTableDescriptorFromFs(mfs.getFileSystem(), tableDir);
->>>>>>> 0dce9993
     verifyTableDescriptor(htd, tableName, families);
   }
 
