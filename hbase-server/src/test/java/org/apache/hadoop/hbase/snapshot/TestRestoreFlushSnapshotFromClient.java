/**
 * Licensed to the Apache Software Foundation (ASF) under one
 * or more contributor license agreements.  See the NOTICE file
 * distributed with this work for additional information
 * regarding copyright ownership.  The ASF licenses this file
 * to you under the Apache License, Version 2.0 (the
 * "License"); you may not use this file except in compliance
 * with the License.  You may obtain a copy of the License at
 *
 *     http://www.apache.org/licenses/LICENSE-2.0
 *
 * Unless required by applicable law or agreed to in writing, software
 * distributed under the License is distributed on an "AS IS" BASIS,
 * WITHOUT WARRANTIES OR CONDITIONS OF ANY KIND, either express or implied.
 * See the License for the specific language governing permissions and
 * limitations under the License.
 */
package org.apache.hadoop.hbase.snapshot;

import static org.junit.Assert.assertEquals;
import static org.junit.Assert.assertTrue;

import java.io.IOException;
import java.util.List;

import org.apache.commons.logging.Log;
import org.apache.commons.logging.LogFactory;
import org.apache.hadoop.fs.Path;
import org.apache.hadoop.hbase.HBaseTestingUtility;
import org.apache.hadoop.hbase.HColumnDescriptor;
import org.apache.hadoop.hbase.HConstants;
import org.apache.hadoop.hbase.HTableDescriptor;
import org.apache.hadoop.hbase.LargeTests;
import org.apache.hadoop.hbase.TableName;
import org.apache.hadoop.hbase.client.HBaseAdmin;
import org.apache.hadoop.hbase.client.HTable;
import org.apache.hadoop.hbase.client.Put;
import org.apache.hadoop.hbase.client.Durability;
import org.apache.hadoop.hbase.master.MasterFileSystem;
import org.apache.hadoop.hbase.master.snapshot.SnapshotManager;
import org.apache.hadoop.hbase.protobuf.generated.HBaseProtos.SnapshotDescription;
import org.apache.hadoop.hbase.regionserver.HRegion;
import org.apache.hadoop.hbase.regionserver.HRegionServer;
import org.apache.hadoop.hbase.regionserver.snapshot.RegionServerSnapshotManager;
import org.apache.hadoop.hbase.util.Bytes;
import org.apache.hadoop.hbase.util.FSUtils;
import org.apache.hadoop.hbase.util.MD5Hash;
import org.junit.After;
import org.junit.AfterClass;
import org.junit.Before;
import org.junit.BeforeClass;
import org.junit.Test;
import org.junit.experimental.categories.Category;

/**
 * Test clone/restore snapshots from the client
 *
 * TODO This is essentially a clone of TestRestoreSnapshotFromClient.  This is worth refactoring
 * this because there will be a few more flavors of snapshots that need to run these tests.
 */
@Category(LargeTests.class)
public class TestRestoreFlushSnapshotFromClient {
  final Log LOG = LogFactory.getLog(getClass());

  private final static HBaseTestingUtility UTIL = new HBaseTestingUtility();

  private final byte[] FAMILY = Bytes.toBytes("cf");
  private static final byte[] TEST_QUAL = Bytes.toBytes("q");

  private byte[] snapshotName0;
  private byte[] snapshotName1;
  private byte[] snapshotName2;
  private int snapshot0Rows;
  private int snapshot1Rows;
  private byte[] tableName;
  private HBaseAdmin admin;

  @BeforeClass
  public static void setUpBeforeClass() throws Exception {
    UTIL.getConfiguration().setBoolean("hbase.online.schema.update.enable", true);
    UTIL.getConfiguration().setInt("hbase.regionserver.msginterval", 100);
    UTIL.getConfiguration().setInt("hbase.client.pause", 250);
    UTIL.getConfiguration().setInt(HConstants.HBASE_CLIENT_RETRIES_NUMBER, 6);
    UTIL.getConfiguration().setBoolean(
        "hbase.master.enabletable.roundrobin", true);

    // Enable snapshot
    UTIL.getConfiguration().setBoolean(SnapshotManager.HBASE_SNAPSHOT_ENABLED, true);
    UTIL.getConfiguration().setLong(RegionServerSnapshotManager.SNAPSHOT_TIMEOUT_MILLIS_KEY,
      RegionServerSnapshotManager.SNAPSHOT_TIMEOUT_MILLIS_DEFAULT * 2);

    UTIL.startMiniCluster(3);
  }

  @AfterClass
  public static void tearDownAfterClass() throws Exception {
    UTIL.shutdownMiniCluster();
  }

  /**
   * Initialize the tests with a table filled with some data
   * and two snapshots (snapshotName0, snapshotName1) of different states.
   * The tableName, snapshotNames and the number of rows in the snapshot are initialized.
   */
  @Before
  public void setup() throws Exception {
    this.admin = UTIL.getHBaseAdmin();

    long tid = System.currentTimeMillis();
    tableName = Bytes.toBytes("testtb-" + tid);
    snapshotName0 = Bytes.toBytes("snaptb0-" + tid);
    snapshotName1 = Bytes.toBytes("snaptb1-" + tid);
    snapshotName2 = Bytes.toBytes("snaptb2-" + tid);

    // create Table and disable it
    SnapshotTestingUtils.createTable(UTIL, tableName, FAMILY);
    HTable table = new HTable(UTIL.getConfiguration(), tableName);
    try {
      SnapshotTestingUtils.loadData(UTIL, table, 500, FAMILY);
      snapshot0Rows = UTIL.countRows(table);
      LOG.info("=== before snapshot with 500 rows");
      logFSTree();

      // take a snapshot
      admin.snapshot(Bytes.toString(snapshotName0), Bytes.toString(tableName),
          SnapshotDescription.Type.FLUSH);

      LOG.info("=== after snapshot with 500 rows");
      logFSTree();

      // insert more data
      SnapshotTestingUtils.loadData(UTIL, table, 500, FAMILY);
      snapshot1Rows = UTIL.countRows(table);
      LOG.info("=== before snapshot with 1000 rows");
      logFSTree();

      // take a snapshot of the updated table
      admin.snapshot(Bytes.toString(snapshotName1), Bytes.toString(tableName),
          SnapshotDescription.Type.FLUSH);
      LOG.info("=== after snapshot with 1000 rows");
      logFSTree();
    } finally {
      table.close();
    }
  }

  @After
  public void tearDown() throws Exception {
    SnapshotTestingUtils.deleteAllSnapshots(UTIL.getHBaseAdmin());
    SnapshotTestingUtils.deleteArchiveDirectory(UTIL);
  }

  @Test
  public void testTakeFlushSnapshot() throws IOException {
    // taking happens in setup.
  }

  @Test
  public void testRestoreSnapshot() throws IOException {
    SnapshotTestingUtils.verifyRowCount(UTIL, tableName, snapshot1Rows);

    // Restore from snapshot-0
    admin.disableTable(tableName);
    admin.restoreSnapshot(snapshotName0);
    logFSTree();
    admin.enableTable(tableName);
    LOG.info("=== after restore with 500 row snapshot");
    logFSTree();
    SnapshotTestingUtils.verifyRowCount(UTIL, tableName, snapshot0Rows);

    // Restore from snapshot-1
    admin.disableTable(tableName);
    admin.restoreSnapshot(snapshotName1);
    admin.enableTable(tableName);
    SnapshotTestingUtils.verifyRowCount(UTIL, tableName, snapshot1Rows);
  }

  @Test(expected=SnapshotDoesNotExistException.class)
  public void testCloneNonExistentSnapshot() throws IOException, InterruptedException {
    String snapshotName = "random-snapshot-" + System.currentTimeMillis();
    String tableName = "random-table-" + System.currentTimeMillis();
    admin.cloneSnapshot(snapshotName, tableName);
  }

  @Test
  public void testCloneSnapshot() throws IOException, InterruptedException {
    byte[] clonedTableName = Bytes.toBytes("clonedtb-" + System.currentTimeMillis());
    testCloneSnapshot(clonedTableName, snapshotName0, snapshot0Rows);
    testCloneSnapshot(clonedTableName, snapshotName1, snapshot1Rows);
  }

  private void testCloneSnapshot(final byte[] tableName, final byte[] snapshotName,
      int snapshotRows) throws IOException, InterruptedException {
    // create a new table from snapshot
    admin.cloneSnapshot(snapshotName, tableName);
    SnapshotTestingUtils.verifyRowCount(UTIL, tableName, snapshotRows);

    UTIL.deleteTable(tableName);
  }

  @Test
  public void testRestoreSnapshotOfCloned() throws IOException, InterruptedException {
    byte[] clonedTableName = Bytes.toBytes("clonedtb-" + System.currentTimeMillis());
    admin.cloneSnapshot(snapshotName0, clonedTableName);
    SnapshotTestingUtils.verifyRowCount(UTIL, clonedTableName, snapshot0Rows);
    admin.snapshot(Bytes.toString(snapshotName2), Bytes.toString(clonedTableName), SnapshotDescription.Type.FLUSH);
    UTIL.deleteTable(clonedTableName);

    admin.cloneSnapshot(snapshotName2, clonedTableName);
    SnapshotTestingUtils.verifyRowCount(UTIL, clonedTableName, snapshot0Rows);
    UTIL.deleteTable(clonedTableName);
  }

  // ==========================================================================
  //  Helpers
  // ==========================================================================
<<<<<<< HEAD
  private void createTable(final byte[] tableName, final byte[]... families) throws IOException {
    HTableDescriptor htd = new HTableDescriptor(TableName.valueOf(tableName));
    for (byte[] family: families) {
      HColumnDescriptor hcd = new HColumnDescriptor(family);
      htd.addFamily(hcd);
    }
    byte[][] splitKeys = new byte[16][];
    byte[] hex = Bytes.toBytes("0123456789abcdef");
    for (int i = 0; i < 16; ++i) {
      splitKeys[i] = new byte[] { hex[i] };
    }
    admin.createTable(htd, splitKeys);
  }

  public void loadData(final HTable table, int rows, byte[]... families) throws IOException {
    byte[] qualifier = Bytes.toBytes("q");
    table.setAutoFlush(false);
    while (rows-- > 0) {
      byte[] value = Bytes.add(Bytes.toBytes(System.currentTimeMillis()), Bytes.toBytes(rows));
      byte[] key = Bytes.toBytes(MD5Hash.getMD5AsHex(value));
      Put put = new Put(key);
      put.setDurability(Durability.SKIP_WAL);
      for (byte[] family: families) {
        put.add(family, qualifier, value);
      }
      table.put(put);
    }
    table.flushCommits();
  }

=======
>>>>>>> cf825654
  private void logFSTree() throws IOException {
    MasterFileSystem mfs = UTIL.getMiniHBaseCluster().getMaster().getMasterFileSystem();
    FSUtils.logFileSystemState(mfs.getFileSystem(), mfs.getRootDir(), LOG);
  }
}<|MERGE_RESOLUTION|>--- conflicted
+++ resolved
@@ -72,7 +72,7 @@
   private byte[] snapshotName2;
   private int snapshot0Rows;
   private int snapshot1Rows;
-  private byte[] tableName;
+  private TableName tableName;
   private HBaseAdmin admin;
 
   @BeforeClass
@@ -107,7 +107,7 @@
     this.admin = UTIL.getHBaseAdmin();
 
     long tid = System.currentTimeMillis();
-    tableName = Bytes.toBytes("testtb-" + tid);
+    tableName = TableName.valueOf("testtb-" + tid);
     snapshotName0 = Bytes.toBytes("snaptb0-" + tid);
     snapshotName1 = Bytes.toBytes("snaptb1-" + tid);
     snapshotName2 = Bytes.toBytes("snaptb2-" + tid);
@@ -122,7 +122,7 @@
       logFSTree();
 
       // take a snapshot
-      admin.snapshot(Bytes.toString(snapshotName0), Bytes.toString(tableName),
+      admin.snapshot(Bytes.toString(snapshotName0), tableName,
           SnapshotDescription.Type.FLUSH);
 
       LOG.info("=== after snapshot with 500 rows");
@@ -135,7 +135,7 @@
       logFSTree();
 
       // take a snapshot of the updated table
-      admin.snapshot(Bytes.toString(snapshotName1), Bytes.toString(tableName),
+      admin.snapshot(Bytes.toString(snapshotName1), tableName,
           SnapshotDescription.Type.FLUSH);
       LOG.info("=== after snapshot with 1000 rows");
       logFSTree();
@@ -184,12 +184,12 @@
 
   @Test
   public void testCloneSnapshot() throws IOException, InterruptedException {
-    byte[] clonedTableName = Bytes.toBytes("clonedtb-" + System.currentTimeMillis());
+    TableName clonedTableName = TableName.valueOf("clonedtb-" + System.currentTimeMillis());
     testCloneSnapshot(clonedTableName, snapshotName0, snapshot0Rows);
     testCloneSnapshot(clonedTableName, snapshotName1, snapshot1Rows);
   }
 
-  private void testCloneSnapshot(final byte[] tableName, final byte[] snapshotName,
+  private void testCloneSnapshot(final TableName tableName, final byte[] snapshotName,
       int snapshotRows) throws IOException, InterruptedException {
     // create a new table from snapshot
     admin.cloneSnapshot(snapshotName, tableName);
@@ -200,10 +200,10 @@
 
   @Test
   public void testRestoreSnapshotOfCloned() throws IOException, InterruptedException {
-    byte[] clonedTableName = Bytes.toBytes("clonedtb-" + System.currentTimeMillis());
+    TableName clonedTableName = TableName.valueOf("clonedtb-" + System.currentTimeMillis());
     admin.cloneSnapshot(snapshotName0, clonedTableName);
     SnapshotTestingUtils.verifyRowCount(UTIL, clonedTableName, snapshot0Rows);
-    admin.snapshot(Bytes.toString(snapshotName2), Bytes.toString(clonedTableName), SnapshotDescription.Type.FLUSH);
+    admin.snapshot(Bytes.toString(snapshotName2), clonedTableName, SnapshotDescription.Type.FLUSH);
     UTIL.deleteTable(clonedTableName);
 
     admin.cloneSnapshot(snapshotName2, clonedTableName);
@@ -214,39 +214,6 @@
   // ==========================================================================
   //  Helpers
   // ==========================================================================
-<<<<<<< HEAD
-  private void createTable(final byte[] tableName, final byte[]... families) throws IOException {
-    HTableDescriptor htd = new HTableDescriptor(TableName.valueOf(tableName));
-    for (byte[] family: families) {
-      HColumnDescriptor hcd = new HColumnDescriptor(family);
-      htd.addFamily(hcd);
-    }
-    byte[][] splitKeys = new byte[16][];
-    byte[] hex = Bytes.toBytes("0123456789abcdef");
-    for (int i = 0; i < 16; ++i) {
-      splitKeys[i] = new byte[] { hex[i] };
-    }
-    admin.createTable(htd, splitKeys);
-  }
-
-  public void loadData(final HTable table, int rows, byte[]... families) throws IOException {
-    byte[] qualifier = Bytes.toBytes("q");
-    table.setAutoFlush(false);
-    while (rows-- > 0) {
-      byte[] value = Bytes.add(Bytes.toBytes(System.currentTimeMillis()), Bytes.toBytes(rows));
-      byte[] key = Bytes.toBytes(MD5Hash.getMD5AsHex(value));
-      Put put = new Put(key);
-      put.setDurability(Durability.SKIP_WAL);
-      for (byte[] family: families) {
-        put.add(family, qualifier, value);
-      }
-      table.put(put);
-    }
-    table.flushCommits();
-  }
-
-=======
->>>>>>> cf825654
   private void logFSTree() throws IOException {
     MasterFileSystem mfs = UTIL.getMiniHBaseCluster().getMaster().getMasterFileSystem();
     FSUtils.logFileSystemState(mfs.getFileSystem(), mfs.getRootDir(), LOG);
