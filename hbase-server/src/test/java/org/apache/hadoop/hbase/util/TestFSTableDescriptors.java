/**
 * Licensed to the Apache Software Foundation (ASF) under one
 * or more contributor license agreements.  See the NOTICE file
 * distributed with this work for additional information
 * regarding copyright ownership.  The ASF licenses this file
 * to you under the Apache License, Version 2.0 (the
 * "License"); you may not use this file except in compliance
 * with the License.  You may obtain a copy of the License at
 *
 *     http://www.apache.org/licenses/LICENSE-2.0
 *
 * Unless required by applicable law or agreed to in writing, software
 * distributed under the License is distributed on an "AS IS" BASIS,
 * WITHOUT WARRANTIES OR CONDITIONS OF ANY KIND, either express or implied.
 * See the License for the specific language governing permissions and
 * limitations under the License.
 */
package org.apache.hadoop.hbase.util;

import static org.junit.Assert.assertEquals;
import static org.junit.Assert.assertFalse;
import static org.junit.Assert.assertNotNull;
import static org.junit.Assert.assertNull;
import static org.junit.Assert.assertTrue;
import static org.junit.Assert.fail;

import java.io.FileNotFoundException;
import java.io.IOException;
import java.util.Arrays;
import java.util.Comparator;

import org.apache.commons.logging.Log;
import org.apache.commons.logging.LogFactory;
import org.apache.hadoop.fs.FileStatus;
import org.apache.hadoop.fs.FileSystem;
import org.apache.hadoop.fs.Path;
import org.apache.hadoop.hbase.TableName;
import org.apache.hadoop.hbase.HBaseTestingUtility;
import org.apache.hadoop.hbase.HColumnDescriptor;
import org.apache.hadoop.hbase.HConstants;
import org.apache.hadoop.hbase.HTableDescriptor;
import org.apache.hadoop.hbase.MediumTests;
import org.apache.hadoop.hbase.TableDescriptors;
import org.apache.hadoop.hbase.TableExistsException;
import org.junit.Test;
import org.junit.experimental.categories.Category;


/**
 * Tests for {@link FSTableDescriptors}.
 */
// Do not support to be executed in he same JVM as other tests
@Category(MediumTests.class)
public class TestFSTableDescriptors {
  private static final HBaseTestingUtility UTIL = new HBaseTestingUtility();
  private static final Log LOG = LogFactory.getLog(TestFSTableDescriptors.class);

  @Test (expected=IllegalArgumentException.class)
  public void testRegexAgainstOldStyleTableInfo() {
    Path p = new Path("/tmp", FSTableDescriptors.TABLEINFO_FILE_PREFIX);
    int i = FSTableDescriptors.getTableInfoSequenceId(p);
    assertEquals(0, i);
    // Assert it won't eat garbage -- that it fails
    p = new Path("/tmp", "abc");
    FSTableDescriptors.getTableInfoSequenceId(p);
  }

  @Test
  public void testCreateAndUpdate() throws IOException {
    Path testdir = UTIL.getDataTestDir("testCreateAndUpdate");
    HTableDescriptor htd = new HTableDescriptor(TableName.valueOf("testCreate"));
    FileSystem fs = FileSystem.get(UTIL.getConfiguration());
    FSTableDescriptors fstd = new FSTableDescriptors(fs, testdir);
    assertTrue(fstd.createTableDescriptor(htd));
    assertFalse(fstd.createTableDescriptor(htd));
    FileStatus [] statuses = fs.listStatus(testdir);
    assertTrue("statuses.length="+statuses.length, statuses.length == 1);
    for (int i = 0; i < 10; i++) {
      fstd.updateTableDescriptor(htd);
    }
    statuses = fs.listStatus(testdir);
    assertTrue(statuses.length == 1);
    Path tmpTableDir = new Path(FSUtils.getTableDir(testdir, htd.getTableName()), ".tmp");
    statuses = fs.listStatus(tmpTableDir);
    assertTrue(statuses.length == 0);
  }

  @Test
  public void testSequenceIdAdvancesOnTableInfo() throws IOException {
    Path testdir = UTIL.getDataTestDir("testSequenceidAdvancesOnTableInfo");
    HTableDescriptor htd = new HTableDescriptor(
        TableName.valueOf("testSequenceidAdvancesOnTableInfo"));
    FileSystem fs = FileSystem.get(UTIL.getConfiguration());
    FSTableDescriptors fstd = new FSTableDescriptors(fs, testdir);
    Path p0 = fstd.updateTableDescriptor(htd);
    int i0 = FSTableDescriptors.getTableInfoSequenceId(p0);
    Path p1 = fstd.updateTableDescriptor(htd);
    // Assert we cleaned up the old file.
    assertTrue(!fs.exists(p0));
    int i1 = FSTableDescriptors.getTableInfoSequenceId(p1);
    assertTrue(i1 == i0 + 1);
    Path p2 = fstd.updateTableDescriptor(htd);
    // Assert we cleaned up the old file.
    assertTrue(!fs.exists(p1));
    int i2 = FSTableDescriptors.getTableInfoSequenceId(p2);
    assertTrue(i2 == i1 + 1);
  }

  @Test
  public void testFormatTableInfoSequenceId() {
    Path p0 = assertWriteAndReadSequenceId(0);
    // Assert p0 has format we expect.
    StringBuilder sb = new StringBuilder();
    for (int i = 0; i < FSTableDescriptors.WIDTH_OF_SEQUENCE_ID; i++) {
      sb.append("0");
    }
    assertEquals(FSTableDescriptors.TABLEINFO_FILE_PREFIX + "." + sb.toString(),
      p0.getName());
    // Check a few more.
    Path p2 = assertWriteAndReadSequenceId(2);
    Path p10000 = assertWriteAndReadSequenceId(10000);
    // Get a .tablinfo that has no sequenceid suffix.
    Path p = new Path(p0.getParent(), FSTableDescriptors.TABLEINFO_FILE_PREFIX);
    FileStatus fs = new FileStatus(0, false, 0, 0, 0, p);
    FileStatus fs0 = new FileStatus(0, false, 0, 0, 0, p0);
    FileStatus fs2 = new FileStatus(0, false, 0, 0, 0, p2);
    FileStatus fs10000 = new FileStatus(0, false, 0, 0, 0, p10000);
    Comparator<FileStatus> comparator = FSTableDescriptors.TABLEINFO_FILESTATUS_COMPARATOR;
    assertTrue(comparator.compare(fs, fs0) > 0);
    assertTrue(comparator.compare(fs0, fs2) > 0);
    assertTrue(comparator.compare(fs2, fs10000) > 0);
  }

  private Path assertWriteAndReadSequenceId(final int i) {
    Path p = new Path("/tmp", FSTableDescriptors.getTableInfoFileName(i));
    int ii = FSTableDescriptors.getTableInfoSequenceId(p);
    assertEquals(i, ii);
    return p;
  }

  @Test
  public void testRemoves() throws IOException {
    final String name = "testRemoves";
    FileSystem fs = FileSystem.get(UTIL.getConfiguration());
    // Cleanup old tests if any detrius laying around.
    Path rootdir = new Path(UTIL.getDataTestDir(), name);
    TableDescriptors htds = new FSTableDescriptors(fs, rootdir);
    HTableDescriptor htd = new HTableDescriptor(TableName.valueOf(name));
    htds.add(htd);
    assertNotNull(htds.remove(htd.getTableName()));
    assertNull(htds.remove(htd.getTableName()));
  }

  @Test public void testReadingHTDFromFS() throws IOException {
    final String name = "testReadingHTDFromFS";
    FileSystem fs = FileSystem.get(UTIL.getConfiguration());
    HTableDescriptor htd = new HTableDescriptor(TableName.valueOf(name));
    Path rootdir = UTIL.getDataTestDir(name);
    FSTableDescriptors fstd = new FSTableDescriptors(fs, rootdir);
    fstd.createTableDescriptor(htd);
    HTableDescriptor htd2 =
<<<<<<< HEAD
      FSTableDescriptors.getTableDescriptor(fs, rootdir, htd.getTableName());
=======
      FSTableDescriptors.getTableDescriptorFromFs(fs, rootdir, htd.getNameAsString());
>>>>>>> 0dce9993
    assertTrue(htd.equals(htd2));
  }

  @Test public void testHTableDescriptors()
  throws IOException, InterruptedException {
    final String name = "testHTableDescriptors";
    FileSystem fs = FileSystem.get(UTIL.getConfiguration());
    // Cleanup old tests if any debris laying around.
    Path rootdir = new Path(UTIL.getDataTestDir(), name);
<<<<<<< HEAD
    final int count = 10;
    // Write out table infos.
    for (int i = 0; i < count; i++) {
      HTableDescriptor htd = new HTableDescriptor(TableName.valueOf(name + i));
      createHTDInFS(fs, rootdir, htd);
    }
=======
>>>>>>> 0dce9993
    FSTableDescriptors htds = new FSTableDescriptors(fs, rootdir) {
      @Override
      public HTableDescriptor get(TableName tablename)
          throws TableExistsException, FileNotFoundException, IOException {
        LOG.info(tablename + ", cachehits=" + this.cachehits);
        return super.get(tablename);
      }
    };
    final int count = 10;
    // Write out table infos.
    for (int i = 0; i < count; i++) {
      HTableDescriptor htd = new HTableDescriptor(name + i);
      htds.createTableDescriptor(htd);
    }

    for (int i = 0; i < count; i++) {
      assertTrue(htds.get(TableName.valueOf(name + i)) !=  null);
    }
    for (int i = 0; i < count; i++) {
      assertTrue(htds.get(TableName.valueOf(name + i)) !=  null);
    }
    // Update the table infos
    for (int i = 0; i < count; i++) {
      HTableDescriptor htd = new HTableDescriptor(TableName.valueOf(name + i));
      htd.addFamily(new HColumnDescriptor("" + i));
      htds.updateTableDescriptor(htd);
    }
    // Wait a while so mod time we write is for sure different.
    Thread.sleep(100);
    for (int i = 0; i < count; i++) {
      assertTrue(htds.get(TableName.valueOf(name + i)) !=  null);
    }
    for (int i = 0; i < count; i++) {
      assertTrue(htds.get(TableName.valueOf(name + i)) !=  null);
    }
    assertEquals(count * 4, htds.invocations);
    assertTrue("expected=" + (count * 2) + ", actual=" + htds.cachehits,
      htds.cachehits >= (count * 2));
    assertTrue(htds.get(TableName.ROOT_TABLE_NAME) != null);
    assertEquals(htds.invocations, count * 4 + 1);
    assertTrue("expected=" + ((count * 2) + 1) + ", actual=" + htds.cachehits,
      htds.cachehits >= ((count * 2) + 1));
  }

  @Test
  public void testNoSuchTable() throws IOException {
    final String name = "testNoSuchTable";
    FileSystem fs = FileSystem.get(UTIL.getConfiguration());
    // Cleanup old tests if any detrius laying around.
    Path rootdir = new Path(UTIL.getDataTestDir(), name);
    TableDescriptors htds = new FSTableDescriptors(fs, rootdir);
    assertNull("There shouldn't be any HTD for this table",
      htds.get(TableName.valueOf("NoSuchTable")));
  }

  @Test
  public void testUpdates() throws IOException {
    final String name = "testUpdates";
    FileSystem fs = FileSystem.get(UTIL.getConfiguration());
    // Cleanup old tests if any detrius laying around.
    Path rootdir = new Path(UTIL.getDataTestDir(), name);
    TableDescriptors htds = new FSTableDescriptors(fs, rootdir);
    HTableDescriptor htd = new HTableDescriptor(TableName.valueOf(name));
    htds.add(htd);
    htds.add(htd);
    htds.add(htd);
  }

  @Test
  public void testTableInfoFileStatusComparator() {
    FileStatus bare =
      new FileStatus(0, false, 0, 0, -1,
        new Path("/tmp", FSTableDescriptors.TABLEINFO_FILE_PREFIX));
    FileStatus future =
      new FileStatus(0, false, 0, 0, -1,
        new Path("/tmp/tablinfo." + System.currentTimeMillis()));
    FileStatus farFuture =
      new FileStatus(0, false, 0, 0, -1,
        new Path("/tmp/tablinfo." + System.currentTimeMillis() + 1000));
    FileStatus [] alist = {bare, future, farFuture};
    FileStatus [] blist = {bare, farFuture, future};
    FileStatus [] clist = {farFuture, bare, future};
    Comparator<FileStatus> c = FSTableDescriptors.TABLEINFO_FILESTATUS_COMPARATOR;
    Arrays.sort(alist, c);
    Arrays.sort(blist, c);
    Arrays.sort(clist, c);
    // Now assert all sorted same in way we want.
    for (int i = 0; i < alist.length; i++) {
      assertTrue(alist[i].equals(blist[i]));
      assertTrue(blist[i].equals(clist[i]));
      assertTrue(clist[i].equals(i == 0? farFuture: i == 1? future: bare));
    }
  }

  @Test
  public void testReadingArchiveDirectoryFromFS() throws IOException {
    FileSystem fs = FileSystem.get(UTIL.getConfiguration());
    try {
      new FSTableDescriptors(fs, FSUtils.getRootDir(UTIL.getConfiguration()))
          .get(TableName.valueOf(HConstants.HFILE_ARCHIVE_DIRECTORY));
      fail("Shouldn't be able to read a table descriptor for the archive directory.");
    } catch (Exception e) {
      LOG.debug("Correctly got error when reading a table descriptor from the archive directory: "
          + e.getMessage());
    }
  }

  @Test
  public void testCreateTableDescriptorUpdatesIfExistsAlready() throws IOException {
    Path testdir = UTIL.getDataTestDir("testCreateTableDescriptorUpdatesIfThereExistsAlready");
    HTableDescriptor htd = new HTableDescriptor(TableName.valueOf(
        "testCreateTableDescriptorUpdatesIfThereExistsAlready"));
    FileSystem fs = FileSystem.get(UTIL.getConfiguration());
    FSTableDescriptors fstd = new FSTableDescriptors(fs, testdir);
    assertTrue(fstd.createTableDescriptor(htd));
    assertFalse(fstd.createTableDescriptor(htd));
    htd.setValue(Bytes.toBytes("mykey"), Bytes.toBytes("myValue"));
<<<<<<< HEAD
    assertTrue(FSTableDescriptors.createTableDescriptor(fs, testdir, htd)); //this will re-create
    Path tableDir = FSUtils.getTableDir(testdir, htd.getTableName());
    Path tmpTableDir = new Path(tableDir, ".tmp");
=======
    assertTrue(fstd.createTableDescriptor(htd)); //this will re-create
    Path tableDir = fstd.getTableDirectory(htd.getNameAsString());
    Path tmpTableDir = new Path(tableDir, FSTableDescriptors.TMP_DIR);
>>>>>>> 0dce9993
    FileStatus[] statuses = fs.listStatus(tmpTableDir);
    assertTrue(statuses.length == 0);

    assertEquals(htd, FSTableDescriptors.getTableDescriptorFromFs(fs, tableDir));
  }

}
<|MERGE_RESOLUTION|>--- conflicted
+++ resolved
@@ -159,11 +159,7 @@
     FSTableDescriptors fstd = new FSTableDescriptors(fs, rootdir);
     fstd.createTableDescriptor(htd);
     HTableDescriptor htd2 =
-<<<<<<< HEAD
-      FSTableDescriptors.getTableDescriptor(fs, rootdir, htd.getTableName());
-=======
-      FSTableDescriptors.getTableDescriptorFromFs(fs, rootdir, htd.getNameAsString());
->>>>>>> 0dce9993
+      FSTableDescriptors.getTableDescriptorFromFs(fs, rootdir, htd.getTableName());
     assertTrue(htd.equals(htd2));
   }
 
@@ -173,15 +169,6 @@
     FileSystem fs = FileSystem.get(UTIL.getConfiguration());
     // Cleanup old tests if any debris laying around.
     Path rootdir = new Path(UTIL.getDataTestDir(), name);
-<<<<<<< HEAD
-    final int count = 10;
-    // Write out table infos.
-    for (int i = 0; i < count; i++) {
-      HTableDescriptor htd = new HTableDescriptor(TableName.valueOf(name + i));
-      createHTDInFS(fs, rootdir, htd);
-    }
-=======
->>>>>>> 0dce9993
     FSTableDescriptors htds = new FSTableDescriptors(fs, rootdir) {
       @Override
       public HTableDescriptor get(TableName tablename)
@@ -299,15 +286,9 @@
     assertTrue(fstd.createTableDescriptor(htd));
     assertFalse(fstd.createTableDescriptor(htd));
     htd.setValue(Bytes.toBytes("mykey"), Bytes.toBytes("myValue"));
-<<<<<<< HEAD
-    assertTrue(FSTableDescriptors.createTableDescriptor(fs, testdir, htd)); //this will re-create
-    Path tableDir = FSUtils.getTableDir(testdir, htd.getTableName());
-    Path tmpTableDir = new Path(tableDir, ".tmp");
-=======
     assertTrue(fstd.createTableDescriptor(htd)); //this will re-create
-    Path tableDir = fstd.getTableDirectory(htd.getNameAsString());
+    Path tableDir = fstd.getTableDir(htd.getTableName());
     Path tmpTableDir = new Path(tableDir, FSTableDescriptors.TMP_DIR);
->>>>>>> 0dce9993
     FileStatus[] statuses = fs.listStatus(tmpTableDir);
     assertTrue(statuses.length == 0);
 
