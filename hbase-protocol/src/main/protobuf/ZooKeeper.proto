--- conflicted
+++ resolved
@@ -144,17 +144,10 @@
  * Metadata associated with a table lock in zookeeper
  */
 message TableLock {
-<<<<<<< HEAD
-  optional bytes fqtn = 1;
-  optional ServerName lockOwner = 2;
-  optional int64 threadId = 3;
-  optional bool isShared = 4;
-=======
   optional bytes table_name = 1;
   optional ServerName lock_owner = 2;
   optional int64 thread_id = 3;
   optional bool is_shared = 4;
->>>>>>> fb8e3d0f
   optional string purpose = 5;
   optional int64 create_time = 6;
 }
