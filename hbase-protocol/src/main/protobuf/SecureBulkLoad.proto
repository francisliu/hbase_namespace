--- conflicted
+++ resolved
@@ -44,11 +44,7 @@
 }
 
 message PrepareBulkLoadRequest {
-<<<<<<< HEAD
-  required bytes fqtn = 1;
-=======
   required bytes table_name = 1;
->>>>>>> fb8e3d0f
 }
 
 message PrepareBulkLoadResponse {
