/**
 * Licensed to the Apache Software Foundation (ASF) under one
 * or more contributor license agreements.  See the NOTICE file
 * distributed with this work for additional information
 * regarding copyright ownership.  The ASF licenses this file
 * to you under the Apache License, Version 2.0 (the
 * "License"); you may not use this file except in compliance
 * with the License.  You may obtain a copy of the License at
 *
 *     http://www.apache.org/licenses/LICENSE-2.0
 *
 * Unless required by applicable law or agreed to in writing, software
 * distributed under the License is distributed on an "AS IS" BASIS,
 * WITHOUT WARRANTIES OR CONDITIONS OF ANY KIND, either express or implied.
 * See the License for the specific language governing permissions and
 * limitations under the License.
 */

package org.apache.hadoop.hbase.test;

import java.io.DataInput;
import java.io.DataOutput;
import java.io.IOException;
import java.util.ArrayList;
import java.util.Arrays;
import java.util.List;
import java.util.Random;
import java.util.UUID;

import org.apache.commons.cli.CommandLine;
import org.apache.commons.cli.GnuParser;
import org.apache.commons.cli.HelpFormatter;
import org.apache.commons.cli.Options;
import org.apache.commons.cli.ParseException;
import org.apache.commons.logging.Log;
import org.apache.commons.logging.LogFactory;
import org.apache.hadoop.conf.Configuration;
import org.apache.hadoop.conf.Configured;
import org.apache.hadoop.fs.Path;
import org.apache.hadoop.hbase.TableName;
import org.apache.hadoop.hbase.HBaseConfiguration;
import org.apache.hadoop.hbase.HColumnDescriptor;
import org.apache.hadoop.hbase.HTableDescriptor;
import org.apache.hadoop.hbase.IntegrationTestingUtility;
import org.apache.hadoop.hbase.IntegrationTests;
import org.apache.hadoop.hbase.client.Get;
import org.apache.hadoop.hbase.client.HBaseAdmin;
import org.apache.hadoop.hbase.client.HTable;
import org.apache.hadoop.hbase.client.Put;
import org.apache.hadoop.hbase.client.Result;
import org.apache.hadoop.hbase.client.ResultScanner;
import org.apache.hadoop.hbase.client.Scan;
import org.apache.hadoop.hbase.client.ScannerCallable;
import org.apache.hadoop.hbase.io.ImmutableBytesWritable;
import org.apache.hadoop.hbase.mapreduce.TableMapReduceUtil;
import org.apache.hadoop.hbase.mapreduce.TableMapper;
import org.apache.hadoop.hbase.mapreduce.TableRecordReaderImpl;
import org.apache.hadoop.hbase.util.Bytes;
import org.apache.hadoop.io.BytesWritable;
import org.apache.hadoop.io.NullWritable;
import org.apache.hadoop.io.Text;
import org.apache.hadoop.io.Writable;
import org.apache.hadoop.mapreduce.Counter;
import org.apache.hadoop.mapreduce.Counters;
import org.apache.hadoop.mapreduce.InputFormat;
import org.apache.hadoop.mapreduce.InputSplit;
import org.apache.hadoop.mapreduce.Job;
import org.apache.hadoop.mapreduce.JobContext;
import org.apache.hadoop.mapreduce.Mapper;
import org.apache.hadoop.mapreduce.RecordReader;
import org.apache.hadoop.mapreduce.Reducer;
import org.apache.hadoop.mapreduce.TaskAttemptContext;
import org.apache.hadoop.mapreduce.lib.input.FileInputFormat;
import org.apache.hadoop.mapreduce.lib.input.SequenceFileInputFormat;
import org.apache.hadoop.mapreduce.lib.output.FileOutputFormat;
import org.apache.hadoop.mapreduce.lib.output.NullOutputFormat;
import org.apache.hadoop.mapreduce.lib.output.SequenceFileOutputFormat;
import org.apache.hadoop.mapreduce.lib.output.TextOutputFormat;
import org.apache.hadoop.util.Tool;
import org.apache.hadoop.util.ToolRunner;
import org.junit.After;
import org.junit.Before;
import org.junit.Test;
import org.junit.experimental.categories.Category;

/**
 * This is an integration test borrowed from goraci, written by Keith Turner,
 * which is in turn inspired by the Accumulo test called continous ingest (ci).
 * The original source code can be found here:
 * https://github.com/keith-turner/goraci
 * https://github.com/enis/goraci/
 *
 * Apache Accumulo [0] has a simple test suite that verifies that data is not
 * lost at scale. This test suite is called continuous ingest. This test runs
 * many ingest clients that continually create linked lists containing 25
 * million nodes. At some point the clients are stopped and a map reduce job is
 * run to ensure no linked list has a hole. A hole indicates data was lost.··
 *
 * The nodes in the linked list are random. This causes each linked list to
 * spread across the table. Therefore if one part of a table loses data, then it
 * will be detected by references in another part of the table.
 *
 * THE ANATOMY OF THE TEST
 *
 * Below is rough sketch of how data is written. For specific details look at
 * the Generator code.
 *
 * 1 Write out 1 million nodes· 2 Flush the client· 3 Write out 1 million that
 * reference previous million· 4 If this is the 25th set of 1 million nodes,
 * then update 1st set of million to point to last· 5 goto 1
 *
 * The key is that nodes only reference flushed nodes. Therefore a node should
 * never reference a missing node, even if the ingest client is killed at any
 * point in time.
 *
 * When running this test suite w/ Accumulo there is a script running in
 * parallel called the Aggitator that randomly and continuously kills server
 * processes.·· The outcome was that many data loss bugs were found in Accumulo
 * by doing this.· This test suite can also help find bugs that impact uptime
 * and stability when· run for days or weeks.··
 *
 * This test suite consists the following· - a few Java programs· - a little
 * helper script to run the java programs - a maven script to build it.··
 *
 * When generating data, its best to have each map task generate a multiple of
 * 25 million. The reason for this is that circular linked list are generated
 * every 25M. Not generating a multiple in 25M will result in some nodes in the
 * linked list not having references. The loss of an unreferenced node can not
 * be detected.
 *
 *
 * Below is a description of the Java programs
 *
 * Generator - A map only job that generates data. As stated previously,·
 * its best to generate data in multiples of 25M.
 *
 * Verify - A map reduce job that looks for holes. Look at the counts after running. REFERENCED and
 * UNREFERENCED are· ok, any UNDEFINED counts are bad. Do not run at the· same
 * time as the Generator.
 *
 * Walker - A standalong program that start following a linked list· and emits timing info.··
 *
 * Print - A standalone program that prints nodes in the linked list
 *
 * Delete - A standalone program that deletes a single node
 *
 * This class can be run as a unit test, as an integration test, or from the command line
 */
@Category(IntegrationTests.class)
public class IntegrationTestBigLinkedList extends Configured implements Tool {
  private static final byte[] NO_KEY = new byte[1];

  protected static String TABLE_NAME_KEY = "IntegrationTestBigLinkedList.table";

  protected static String DEFAULT_TABLE_NAME = "IntegrationTestBigLinkedList";

  private static byte[] FAMILY_NAME = Bytes.toBytes("meta");

  //link to the id of the prev node in the linked list
  private static final byte[] COLUMN_PREV = Bytes.toBytes("prev");

  //identifier of the mapred task that generated this row
  private static final byte[] COLUMN_CLIENT = Bytes.toBytes("client");

  //the id of the row within the same client.
  private static final byte[] COLUMN_COUNT = Bytes.toBytes("count");

  /** How many rows to write per map task. This has to be a multiple of 25M */
  private static final String GENERATOR_NUM_ROWS_PER_MAP_KEY
    = "IntegrationTestBigLinkedList.generator.num_rows";

  private static final String GENERATOR_NUM_MAPPERS_KEY
    = "IntegrationTestBigLinkedList.generator.map.tasks";

  private static final String GENERATOR_WIDTH_KEY
    = "IntegrationTestBigLinkedList.generator.width";

  private static final String GENERATOR_WRAP_KEY
    = "IntegrationTestBigLinkedList.generator.wrap";

  protected int NUM_SLAVES_BASE = 3; // number of slaves for the cluster

  private static final int WIDTH_DEFAULT = 1000000;
  private static final int WRAP_DEFAULT = 25;

  private static final int ROWKEY_LENGTH = 16;

  static class CINode {
    byte[] key;
    byte[] prev;
    String client;
    long count;
  }

  /**
   * A Map only job that generates random linked list and stores them.
   */
  static class Generator extends Configured implements Tool {

    private static final Log LOG = LogFactory.getLog(Generator.class);

    public static enum Counts {
      UNREFERENCED, UNDEFINED, REFERENCED, CORRUPT
    }

    static class GeneratorInputFormat extends InputFormat<BytesWritable,NullWritable> {
      static class GeneratorInputSplit extends InputSplit implements Writable {
        @Override
        public long getLength() throws IOException, InterruptedException {
          return 1;
        }
        @Override
        public String[] getLocations() throws IOException, InterruptedException {
          return new String[0];
        }
        @Override
        public void readFields(DataInput arg0) throws IOException {
        }
        @Override
        public void write(DataOutput arg0) throws IOException {
        }
      }

      static class GeneratorRecordReader extends RecordReader<BytesWritable,NullWritable> {
        private long count;
        private long numNodes;
        private Random rand;

        @Override
        public void close() throws IOException {
        }

        @Override
        public BytesWritable getCurrentKey() throws IOException, InterruptedException {
          byte[] bytes = new byte[ROWKEY_LENGTH];
          rand.nextBytes(bytes);
          return new BytesWritable(bytes);
        }

        @Override
        public NullWritable getCurrentValue() throws IOException, InterruptedException {
          return NullWritable.get();
        }

        @Override
        public float getProgress() throws IOException, InterruptedException {
          return (float)(count / (double)numNodes);
        }

        @Override
        public void initialize(InputSplit arg0, TaskAttemptContext context)
            throws IOException, InterruptedException {
          numNodes = context.getConfiguration().getLong(GENERATOR_NUM_ROWS_PER_MAP_KEY, 25000000);
          rand = new Random();
        }

        @Override
        public boolean nextKeyValue() throws IOException, InterruptedException {
          return count++ < numNodes;
        }

      }

      @Override
      public RecordReader<BytesWritable,NullWritable> createRecordReader(
          InputSplit split, TaskAttemptContext context) throws IOException, InterruptedException {
        GeneratorRecordReader rr = new GeneratorRecordReader();
        rr.initialize(split, context);
        return rr;
      }

      @Override
      public List<InputSplit> getSplits(JobContext job) throws IOException, InterruptedException {
        int numMappers = job.getConfiguration().getInt(GENERATOR_NUM_MAPPERS_KEY, 1);

        ArrayList<InputSplit> splits = new ArrayList<InputSplit>(numMappers);

        for (int i = 0; i < numMappers; i++) {
          splits.add(new GeneratorInputSplit());
        }

        return splits;
      }
    }

    /** Ensure output files from prev-job go to map inputs for current job */
    static class OneFilePerMapperSFIF<K, V> extends SequenceFileInputFormat<K, V> {
      @Override
      protected boolean isSplitable(JobContext context, Path filename) {
        return false;
      }
    }

    /**
     * Some ASCII art time:
     * [ . . . ] represents one batch of random longs of length WIDTH
     *
     *                _________________________
     *               |                  ______ |
     *               |                 |      ||
     *             __+_________________+_____ ||
     *             v v                 v     |||
     * first   = [ . . . . . . . . . . . ]   |||
     *             ^ ^ ^ ^ ^ ^ ^ ^ ^ ^ ^     |||
     *             | | | | | | | | | | |     |||
     * prev    = [ . . . . . . . . . . . ]   |||
     *             ^ ^ ^ ^ ^ ^ ^ ^ ^ ^ ^     |||
     *             | | | | | | | | | | |     |||
     * current = [ . . . . . . . . . . . ]   |||
     *                                       |||
     * ...                                   |||
     *                                       |||
     * last    = [ . . . . . . . . . . . ]   |||
     *             | | | | | | | | | | |-----|||
     *             |                 |--------||
     *             |___________________________|
     */
    static class GeneratorMapper
      extends Mapper<BytesWritable, NullWritable, NullWritable, NullWritable> {
      Random rand = new Random();

      byte[][] first = null;
      byte[][] prev = null;
      byte[][] current = null;
      byte[] id;
      long count = 0;
      int i;
      HTable table;
      long numNodes;
      long wrap;
      int width;

      protected void setup(Context context) throws IOException, InterruptedException {
        id = Bytes.toBytes(UUID.randomUUID().toString());
        Configuration conf = context.getConfiguration();
        table = new HTable(conf, getTableName(conf));
        table.setAutoFlush(false);
        table.setWriteBufferSize(4 * 1024 * 1024);
        this.width = context.getConfiguration().getInt(GENERATOR_WIDTH_KEY, WIDTH_DEFAULT);
        current = new byte[this.width][];
        int wrapMultiplier = context.getConfiguration().getInt(GENERATOR_WRAP_KEY, WRAP_DEFAULT);
        this.wrap = (long)wrapMultiplier * width;
        this.numNodes = context.getConfiguration().getLong(
            GENERATOR_NUM_ROWS_PER_MAP_KEY, (long)WIDTH_DEFAULT * WRAP_DEFAULT);
        if (this.numNodes < this.wrap) {
          this.wrap = this.numNodes;
        }
      };

      protected void cleanup(Context context) throws IOException ,InterruptedException {
        table.close();
      };

      @Override
      protected void map(BytesWritable key, NullWritable value, Context output) throws IOException {
        current[i] = new byte[key.getLength()];
        System.arraycopy(key.getBytes(), 0, current[i], 0, key.getLength());
        if (++i == current.length) {
          persist(output, count, prev, current, id);
          i = 0;

          if (first == null)
            first = current;
          prev = current;
          current = new byte[this.width][];

          count += current.length;
          output.setStatus("Count " + count);

          if (count % wrap == 0) {
            // this block of code turns the 1 million linked list of length 25 into one giant
            //circular linked list of 25 million
            circularLeftShift(first);

            persist(output, -1, prev, first, null);

            first = null;
            prev = null;
          }
        }
      }

      private static <T> void circularLeftShift(T[] first) {
        T ez = first[0];
        for (int i = 0; i < first.length - 1; i++)
          first[i] = first[i + 1];
        first[first.length - 1] = ez;
      }

      private void persist(Context output, long count, byte[][] prev, byte[][] current, byte[] id)
          throws IOException {
        for (int i = 0; i < current.length; i++) {
          Put put = new Put(current[i]);
          put.add(FAMILY_NAME, COLUMN_PREV, prev == null ? NO_KEY : prev[i]);

          if (count >= 0) {
            put.add(FAMILY_NAME, COLUMN_COUNT, Bytes.toBytes(count + i));
          }
          if (id != null) {
            put.add(FAMILY_NAME, COLUMN_CLIENT, id);
          }
          table.put(put);

          if (i % 1000 == 0) {
            // Tickle progress every so often else maprunner will think us hung
            output.progress();
          }
        }

        table.flushCommits();
      }
    }

    @Override
    public int run(String[] args) throws Exception {
      if (args.length < 3) {
        System.out.println("Usage : " + Generator.class.getSimpleName() +
            " <num mappers> <num nodes per map> <tmp output dir> [<width> <wrap multiplier>]");
        System.out.println("   where <num nodes per map> should be a multiple of " +
            " width*wrap multiplier, 25M by default");
        return 0;
      }

      int numMappers = Integer.parseInt(args[0]);
      long numNodes = Long.parseLong(args[1]);
      Path tmpOutput = new Path(args[2]);
      Integer width = (args.length < 4) ? null : Integer.parseInt(args[3]);
      Integer wrapMuplitplier = (args.length < 5) ? null : Integer.parseInt(args[4]);
      return run(numMappers, numNodes, tmpOutput, width, wrapMuplitplier);
    }

    protected void createSchema() throws IOException {
      HBaseAdmin admin = new HBaseAdmin(getConf());
      TableName tableName = getTableName(getConf());
      if (!admin.tableExists(tableName)) {
        HTableDescriptor htd = new HTableDescriptor(getTableName(getConf()));
        htd.addFamily(new HColumnDescriptor(FAMILY_NAME));
        admin.createTable(htd);
      }
      admin.close();
    }

    public int runRandomInputGenerator(int numMappers, long numNodes, Path tmpOutput,
        Integer width, Integer wrapMuplitplier) throws Exception {
      LOG.info("Running RandomInputGenerator with numMappers=" + numMappers
          + ", numNodes=" + numNodes);
      Job job = new Job(getConf());

      job.setJobName("Random Input Generator");
      job.setNumReduceTasks(0);
      job.setJarByClass(getClass());

      job.setInputFormatClass(GeneratorInputFormat.class);
      job.setOutputKeyClass(BytesWritable.class);
      job.setOutputValueClass(NullWritable.class);

      setJobConf(job, numMappers, numNodes, width, wrapMuplitplier);

      job.setMapperClass(Mapper.class); //identity mapper

      FileOutputFormat.setOutputPath(job, tmpOutput);
      job.setOutputFormatClass(SequenceFileOutputFormat.class);

      boolean success = job.waitForCompletion(true);

      return success ? 0 : 1;
    }

    public int runGenerator(int numMappers, long numNodes, Path tmpOutput,
        Integer width, Integer wrapMuplitplier) throws Exception {
      LOG.info("Running Generator with numMappers=" + numMappers +", numNodes=" + numNodes);
      createSchema();

      Job job = new Job(getConf());

      job.setJobName("Link Generator");
      job.setNumReduceTasks(0);
      job.setJarByClass(getClass());

      FileInputFormat.setInputPaths(job, tmpOutput);
      job.setInputFormatClass(OneFilePerMapperSFIF.class);
      job.setOutputKeyClass(NullWritable.class);
      job.setOutputValueClass(NullWritable.class);

      setJobConf(job, numMappers, numNodes, width, wrapMuplitplier);

      job.setMapperClass(GeneratorMapper.class);

      job.setOutputFormatClass(NullOutputFormat.class);

      job.getConfiguration().setBoolean("mapred.map.tasks.speculative.execution", false);
      TableMapReduceUtil.addDependencyJars(job);
      TableMapReduceUtil.initCredentials(job);

      boolean success = job.waitForCompletion(true);

      return success ? 0 : 1;
    }

    public int run(int numMappers, long numNodes, Path tmpOutput,
        Integer width, Integer wrapMuplitplier) throws Exception {
      int ret = runRandomInputGenerator(numMappers, numNodes, tmpOutput, width, wrapMuplitplier);
      if (ret > 0) {
        return ret;
      }
      return runGenerator(numMappers, numNodes, tmpOutput, width, wrapMuplitplier);
    }
  }

  /**
   * A Map Reduce job that verifies that the linked lists generated by
   * {@link Generator} do not have any holes.
   */
  static class Verify extends Configured implements Tool {

    private static final Log LOG = LogFactory.getLog(Verify.class);
    private static final BytesWritable DEF = new BytesWritable(NO_KEY);

    private Job job;

    public static class VerifyMapper extends TableMapper<BytesWritable, BytesWritable> {
      private BytesWritable row = new BytesWritable();
      private BytesWritable ref = new BytesWritable();

      @Override
      protected void map(ImmutableBytesWritable key, Result value, Context context)
          throws IOException ,InterruptedException {
        byte[] rowKey = key.get();
        row.set(rowKey, 0, rowKey.length);
        context.write(row, DEF);
        byte[] prev = value.getValue(FAMILY_NAME, COLUMN_PREV);
        if (prev != null && prev.length > 0) {
          ref.set(prev, 0, prev.length);
          context.write(ref, row);
        } else {
          LOG.warn(String.format("Prev is not set for: %s", Bytes.toStringBinary(rowKey)));
        }
      }
    }

    public static enum Counts {
      UNREFERENCED, UNDEFINED, REFERENCED, CORRUPT, EXTRAREFERENCES
    }

    public static class VerifyReducer extends Reducer<BytesWritable,BytesWritable,Text,Text> {
      private ArrayList<byte[]> refs = new ArrayList<byte[]>();

      public void reduce(BytesWritable key, Iterable<BytesWritable> values, Context context)
          throws IOException, InterruptedException {

        int defCount = 0;

        refs.clear();
        for (BytesWritable type : values) {
          if (type.getLength() == DEF.getLength()) {
            defCount++;
          } else {
            byte[] bytes = new byte[type.getLength()];
            System.arraycopy(type.getBytes(), 0, bytes, 0, type.getLength());
            refs.add(bytes);
          }
        }

        // TODO check for more than one def, should not happen

        StringBuilder refsSb = null;
        String keyString = null;
        if (defCount == 0 || refs.size() != 1) {
          refsSb = new StringBuilder();
          String comma = "";
          for (byte[] ref : refs) {
            refsSb.append(comma);
            comma = ",";
            refsSb.append(Bytes.toStringBinary(ref));
          }
          keyString = Bytes.toStringBinary(key.getBytes(), 0, key.getLength());
        }

        if (defCount == 0 && refs.size() > 0) {
          // this is bad, found a node that is referenced but not defined. It must have been
          // lost, emit some info about this node for debugging purposes.
          context.write(new Text(keyString), new Text(refsSb.toString()));
          context.getCounter(Counts.UNDEFINED).increment(1);
        } else if (defCount > 0 && refs.size() == 0) {
          // node is defined but not referenced
          context.write(new Text(keyString), new Text("none"));
          context.getCounter(Counts.UNREFERENCED).increment(1);
        } else {
          if (refs.size() > 1) {
            context.write(new Text(keyString), new Text(refsSb.toString()));
            context.getCounter(Counts.EXTRAREFERENCES).increment(refs.size() - 1);
          }
          // node is defined and referenced
          context.getCounter(Counts.REFERENCED).increment(1);
        }

      }
    }

    @Override
    public int run(String[] args) throws Exception {

      if (args.length != 2) {
        System.out.println("Usage : " + Verify.class.getSimpleName() + " <output dir> <num reducers>");
        return 0;
      }

      String outputDir = args[0];
      int numReducers = Integer.parseInt(args[1]);

       return run(outputDir, numReducers);
    }

    public int run(String outputDir, int numReducers) throws Exception {
      return run(new Path(outputDir), numReducers);
    }

    public int run(Path outputDir, int numReducers) throws Exception {
      LOG.info("Running Verify with outputDir=" + outputDir +", numReducers=" + numReducers);

      job = new Job(getConf());

      job.setJobName("Link Verifier");
      job.setNumReduceTasks(numReducers);
      job.setJarByClass(getClass());

      setJobScannerConf(job);

      Scan scan = new Scan();
      scan.addColumn(FAMILY_NAME, COLUMN_PREV);
      scan.setCaching(10000);
      scan.setCacheBlocks(false);

      TableMapReduceUtil.initTableMapperJob(getTableName(getConf()).getName(), scan,
          VerifyMapper.class, BytesWritable.class, BytesWritable.class, job);

      job.getConfiguration().setBoolean("mapred.map.tasks.speculative.execution", false);

      job.setReducerClass(VerifyReducer.class);
      job.setOutputFormatClass(TextOutputFormat.class);
      TextOutputFormat.setOutputPath(job, outputDir);

      boolean success = job.waitForCompletion(true);

      return success ? 0 : 1;
    }

    public boolean verify(long expectedReferenced) throws Exception {
      if (job == null) {
        throw new IllegalStateException("You should call run() first");
      }

      Counters counters = job.getCounters();

      Counter referenced = counters.findCounter(Counts.REFERENCED);
      Counter unreferenced = counters.findCounter(Counts.UNREFERENCED);
      Counter undefined = counters.findCounter(Counts.UNDEFINED);
      Counter multiref = counters.findCounter(Counts.EXTRAREFERENCES);

      boolean success = true;
      //assert
      if (expectedReferenced != referenced.getValue()) {
        LOG.error("Expected referenced count does not match with actual referenced count. " +
            "expected referenced=" + expectedReferenced + " ,actual=" + referenced.getValue());
        success = false;
      }

      if (unreferenced.getValue() > 0) {
        boolean couldBeMultiRef = (multiref.getValue() == unreferenced.getValue());
        LOG.error("Unreferenced nodes were not expected. Unreferenced count=" + unreferenced.getValue()
            + (couldBeMultiRef ? "; could be due to duplicate random numbers" : ""));
        success = false;
      }

      if (undefined.getValue() > 0) {
        LOG.error("Found an undefined node. Undefined count=" + undefined.getValue());
        success = false;
      }

      return success;
    }
  }

  /**
   * Executes Generate and Verify in a loop. Data is not cleaned between runs, so each iteration
   * adds more data.
   */
  static class Loop extends Configured implements Tool {

    private static final Log LOG = LogFactory.getLog(Loop.class);

    protected void runGenerator(int numMappers, long numNodes,
        String outputDir, Integer width, Integer wrapMuplitplier) throws Exception {
      Path outputPath = new Path(outputDir);
      UUID uuid = UUID.randomUUID(); //create a random UUID.
      Path generatorOutput = new Path(outputPath, uuid.toString());

      Generator generator = new Generator();
      generator.setConf(getConf());
      int retCode = generator.run(numMappers, numNodes, generatorOutput, width, wrapMuplitplier);
      if (retCode > 0) {
        throw new RuntimeException("Generator failed with return code: " + retCode);
      }
    }

    protected void runVerify(String outputDir, int numReducers, long expectedNumNodes) throws Exception {
      Path outputPath = new Path(outputDir);
      UUID uuid = UUID.randomUUID(); //create a random UUID.
      Path iterationOutput = new Path(outputPath, uuid.toString());

      Verify verify = new Verify();
      verify.setConf(getConf());
      int retCode = verify.run(iterationOutput, numReducers);
      if (retCode > 0) {
        throw new RuntimeException("Verify.run failed with return code: " + retCode);
      }

      boolean verifySuccess = verify.verify(expectedNumNodes);
      if (!verifySuccess) {
        throw new RuntimeException("Verify.verify failed");
      }

      LOG.info("Verify finished with succees. Total nodes=" + expectedNumNodes);
    }

    @Override
    public int run(String[] args) throws Exception {
      if (args.length < 5) {
        System.err.println("Usage: Loop <num iterations> <num mappers> <num nodes per mapper> <output dir> <num reducers> [<width> <wrap multiplier>]");
        return 1;
      }
      LOG.info("Running Loop with args:" + Arrays.deepToString(args));

      int numIterations = Integer.parseInt(args[0]);
      int numMappers = Integer.parseInt(args[1]);
      long numNodes = Long.parseLong(args[2]);
      String outputDir = args[3];
      int numReducers = Integer.parseInt(args[4]);
      Integer width = (args.length < 6) ? null : Integer.parseInt(args[5]);
      Integer wrapMuplitplier = (args.length < 7) ? null : Integer.parseInt(args[6]);

      long expectedNumNodes = 0;

      if (numIterations < 0) {
        numIterations = Integer.MAX_VALUE; //run indefinitely (kind of)
      }

      for (int i = 0; i < numIterations; i++) {
        LOG.info("Starting iteration = " + i);
        runGenerator(numMappers, numNodes, outputDir, width, wrapMuplitplier);
        expectedNumNodes += numMappers * numNodes;

        runVerify(outputDir, numReducers, expectedNumNodes);
      }

      return 0;
    }
  }

  /**
   * A stand alone program that prints out portions of a list created by {@link Generator}
   */
  private static class Print extends Configured implements Tool {
    public int run(String[] args) throws Exception {
      Options options = new Options();
      options.addOption("s", "start", true, "start key");
      options.addOption("e", "end", true, "end key");
      options.addOption("l", "limit", true, "number to print");

      GnuParser parser = new GnuParser();
      CommandLine cmd = null;
      try {
        cmd = parser.parse(options, args);
        if (cmd.getArgs().length != 0) {
          throw new ParseException("Command takes no arguments");
        }
      } catch (ParseException e) {
        System.err.println("Failed to parse command line " + e.getMessage());
        System.err.println();
        HelpFormatter formatter = new HelpFormatter();
        formatter.printHelp(getClass().getSimpleName(), options);
        System.exit(-1);
      }

      HTable table = new HTable(getConf(), getTableName(getConf()));

      Scan scan = new Scan();
      scan.setBatch(10000);

      if (cmd.hasOption("s"))
        scan.setStartRow(Bytes.toBytesBinary(cmd.getOptionValue("s")));

      if (cmd.hasOption("e"))
        scan.setStopRow(Bytes.toBytesBinary(cmd.getOptionValue("e")));

      int limit = 0;
      if (cmd.hasOption("l"))
        limit = Integer.parseInt(cmd.getOptionValue("l"));
      else
        limit = 100;

      ResultScanner scanner = table.getScanner(scan);

      CINode node = new CINode();
      Result result = scanner.next();
      int count = 0;
      while (result != null && count++ < limit) {
        node = getCINode(result, node);
        System.out.printf("%s:%s:%012d:%s\n", Bytes.toStringBinary(node.key),
            Bytes.toStringBinary(node.prev), node.count, node.client);
        result = scanner.next();
      }
      scanner.close();
      table.close();

      return 0;
    }
  }

  /**
   * A stand alone program that deletes a single node.
   */
  private static class Delete extends Configured implements Tool {
    public int run(String[] args) throws Exception {
      if (args.length != 1) {
        System.out.println("Usage : " + Delete.class.getSimpleName() + " <node to delete>");
        return 0;
      }
      byte[] val = Bytes.toBytesBinary(args[0]);

      org.apache.hadoop.hbase.client.Delete delete
        = new org.apache.hadoop.hbase.client.Delete(val);

      HTable table = new HTable(getConf(), getTableName(getConf()));

      table.delete(delete);
      table.flushCommits();
      table.close();

      System.out.println("Delete successful");
      return 0;
    }
  }

  /**
   * A stand alone program that follows a linked list created by {@link Generator} and prints timing info.
   */
  private static class Walker extends Configured implements Tool {
    public int run(String[] args) throws IOException {
      Options options = new Options();
      options.addOption("n", "num", true, "number of queries");
      options.addOption("s", "start", true, "key to start at, binary string");
      options.addOption("l", "logevery", true, "log every N queries");

      GnuParser parser = new GnuParser();
      CommandLine cmd = null;
      try {
        cmd = parser.parse(options, args);
        if (cmd.getArgs().length != 0) {
          throw new ParseException("Command takes no arguments");
        }
      } catch (ParseException e) {
        System.err.println("Failed to parse command line " + e.getMessage());
        System.err.println();
        HelpFormatter formatter = new HelpFormatter();
        formatter.printHelp(getClass().getSimpleName(), options);
        System.exit(-1);
      }

      long maxQueries = Long.MAX_VALUE;
      if (cmd.hasOption('n')) {
        maxQueries = Long.parseLong(cmd.getOptionValue("n"));
      }
      Random rand = new Random();
      boolean isSpecificStart = cmd.hasOption('s');
      byte[] startKey = isSpecificStart ? Bytes.toBytesBinary(cmd.getOptionValue('s')) : null;
      int logEvery = cmd.hasOption('l') ? Integer.parseInt(cmd.getOptionValue('l')) : 1;

      HTable table = new HTable(getConf(), getTableName(getConf()));
      long numQueries = 0;
      // If isSpecificStart is set, only walk one list from that particular node.
      // Note that in case of circular (or P-shaped) list it will walk forever, as is
      // the case in normal run without startKey.
      while (numQueries < maxQueries && (numQueries == 0 || !isSpecificStart)) {
        if (!isSpecificStart) {
          startKey = new byte[ROWKEY_LENGTH];
          rand.nextBytes(startKey);
        }
        CINode node = findStartNode(table, startKey);
        if (node == null && isSpecificStart) {
          System.err.printf("Start node not found: %s \n", Bytes.toStringBinary(startKey));
        }
        numQueries++;
        while (node != null && node.prev.length != NO_KEY.length && numQueries < maxQueries) {
          byte[] prev = node.prev;
          long t1 = System.currentTimeMillis();
          node = getNode(prev, table, node);
          long t2 = System.currentTimeMillis();
          if (numQueries % logEvery == 0) {
            System.out.printf("CQ %d: %d %s \n", numQueries, t2 - t1, Bytes.toStringBinary(prev));
          }
          numQueries++;
          if (node == null) {
            System.err.printf("UNDEFINED NODE %s \n", Bytes.toStringBinary(prev));
          } else if (node.prev.length == NO_KEY.length) {
            System.err.printf("TERMINATING NODE %s \n", Bytes.toStringBinary(node.key));
          }
        }
      }

      table.close();
      return 0;
    }

    private static CINode findStartNode(HTable table, byte[] startKey) throws IOException {
      Scan scan = new Scan();
      scan.setStartRow(startKey);
      scan.setBatch(1);
      scan.addColumn(FAMILY_NAME, COLUMN_PREV);

      long t1 = System.currentTimeMillis();
      ResultScanner scanner = table.getScanner(scan);
      Result result = scanner.next();
      long t2 = System.currentTimeMillis();
      scanner.close();

      if ( result != null) {
        CINode node = getCINode(result, new CINode());
        System.out.printf("FSR %d %s\n", t2 - t1, Bytes.toStringBinary(node.key));
        return node;
      }

      System.out.println("FSR " + (t2 - t1));

      return null;
    }

    private CINode getNode(byte[] row, HTable table, CINode node) throws IOException {
      Get get = new Get(row);
      get.addColumn(FAMILY_NAME, COLUMN_PREV);
      Result result = table.get(get);
      return getCINode(result, node);
    }
  }

<<<<<<< HEAD
  private static TableName getTableName(Configuration conf) {
    return TableName.valueOf(conf.get(TABLE_NAME_KEY, DEFAULT_TABLE_NAME));
=======
  static byte[] getTableName(Configuration conf) {
    return Bytes.toBytes(conf.get(TABLE_NAME_KEY, DEFAULT_TABLE_NAME));
>>>>>>> fb8e3d0f
  }

  private static CINode getCINode(Result result, CINode node) {
    node.key = Bytes.copy(result.getRow());
    if (result.containsColumn(FAMILY_NAME, COLUMN_PREV)) {
      node.prev = Bytes.copy(result.getValue(FAMILY_NAME, COLUMN_PREV));
    } else {
      node.prev = NO_KEY;
    }
    if (result.containsColumn(FAMILY_NAME, COLUMN_COUNT)) {
      node.count = Bytes.toLong(result.getValue(FAMILY_NAME, COLUMN_COUNT));
    } else {
      node.count = -1;
    }
    if (result.containsColumn(FAMILY_NAME, COLUMN_CLIENT)) {
      node.client = Bytes.toString(result.getValue(FAMILY_NAME, COLUMN_CLIENT));
    } else {
      node.client = "";
    }
    return node;
  }

  protected IntegrationTestingUtility util;

  @Before
  public void setUp() throws Exception {
    util = getTestingUtil();
    util.initializeCluster(this.NUM_SLAVES_BASE);
    this.setConf(util.getConfiguration());
  }

  @After
  public void tearDown() throws Exception {
    util.restoreCluster();
  }

  @Test
  public void testContinuousIngest() throws IOException, Exception {
    //Loop <num iterations> <num mappers> <num nodes per mapper> <output dir> <num reducers>
    int ret = ToolRunner.run(getTestingUtil().getConfiguration(), new Loop(),
        new String[] {"1", "1", "2000000",
                     util.getDataTestDirOnTestFS("IntegrationTestBigLinkedList").toString(), "1"});
    org.junit.Assert.assertEquals(0, ret);
  }

  protected IntegrationTestingUtility getTestingUtil() {
    if (this.util == null) {
      if (getConf() == null) {
        this.util = new IntegrationTestingUtility();
      } else {
        this.util = new IntegrationTestingUtility(getConf());
      }
    }
    return util;
  }

  private int printUsage() {
    System.err.println("Usage: " + this.getClass().getSimpleName() + " COMMAND [COMMAND options]");
    System.err.println("  where COMMAND is one of:");
    System.err.println("");
    System.err.println("  Generator                  A map only job that generates data.");
    System.err.println("  Verify                     A map reduce job that looks for holes");
    System.err.println("                             Look at the counts after running");
    System.err.println("                             REFERENCED and UNREFERENCED are ok");
    System.err.println("                             any UNDEFINED counts are bad. Do not");
    System.err.println("                             run at the same time as the Generator.");
    System.err.println("  Walker                     A standalong program that starts ");
    System.err.println("                             following a linked list and emits");
    System.err.println("                             timing info.");
    System.err.println("  Print                      A standalone program that prints nodes");
    System.err.println("                             in the linked list.");
    System.err.println("  Delete                     A standalone program that deletes a·");
    System.err.println("                             single node.");
    System.err.println("  Loop                       A program to Loop through Generator and");
    System.err.println("                             Verify steps");
    System.err.println("\t  ");
    return 1;
  }

  @Override
  public int run(String[] args) throws Exception {
    //get the class, run with the conf
    if (args.length < 1) {
      return printUsage();
    }
    Tool tool = null;
    if (args[0].equals("Generator")) {
      tool = new Generator();
    } else if (args[0].equals("Verify")) {
      tool = new Verify();
    } else if (args[0].equals("Loop")) {
      tool = new Loop();
    } else if (args[0].equals("Walker")) {
      tool = new Walker();
    } else if (args[0].equals("Print")) {
      tool = new Print();
    } else if (args[0].equals("Delete")) {
      tool = new Delete();
    } else {
      return printUsage();
    }

    args = Arrays.copyOfRange(args, 1, args.length);
    return ToolRunner.run(getConf(), tool, args);
  }

  public static void main(String[] args) throws Exception {
    int ret = ToolRunner.run(HBaseConfiguration.create(), new IntegrationTestBigLinkedList(), args);
    System.exit(ret);
  }

  private static void setJobConf(Job job, int numMappers, long numNodes,
      Integer width, Integer wrapMuplitplier) {
    job.getConfiguration().setInt(GENERATOR_NUM_MAPPERS_KEY, numMappers);
    job.getConfiguration().setLong(GENERATOR_NUM_ROWS_PER_MAP_KEY, numNodes);
    if (width != null) {
      job.getConfiguration().setInt(GENERATOR_WIDTH_KEY, width.intValue());
    }
    if (wrapMuplitplier != null) {
      job.getConfiguration().setInt(GENERATOR_WRAP_KEY, wrapMuplitplier.intValue());
    }
  }

  private static void setJobScannerConf(Job job) {
    // Make sure scanners log something useful to make debugging possible.
    job.getConfiguration().setBoolean(ScannerCallable.LOG_SCANNER_ACTIVITY, true);
    job.getConfiguration().setInt(TableRecordReaderImpl.LOG_PER_ROW_COUNT, 100000);
  }
}<|MERGE_RESOLUTION|>--- conflicted
+++ resolved
@@ -943,13 +943,8 @@
     }
   }
 
-<<<<<<< HEAD
-  private static TableName getTableName(Configuration conf) {
+  static TableName getTableName(Configuration conf) {
     return TableName.valueOf(conf.get(TABLE_NAME_KEY, DEFAULT_TABLE_NAME));
-=======
-  static byte[] getTableName(Configuration conf) {
-    return Bytes.toBytes(conf.get(TABLE_NAME_KEY, DEFAULT_TABLE_NAME));
->>>>>>> fb8e3d0f
   }
 
   private static CINode getCINode(Result result, CINode node) {
